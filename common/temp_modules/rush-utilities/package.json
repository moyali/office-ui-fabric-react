--- conflicted
+++ resolved
@@ -1,31 +1,27 @@
-{
-  "name": "rush-utilities",
-  "version": "0.0.0",
-  "private": true,
-  "dependencies": {
-<<<<<<< HEAD
-    "@microsoft/web-library-build": "3.0.0",
-=======
-    "@microsoft/web-library-build": ">=3.0.0-0 <4.0.0-0",
->>>>>>> b556f0f6
-    "@types/chai": "^3.4.35",
-    "@types/enzyme": "^2.7.5",
-    "@types/es6-promise": "^0.0.32",
-    "@types/mocha": "^2.2.39",
-    "@types/react": "^15.0.16",
-    "@types/react-addons-test-utils": "^0.14.17",
-    "@types/react-dom": "^0.14.23",
-    "@types/webpack-env": "^1.13.0",
-    "enzyme": "^2.7.0",
-    "es6-promise": "3.2.1",
-    "gulp": "~3.9.1",
-    "mocha": "~2.5.3",
-    "react": "^15.4.2",
-    "react-addons-test-utils": "^15.4.2",
-    "react-dom": "^15.4.2",
-    "source-map-loader": "0.1.5",
-    "tslint": "^3.15.1",
-    "tslint-microsoft-contrib": "^2.0.9",
-    "typescript": "~2.1.0"
-  }
-}
+{
+  "name": "rush-utilities",
+  "version": "0.0.0",
+  "private": true,
+  "dependencies": {
+    "@microsoft/web-library-build": ">=3.0.0-0 <4.0.0-0",
+    "@types/chai": "^3.4.35",
+    "@types/enzyme": "^2.7.5",
+    "@types/es6-promise": "^0.0.32",
+    "@types/mocha": "^2.2.39",
+    "@types/react": "^15.0.16",
+    "@types/react-addons-test-utils": "^0.14.17",
+    "@types/react-dom": "^0.14.23",
+    "@types/webpack-env": "^1.13.0",
+    "enzyme": "^2.7.0",
+    "es6-promise": "3.2.1",
+    "gulp": "~3.9.1",
+    "mocha": "~2.5.3",
+    "react": "^15.4.2",
+    "react-addons-test-utils": "^15.4.2",
+    "react-dom": "^15.4.2",
+    "source-map-loader": "0.1.5",
+    "tslint": "^3.15.1",
+    "tslint-microsoft-contrib": "^2.0.9",
+    "typescript": "~2.1.0"
+  }
+}
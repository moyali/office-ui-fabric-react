--- conflicted
+++ resolved
@@ -1,28 +1,24 @@
-{
-  "name": "rush-ssr-tests",
-  "version": "0.0.0",
-  "private": true,
-  "dependencies": {
-    "@microsoft/load-themed-styles": "^1.2.2",
-    "@types/chai": "^3.4.35",
-    "@types/enzyme": "^2.7.5",
-    "@types/es6-promise": "^0.0.32",
-    "@types/mocha": "^2.2.39",
-    "@types/webpack-env": "^1.13.0",
-    "mocha": "~3.3.0",
-    "raw-loader": "^0.5.1",
-    "react": "^15.4.2",
-    "react-addons-test-utils": "^15.4.2",
-    "react-dom": "^15.4.2",
-    "webpack": "^2.4.1",
-    "webpack-node-externals": "^1.5.4",
-    "es6-promise": "^4.1.0"
-  },
-  "rushDependencies": {
-<<<<<<< HEAD
-    "office-ui-fabric-react": ">=2.27.0 <3.0.0"
-=======
-    "office-ui-fabric-react": ">=2.29.0 <3.0.0"
->>>>>>> ba359d0b
-  }
-}
+{
+  "name": "rush-ssr-tests",
+  "version": "0.0.0",
+  "private": true,
+  "dependencies": {
+    "@microsoft/load-themed-styles": "^1.2.2",
+    "@types/chai": "^3.4.35",
+    "@types/enzyme": "^2.7.5",
+    "@types/es6-promise": "^0.0.32",
+    "@types/mocha": "^2.2.39",
+    "@types/webpack-env": "^1.13.0",
+    "mocha": "~3.3.0",
+    "raw-loader": "^0.5.1",
+    "react": "^15.4.2",
+    "react-addons-test-utils": "^15.4.2",
+    "react-dom": "^15.4.2",
+    "webpack": "^2.4.1",
+    "webpack-node-externals": "^1.5.4",
+    "es6-promise": "^4.1.0"
+  },
+  "rushDependencies": {
+    "office-ui-fabric-react": ">=2.29.0 <3.0.0"
+  }
+}
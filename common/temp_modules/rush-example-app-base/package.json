--- conflicted
+++ resolved
@@ -1,36 +1,32 @@
-{
-  "name": "rush-example-app-base",
-  "version": "0.0.0",
-  "private": true,
-  "dependencies": {
-    "@microsoft/web-library-build": ">=3.0.0-0 <4.0.0-0",
-    "@types/chai": "^3.4.35",
-    "@types/enzyme": "^2.7.5",
-    "@types/es6-promise": "^0.0.32",
-    "@types/mocha": "^2.2.39",
-    "@types/react": "^15.0.16",
-    "@types/react-addons-test-utils": "^0.14.17",
-    "@types/react-dom": "^15.5.0",
-    "@types/webpack-env": "^1.13.0",
-    "enzyme": "^2.7.0",
-    "es6-promise": "4.1.0",
-    "gulp": "~3.9.1",
-    "mocha": "~3.3.0",
-    "react": "^15.4.2",
-    "react-addons-test-utils": "^15.4.2",
-    "react-dom": "^15.4.2",
-    "source-map-loader": "^0.2.1",
-    "typescript": "2.2.2",
-    "@uifabric/styling": ">=0.0.2 <1.0.0",
-    "highlight.js": "^9.9.0",
-    "office-ui-fabric-core": ">=5.0.0 <6.0.0",
-    "office-ui-fabric-react": ">=2.11.0 <3.0.0"
-  },
-  "rushDependencies": {
-<<<<<<< HEAD
-    "@uifabric/utilities": ">=1.8.7 <2.0.0"
-=======
-    "@uifabric/utilities": "1.8.7"
->>>>>>> bf17c179
-  }
-}
+{
+  "name": "rush-example-app-base",
+  "version": "0.0.0",
+  "private": true,
+  "dependencies": {
+    "@microsoft/web-library-build": ">=3.0.0-0 <4.0.0-0",
+    "@types/chai": "^3.4.35",
+    "@types/enzyme": "^2.7.5",
+    "@types/es6-promise": "^0.0.32",
+    "@types/mocha": "^2.2.39",
+    "@types/react": "^15.0.16",
+    "@types/react-addons-test-utils": "^0.14.17",
+    "@types/react-dom": "^15.5.0",
+    "@types/webpack-env": "^1.13.0",
+    "enzyme": "^2.7.0",
+    "es6-promise": "4.1.0",
+    "gulp": "~3.9.1",
+    "mocha": "~3.3.0",
+    "react": "^15.4.2",
+    "react-addons-test-utils": "^15.4.2",
+    "react-dom": "^15.4.2",
+    "source-map-loader": "^0.2.1",
+    "typescript": "2.2.2",
+    "highlight.js": "^9.9.0",
+    "office-ui-fabric-core": ">=5.0.0 <6.0.0",
+    "office-ui-fabric-react": ">=2.11.0 <3.0.0"
+  },
+  "rushDependencies": {
+    "@uifabric/styling": ">=0.0.2 <1.0.0",
+    "@uifabric/utilities": ">=1.8.7 <2.0.0"
+  }
+}
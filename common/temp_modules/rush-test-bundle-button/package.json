{
  "name": "rush-test-bundle-button",
  "version": "0.0.0",
  "private": true,
  "dependencies": {
    "@microsoft/web-library-build": ">=3.0.0-0 <4.0.0-0",
    "@types/react": "^15.0.16",
    "@types/react-dom": "^0.14.23",
    "@types/webpack-env": "^1.13.0",
<<<<<<< HEAD
    "source-map-loader": "0.2.1",
=======
    "source-map-loader": "^0.2.1",
>>>>>>> 1ae9f34c4ead072ab2d74a1d032b7dc6f4e18251
    "ts-loader": "^2.0.1",
    "typescript": "^2.2.2",
    "webpack": "^2.2.1",
    "webpack-bundle-analyzer": "^2.2.1",
    "webpack-dev-server": "^2.4.1",
    "react": "^0.14 || ^15.0.1-0 || ^16.0.0-0",
    "react-dom": "^0.14 || ^15.0.1-0 || ^16.0.0-0"
  },
  "rushDependencies": {
    "office-ui-fabric-react": ">=2.31.0 <3.0.0"
  }
}
<|MERGE_RESOLUTION|>--- conflicted
+++ resolved
@@ -1,26 +1,22 @@
-{
-  "name": "rush-test-bundle-button",
-  "version": "0.0.0",
-  "private": true,
-  "dependencies": {
-    "@microsoft/web-library-build": ">=3.0.0-0 <4.0.0-0",
-    "@types/react": "^15.0.16",
-    "@types/react-dom": "^0.14.23",
-    "@types/webpack-env": "^1.13.0",
-<<<<<<< HEAD
-    "source-map-loader": "0.2.1",
-=======
-    "source-map-loader": "^0.2.1",
->>>>>>> 1ae9f34c4ead072ab2d74a1d032b7dc6f4e18251
-    "ts-loader": "^2.0.1",
-    "typescript": "^2.2.2",
-    "webpack": "^2.2.1",
-    "webpack-bundle-analyzer": "^2.2.1",
-    "webpack-dev-server": "^2.4.1",
-    "react": "^0.14 || ^15.0.1-0 || ^16.0.0-0",
-    "react-dom": "^0.14 || ^15.0.1-0 || ^16.0.0-0"
-  },
-  "rushDependencies": {
-    "office-ui-fabric-react": ">=2.31.0 <3.0.0"
-  }
-}
+{
+  "name": "rush-test-bundle-button",
+  "version": "0.0.0",
+  "private": true,
+  "dependencies": {
+    "@microsoft/web-library-build": ">=3.0.0-0 <4.0.0-0",
+    "@types/react": "^15.0.16",
+    "@types/react-dom": "^0.14.23",
+    "@types/webpack-env": "^1.13.0",
+    "source-map-loader": "^0.2.1",
+    "ts-loader": "^2.0.1",
+    "typescript": "^2.2.2",
+    "webpack": "^2.2.1",
+    "webpack-bundle-analyzer": "^2.2.1",
+    "webpack-dev-server": "^2.4.1",
+    "react": "^0.14 || ^15.0.1-0 || ^16.0.0-0",
+    "react-dom": "^0.14 || ^15.0.1-0 || ^16.0.0-0"
+  },
+  "rushDependencies": {
+    "office-ui-fabric-react": ">=2.31.0 <3.0.0"
+  }
+}
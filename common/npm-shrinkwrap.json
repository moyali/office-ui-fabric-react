{
  "name": "rush-common",
  "version": "0.0.0",
  "dependencies": {
    "@microsoft/api-extractor": {
<<<<<<< HEAD
      "version": "2.0.2",
      "from": "@microsoft/api-extractor@>=2.0.2 <3.0.0",
      "resolved": "https://registry.npmjs.org/@microsoft/api-extractor/-/api-extractor-2.0.2.tgz"
=======
      "version": "2.0.3",
      "from": "@microsoft/api-extractor@>=2.0.2 <3.0.0",
      "resolved": "https://registry.npmjs.org/@microsoft/api-extractor/-/api-extractor-2.0.3.tgz"
>>>>>>> a6888fe8
    },
    "@microsoft/gulp-core-build": {
      "version": "2.4.3",
      "from": "@microsoft/gulp-core-build@>=2.4.3 <3.0.0",
      "resolved": "https://registry.npmjs.org/@microsoft/gulp-core-build/-/gulp-core-build-2.4.3.tgz",
      "dependencies": {
        "@types/chai": {
          "version": "3.4.34",
          "from": "@types/chai@3.4.34",
          "resolved": "https://registry.npmjs.org/@types/chai/-/chai-3.4.34.tgz"
        },
        "@types/mocha": {
          "version": "2.2.38",
          "from": "@types/mocha@2.2.38",
          "resolved": "https://registry.npmjs.org/@types/mocha/-/mocha-2.2.38.tgz"
        },
        "es6-promise": {
          "version": "3.1.2",
          "from": "es6-promise@>=3.1.2 <3.2.0",
          "resolved": "https://registry.npmjs.org/es6-promise/-/es6-promise-3.1.2.tgz"
        },
        "lodash.merge": {
          "version": "4.3.5",
          "from": "lodash.merge@>=4.3.2 <4.4.0",
          "resolved": "https://registry.npmjs.org/lodash.merge/-/lodash.merge-4.3.5.tgz"
        }
      }
    },
    "@microsoft/gulp-core-build-karma": {
      "version": "2.2.1",
      "from": "@microsoft/gulp-core-build-karma@>=2.2.0 <3.0.0",
      "resolved": "https://registry.npmjs.org/@microsoft/gulp-core-build-karma/-/gulp-core-build-karma-2.2.1.tgz",
      "dependencies": {
        "camelcase": {
          "version": "1.2.1",
          "from": "camelcase@>=1.0.2 <2.0.0",
          "resolved": "https://registry.npmjs.org/camelcase/-/camelcase-1.2.1.tgz"
        },
        "cliui": {
          "version": "2.1.0",
          "from": "cliui@>=2.1.0 <3.0.0",
          "resolved": "https://registry.npmjs.org/cliui/-/cliui-2.1.0.tgz"
        },
        "interpret": {
          "version": "0.6.6",
          "from": "interpret@>=0.6.4 <0.7.0",
          "resolved": "https://registry.npmjs.org/interpret/-/interpret-0.6.6.tgz"
        },
        "memory-fs": {
          "version": "0.3.0",
          "from": "memory-fs@>=0.3.0 <0.4.0",
          "resolved": "https://registry.npmjs.org/memory-fs/-/memory-fs-0.3.0.tgz"
        },
<<<<<<< HEAD
        "readable-stream": {
          "version": "2.2.9",
          "from": "readable-stream@>=2.0.1 <3.0.0",
          "resolved": "https://registry.npmjs.org/readable-stream/-/readable-stream-2.2.9.tgz"
        },
=======
>>>>>>> a6888fe8
        "source-map": {
          "version": "0.5.6",
          "from": "source-map@>=0.5.1 <0.6.0",
          "resolved": "https://registry.npmjs.org/source-map/-/source-map-0.5.6.tgz"
        },
        "string_decoder": {
          "version": "1.0.0",
          "from": "string_decoder@>=1.0.0 <1.1.0",
          "resolved": "https://registry.npmjs.org/string_decoder/-/string_decoder-1.0.0.tgz"
        },
        "supports-color": {
          "version": "3.2.3",
          "from": "supports-color@>=3.1.0 <4.0.0",
          "resolved": "https://registry.npmjs.org/supports-color/-/supports-color-3.2.3.tgz"
        },
        "uglify-js": {
          "version": "2.7.5",
          "from": "uglify-js@>=2.7.3 <2.8.0",
          "resolved": "https://registry.npmjs.org/uglify-js/-/uglify-js-2.7.5.tgz",
          "dependencies": {
            "async": {
              "version": "0.2.10",
              "from": "async@>=0.2.6 <0.3.0",
              "resolved": "https://registry.npmjs.org/async/-/async-0.2.10.tgz"
            }
          }
        },
        "webpack": {
          "version": "1.13.3",
          "from": "webpack@>=1.13.0 <1.14.0",
          "resolved": "https://registry.npmjs.org/webpack/-/webpack-1.13.3.tgz"
        },
        "window-size": {
          "version": "0.1.0",
          "from": "window-size@0.1.0",
          "resolved": "https://registry.npmjs.org/window-size/-/window-size-0.1.0.tgz"
        },
        "wordwrap": {
          "version": "0.0.2",
          "from": "wordwrap@0.0.2",
          "resolved": "https://registry.npmjs.org/wordwrap/-/wordwrap-0.0.2.tgz"
        },
        "yargs": {
          "version": "3.10.0",
          "from": "yargs@>=3.10.0 <3.11.0",
          "resolved": "https://registry.npmjs.org/yargs/-/yargs-3.10.0.tgz"
        }
      }
    },
    "@microsoft/gulp-core-build-sass": {
      "version": "3.1.0",
      "from": "@microsoft/gulp-core-build-sass@>=3.0.0 <4.0.0",
      "resolved": "https://registry.npmjs.org/@microsoft/gulp-core-build-sass/-/gulp-core-build-sass-3.1.0.tgz"
    },
    "@microsoft/gulp-core-build-serve": {
      "version": "2.1.0",
      "from": "@microsoft/gulp-core-build-serve@>=2.0.3 <3.0.0",
      "resolved": "https://registry.npmjs.org/@microsoft/gulp-core-build-serve/-/gulp-core-build-serve-2.1.0.tgz"
    },
    "@microsoft/gulp-core-build-typescript": {
      "version": "3.0.2",
      "from": "@microsoft/gulp-core-build-typescript@>=3.0.0 <4.0.0",
      "resolved": "https://registry.npmjs.org/@microsoft/gulp-core-build-typescript/-/gulp-core-build-typescript-3.0.2.tgz",
      "dependencies": {
        "lodash": {
          "version": "4.15.0",
          "from": "lodash@>=4.15.0 <4.16.0",
          "resolved": "https://registry.npmjs.org/lodash/-/lodash-4.15.0.tgz"
        }
      }
    },
    "@microsoft/gulp-core-build-webpack": {
      "version": "1.1.3",
      "from": "@microsoft/gulp-core-build-webpack@>=1.1.2 <2.0.0",
      "resolved": "https://registry.npmjs.org/@microsoft/gulp-core-build-webpack/-/gulp-core-build-webpack-1.1.3.tgz",
      "dependencies": {
        "camelcase": {
          "version": "1.2.1",
          "from": "camelcase@>=1.0.2 <2.0.0",
          "resolved": "https://registry.npmjs.org/camelcase/-/camelcase-1.2.1.tgz"
        },
        "cliui": {
          "version": "2.1.0",
          "from": "cliui@>=2.1.0 <3.0.0",
          "resolved": "https://registry.npmjs.org/cliui/-/cliui-2.1.0.tgz"
        },
        "interpret": {
          "version": "0.6.6",
          "from": "interpret@>=0.6.4 <0.7.0",
          "resolved": "https://registry.npmjs.org/interpret/-/interpret-0.6.6.tgz"
        },
        "memory-fs": {
          "version": "0.3.0",
          "from": "memory-fs@>=0.3.0 <0.4.0",
          "resolved": "https://registry.npmjs.org/memory-fs/-/memory-fs-0.3.0.tgz"
        },
<<<<<<< HEAD
        "readable-stream": {
          "version": "2.2.9",
          "from": "readable-stream@>=2.0.1 <3.0.0",
          "resolved": "https://registry.npmjs.org/readable-stream/-/readable-stream-2.2.9.tgz"
        },
=======
>>>>>>> a6888fe8
        "source-map": {
          "version": "0.5.6",
          "from": "source-map@>=0.5.1 <0.6.0",
          "resolved": "https://registry.npmjs.org/source-map/-/source-map-0.5.6.tgz"
        },
        "string_decoder": {
          "version": "1.0.0",
          "from": "string_decoder@>=1.0.0 <1.1.0",
          "resolved": "https://registry.npmjs.org/string_decoder/-/string_decoder-1.0.0.tgz"
        },
        "supports-color": {
          "version": "3.2.3",
          "from": "supports-color@>=3.1.0 <4.0.0",
          "resolved": "https://registry.npmjs.org/supports-color/-/supports-color-3.2.3.tgz"
        },
        "uglify-js": {
          "version": "2.7.5",
          "from": "uglify-js@>=2.7.3 <2.8.0",
          "resolved": "https://registry.npmjs.org/uglify-js/-/uglify-js-2.7.5.tgz",
          "dependencies": {
            "async": {
              "version": "0.2.10",
              "from": "async@>=0.2.6 <0.3.0",
              "resolved": "https://registry.npmjs.org/async/-/async-0.2.10.tgz"
            }
          }
        },
        "webpack": {
          "version": "1.13.3",
          "from": "webpack@>=1.13.0 <1.14.0",
          "resolved": "https://registry.npmjs.org/webpack/-/webpack-1.13.3.tgz"
        },
        "window-size": {
          "version": "0.1.0",
          "from": "window-size@0.1.0",
          "resolved": "https://registry.npmjs.org/window-size/-/window-size-0.1.0.tgz"
        },
        "wordwrap": {
          "version": "0.0.2",
          "from": "wordwrap@0.0.2",
          "resolved": "https://registry.npmjs.org/wordwrap/-/wordwrap-0.0.2.tgz"
        },
        "yargs": {
          "version": "3.10.0",
          "from": "yargs@>=3.10.0 <3.11.0",
          "resolved": "https://registry.npmjs.org/yargs/-/yargs-3.10.0.tgz"
        }
      }
    },
    "@microsoft/load-themed-styles": {
      "version": "1.2.2",
      "from": "@microsoft/load-themed-styles@>=1.2.2 <2.0.0",
      "resolved": "https://registry.npmjs.org/@microsoft/load-themed-styles/-/load-themed-styles-1.2.2.tgz"
    },
    "@microsoft/web-library-build": {
      "version": "3.0.0",
      "from": "@microsoft/web-library-build@>=3.0.0-0 <4.0.0-0",
      "resolved": "https://registry.npmjs.org/@microsoft/web-library-build/-/web-library-build-3.0.0.tgz"
    },
    "@types/assertion-error": {
      "version": "1.0.30",
      "from": "@types/assertion-error@1.0.30",
      "resolved": "https://registry.npmjs.org/@types/assertion-error/-/assertion-error-1.0.30.tgz"
    },
    "@types/chai": {
      "version": "3.5.0",
      "from": "@types/chai@>=3.4.35 <4.0.0",
      "resolved": "https://registry.npmjs.org/@types/chai/-/chai-3.5.0.tgz"
    },
    "@types/chalk": {
      "version": "0.4.31",
      "from": "@types/chalk@0.4.31",
      "resolved": "https://registry.npmjs.org/@types/chalk/-/chalk-0.4.31.tgz"
    },
    "@types/cheerio": {
      "version": "0.22.1",
      "from": "@types/cheerio@*",
      "resolved": "https://registry.npmjs.org/@types/cheerio/-/cheerio-0.22.1.tgz"
    },
    "@types/enzyme": {
      "version": "2.7.8",
      "from": "@types/enzyme@>=2.7.5 <3.0.0",
      "resolved": "https://registry.npmjs.org/@types/enzyme/-/enzyme-2.7.8.tgz"
    },
    "@types/es6-collections": {
      "version": "0.5.29",
      "from": "@types/es6-collections@0.5.29",
      "resolved": "https://registry.npmjs.org/@types/es6-collections/-/es6-collections-0.5.29.tgz"
    },
    "@types/es6-promise": {
      "version": "0.0.32",
      "from": "@types/es6-promise@>=0.0.32 <0.0.33",
      "resolved": "https://registry.npmjs.org/@types/es6-promise/-/es6-promise-0.0.32.tgz"
    },
    "@types/fs-extra": {
      "version": "0.0.37",
      "from": "@types/fs-extra@0.0.37",
      "resolved": "https://registry.npmjs.org/@types/fs-extra/-/fs-extra-0.0.37.tgz"
    },
    "@types/gulp": {
      "version": "3.8.32",
      "from": "@types/gulp@3.8.32",
      "resolved": "https://registry.npmjs.org/@types/gulp/-/gulp-3.8.32.tgz"
    },
    "@types/gulp-util": {
      "version": "3.0.30",
      "from": "@types/gulp-util@3.0.30",
      "resolved": "https://registry.npmjs.org/@types/gulp-util/-/gulp-util-3.0.30.tgz"
    },
    "@types/mkdirp": {
      "version": "0.3.29",
      "from": "@types/mkdirp@0.3.29",
      "resolved": "https://registry.npmjs.org/@types/mkdirp/-/mkdirp-0.3.29.tgz"
    },
    "@types/mocha": {
      "version": "2.2.40",
      "from": "@types/mocha@>=2.2.39 <3.0.0",
      "resolved": "https://registry.npmjs.org/@types/mocha/-/mocha-2.2.40.tgz"
    },
    "@types/node": {
      "version": "6.0.62",
      "from": "@types/node@6.0.62",
      "resolved": "https://registry.npmjs.org/@types/node/-/node-6.0.62.tgz"
    },
    "@types/node-notifier": {
      "version": "0.0.28",
      "from": "@types/node-notifier@0.0.28",
      "resolved": "https://registry.npmjs.org/@types/node-notifier/-/node-notifier-0.0.28.tgz"
    },
    "@types/orchestrator": {
      "version": "0.0.30",
      "from": "@types/orchestrator@0.0.30",
      "resolved": "https://registry.npmjs.org/@types/orchestrator/-/orchestrator-0.0.30.tgz"
    },
    "@types/q": {
      "version": "0.0.32",
      "from": "@types/q@0.0.32",
      "resolved": "https://registry.npmjs.org/@types/q/-/q-0.0.32.tgz"
    },
    "@types/react": {
      "version": "15.0.21",
      "from": "@types/react@>=15.0.16 <16.0.0",
      "resolved": "https://registry.npmjs.org/@types/react/-/react-15.0.21.tgz"
    },
    "@types/react-addons-test-utils": {
      "version": "0.14.17",
      "from": "@types/react-addons-test-utils@>=0.14.17 <0.15.0",
      "resolved": "https://registry.npmjs.org/@types/react-addons-test-utils/-/react-addons-test-utils-0.14.17.tgz"
    },
    "@types/react-dom": {
      "version": "0.14.23",
      "from": "@types/react-dom@>=0.14.23 <0.15.0",
      "resolved": "https://registry.npmjs.org/@types/react-dom/-/react-dom-0.14.23.tgz"
    },
    "@types/resemblejs": {
      "version": "1.3.28",
      "from": "@types/resemblejs@>=1.3.28 <1.4.0",
      "resolved": "https://registry.npmjs.org/@types/resemblejs/-/resemblejs-1.3.28.tgz"
    },
    "@types/rimraf": {
      "version": "0.0.28",
      "from": "@types/rimraf@0.0.28",
      "resolved": "https://registry.npmjs.org/@types/rimraf/-/rimraf-0.0.28.tgz"
    },
    "@types/semver": {
      "version": "5.3.30",
      "from": "@types/semver@5.3.30",
      "resolved": "https://registry.npmjs.org/@types/semver/-/semver-5.3.30.tgz"
    },
    "@types/through2": {
      "version": "2.0.32",
      "from": "@types/through2@2.0.32",
      "resolved": "https://registry.npmjs.org/@types/through2/-/through2-2.0.32.tgz"
    },
    "@types/vinyl": {
      "version": "1.2.30",
      "from": "@types/vinyl@1.2.30",
      "resolved": "https://registry.npmjs.org/@types/vinyl/-/vinyl-1.2.30.tgz"
    },
    "@types/webpack-env": {
      "version": "1.13.0",
      "from": "@types/webpack-env@>=1.13.0 <2.0.0",
      "resolved": "https://registry.npmjs.org/@types/webpack-env/-/webpack-env-1.13.0.tgz"
    },
    "@types/yargs": {
      "version": "0.0.34",
      "from": "@types/yargs@0.0.34",
      "resolved": "https://registry.npmjs.org/@types/yargs/-/yargs-0.0.34.tgz"
    },
    "@types/z-schema": {
      "version": "3.16.31",
      "from": "@types/z-schema@3.16.31",
      "resolved": "https://registry.npmjs.org/@types/z-schema/-/z-schema-3.16.31.tgz"
    },
    "@uifabric/utilities": {
<<<<<<< HEAD
      "version": "1.6.0",
      "from": "@uifabric/utilities@1.6.0",
      "resolved": "https://registry.npmjs.org/@uifabric/utilities/-/utilities-1.6.0.tgz"
=======
      "version": "1.7.0",
      "from": "@uifabric/utilities@>=1.6.0 <2.0.0",
      "resolved": "https://registry.npmjs.org/@uifabric/utilities/-/utilities-1.7.0.tgz"
>>>>>>> a6888fe8
    },
    "abbrev": {
      "version": "1.0.9",
      "from": "abbrev@>=1.0.0 <1.1.0",
      "resolved": "https://registry.npmjs.org/abbrev/-/abbrev-1.0.9.tgz"
    },
    "accepts": {
      "version": "1.3.3",
      "from": "accepts@1.3.3",
      "resolved": "https://registry.npmjs.org/accepts/-/accepts-1.3.3.tgz"
    },
    "acorn": {
      "version": "3.3.0",
      "from": "acorn@>=3.0.0 <4.0.0",
      "resolved": "https://registry.npmjs.org/acorn/-/acorn-3.3.0.tgz"
    },
    "acorn-dynamic-import": {
      "version": "2.0.2",
      "from": "acorn-dynamic-import@>=2.0.0 <3.0.0",
      "resolved": "https://registry.npmjs.org/acorn-dynamic-import/-/acorn-dynamic-import-2.0.2.tgz",
      "dependencies": {
        "acorn": {
          "version": "4.0.11",
          "from": "acorn@>=4.0.3 <5.0.0",
          "resolved": "https://registry.npmjs.org/acorn/-/acorn-4.0.11.tgz"
        }
      }
    },
    "after": {
      "version": "0.8.2",
      "from": "after@0.8.2",
      "resolved": "https://registry.npmjs.org/after/-/after-0.8.2.tgz"
    },
    "ajv": {
      "version": "4.11.6",
      "from": "ajv@>=4.9.1 <5.0.0",
      "resolved": "https://registry.npmjs.org/ajv/-/ajv-4.11.6.tgz"
    },
    "ajv-keywords": {
      "version": "1.5.1",
      "from": "ajv-keywords@>=1.1.1 <2.0.0",
      "resolved": "https://registry.npmjs.org/ajv-keywords/-/ajv-keywords-1.5.1.tgz"
    },
    "align-text": {
      "version": "0.1.4",
      "from": "align-text@>=0.1.3 <0.2.0",
      "resolved": "https://registry.npmjs.org/align-text/-/align-text-0.1.4.tgz"
    },
    "alphanum-sort": {
      "version": "1.0.2",
      "from": "alphanum-sort@>=1.0.1 <2.0.0",
      "resolved": "https://registry.npmjs.org/alphanum-sort/-/alphanum-sort-1.0.2.tgz"
    },
    "amdefine": {
      "version": "1.0.1",
      "from": "amdefine@>=0.0.4",
      "resolved": "https://registry.npmjs.org/amdefine/-/amdefine-1.0.1.tgz"
    },
    "ansi-align": {
      "version": "1.1.0",
      "from": "ansi-align@>=1.1.0 <2.0.0",
      "resolved": "https://registry.npmjs.org/ansi-align/-/ansi-align-1.1.0.tgz"
    },
    "ansi-escapes": {
      "version": "1.4.0",
      "from": "ansi-escapes@>=1.1.0 <2.0.0",
      "resolved": "https://registry.npmjs.org/ansi-escapes/-/ansi-escapes-1.4.0.tgz"
    },
    "ansi-html": {
      "version": "0.0.7",
      "from": "ansi-html@0.0.7",
      "resolved": "https://registry.npmjs.org/ansi-html/-/ansi-html-0.0.7.tgz"
    },
    "ansi-regex": {
      "version": "2.1.1",
      "from": "ansi-regex@>=2.0.0 <3.0.0",
      "resolved": "https://registry.npmjs.org/ansi-regex/-/ansi-regex-2.1.1.tgz"
    },
    "ansi-styles": {
      "version": "2.2.1",
      "from": "ansi-styles@>=2.2.1 <3.0.0",
      "resolved": "https://registry.npmjs.org/ansi-styles/-/ansi-styles-2.2.1.tgz"
    },
    "ansicolors": {
      "version": "0.2.1",
      "from": "ansicolors@>=0.2.1 <0.3.0",
      "resolved": "https://registry.npmjs.org/ansicolors/-/ansicolors-0.2.1.tgz"
    },
    "anymatch": {
      "version": "1.3.0",
      "from": "anymatch@>=1.3.0 <2.0.0",
      "resolved": "https://registry.npmjs.org/anymatch/-/anymatch-1.3.0.tgz"
    },
    "aproba": {
      "version": "1.1.1",
      "from": "aproba@>=1.0.3 <2.0.0",
      "resolved": "https://registry.npmjs.org/aproba/-/aproba-1.1.1.tgz"
    },
    "archy": {
      "version": "1.0.0",
      "from": "archy@>=1.0.0 <2.0.0",
      "resolved": "https://registry.npmjs.org/archy/-/archy-1.0.0.tgz"
    },
    "are-we-there-yet": {
      "version": "1.1.2",
      "from": "are-we-there-yet@>=1.1.2 <1.2.0",
      "resolved": "https://registry.npmjs.org/are-we-there-yet/-/are-we-there-yet-1.1.2.tgz"
    },
    "argparse": {
      "version": "1.0.9",
      "from": "argparse@>=1.0.7 <2.0.0",
      "resolved": "https://registry.npmjs.org/argparse/-/argparse-1.0.9.tgz"
    },
    "arr-diff": {
      "version": "2.0.0",
      "from": "arr-diff@>=2.0.0 <3.0.0",
      "resolved": "https://registry.npmjs.org/arr-diff/-/arr-diff-2.0.0.tgz"
    },
    "arr-flatten": {
      "version": "1.0.2",
      "from": "arr-flatten@>=1.0.1 <2.0.0",
      "resolved": "https://registry.npmjs.org/arr-flatten/-/arr-flatten-1.0.2.tgz"
    },
    "array-differ": {
      "version": "1.0.0",
      "from": "array-differ@>=1.0.0 <2.0.0",
      "resolved": "https://registry.npmjs.org/array-differ/-/array-differ-1.0.0.tgz"
    },
    "array-find-index": {
      "version": "1.0.2",
      "from": "array-find-index@>=1.0.1 <2.0.0",
      "resolved": "https://registry.npmjs.org/array-find-index/-/array-find-index-1.0.2.tgz"
    },
    "array-flatten": {
      "version": "1.1.1",
      "from": "array-flatten@1.1.1",
      "resolved": "https://registry.npmjs.org/array-flatten/-/array-flatten-1.1.1.tgz"
    },
    "array-slice": {
      "version": "0.2.3",
      "from": "array-slice@>=0.2.3 <0.3.0",
      "resolved": "https://registry.npmjs.org/array-slice/-/array-slice-0.2.3.tgz"
    },
    "array-union": {
      "version": "1.0.2",
      "from": "array-union@>=1.0.1 <2.0.0",
      "resolved": "https://registry.npmjs.org/array-union/-/array-union-1.0.2.tgz"
    },
    "array-uniq": {
      "version": "1.0.3",
      "from": "array-uniq@>=1.0.1 <2.0.0",
      "resolved": "https://registry.npmjs.org/array-uniq/-/array-uniq-1.0.3.tgz"
    },
    "array-unique": {
      "version": "0.2.1",
      "from": "array-unique@>=0.2.1 <0.3.0",
      "resolved": "https://registry.npmjs.org/array-unique/-/array-unique-0.2.1.tgz"
    },
    "arraybuffer.slice": {
      "version": "0.0.6",
      "from": "arraybuffer.slice@0.0.6",
      "resolved": "https://registry.npmjs.org/arraybuffer.slice/-/arraybuffer.slice-0.0.6.tgz"
    },
    "arrify": {
      "version": "1.0.1",
      "from": "arrify@>=1.0.0 <2.0.0",
      "resolved": "https://registry.npmjs.org/arrify/-/arrify-1.0.1.tgz"
    },
    "asap": {
      "version": "2.0.5",
      "from": "asap@>=2.0.3 <2.1.0",
      "resolved": "https://registry.npmjs.org/asap/-/asap-2.0.5.tgz"
    },
    "asn1": {
      "version": "0.2.3",
      "from": "asn1@>=0.2.3 <0.3.0",
      "resolved": "https://registry.npmjs.org/asn1/-/asn1-0.2.3.tgz"
    },
    "asn1.js": {
      "version": "4.9.1",
      "from": "asn1.js@>=4.0.0 <5.0.0",
      "resolved": "https://registry.npmjs.org/asn1.js/-/asn1.js-4.9.1.tgz"
    },
    "assert": {
      "version": "1.4.1",
      "from": "assert@>=1.1.1 <2.0.0",
      "resolved": "https://registry.npmjs.org/assert/-/assert-1.4.1.tgz"
    },
    "assert-plus": {
      "version": "0.2.0",
      "from": "assert-plus@>=0.2.0 <0.3.0",
      "resolved": "https://registry.npmjs.org/assert-plus/-/assert-plus-0.2.0.tgz"
    },
    "assertion-error": {
      "version": "1.0.2",
      "from": "assertion-error@>=1.0.1 <2.0.0",
      "resolved": "https://registry.npmjs.org/assertion-error/-/assertion-error-1.0.2.tgz"
    },
    "async": {
      "version": "1.5.2",
      "from": "async@>=1.0.0 <2.0.0",
      "resolved": "https://registry.npmjs.org/async/-/async-1.5.2.tgz"
    },
    "async-each": {
      "version": "1.0.1",
      "from": "async-each@>=1.0.0 <2.0.0",
      "resolved": "https://registry.npmjs.org/async-each/-/async-each-1.0.1.tgz"
    },
    "async-foreach": {
      "version": "0.1.3",
      "from": "async-foreach@>=0.1.3 <0.2.0",
      "resolved": "https://registry.npmjs.org/async-foreach/-/async-foreach-0.1.3.tgz"
    },
    "asynckit": {
      "version": "0.4.0",
      "from": "asynckit@>=0.4.0 <0.5.0",
      "resolved": "https://registry.npmjs.org/asynckit/-/asynckit-0.4.0.tgz"
    },
    "autoprefixer": {
      "version": "6.3.7",
      "from": "autoprefixer@6.3.7",
      "resolved": "https://registry.npmjs.org/autoprefixer/-/autoprefixer-6.3.7.tgz"
    },
    "aws-sign2": {
      "version": "0.6.0",
      "from": "aws-sign2@>=0.6.0 <0.7.0",
      "resolved": "https://registry.npmjs.org/aws-sign2/-/aws-sign2-0.6.0.tgz"
    },
    "aws4": {
      "version": "1.6.0",
      "from": "aws4@>=1.2.1 <2.0.0",
      "resolved": "https://registry.npmjs.org/aws4/-/aws4-1.6.0.tgz"
    },
    "babel-code-frame": {
      "version": "6.22.0",
      "from": "babel-code-frame@>=6.20.0 <7.0.0",
      "resolved": "https://registry.npmjs.org/babel-code-frame/-/babel-code-frame-6.22.0.tgz"
    },
    "backo2": {
      "version": "1.0.2",
      "from": "backo2@1.0.2",
      "resolved": "https://registry.npmjs.org/backo2/-/backo2-1.0.2.tgz"
    },
    "balanced-match": {
      "version": "0.4.2",
      "from": "balanced-match@>=0.4.1 <0.5.0",
      "resolved": "https://registry.npmjs.org/balanced-match/-/balanced-match-0.4.2.tgz"
    },
    "Base64": {
      "version": "0.2.1",
      "from": "Base64@>=0.2.0 <0.3.0",
      "resolved": "https://registry.npmjs.org/Base64/-/Base64-0.2.1.tgz"
    },
    "base64-arraybuffer": {
      "version": "0.1.5",
      "from": "base64-arraybuffer@0.1.5",
      "resolved": "https://registry.npmjs.org/base64-arraybuffer/-/base64-arraybuffer-0.1.5.tgz"
    },
    "base64-js": {
      "version": "1.2.0",
      "from": "base64-js@>=1.0.2 <2.0.0",
      "resolved": "https://registry.npmjs.org/base64-js/-/base64-js-1.2.0.tgz"
    },
    "base64-url": {
      "version": "1.2.1",
      "from": "base64-url@1.2.1",
      "resolved": "https://registry.npmjs.org/base64-url/-/base64-url-1.2.1.tgz"
    },
    "base64id": {
      "version": "1.0.0",
      "from": "base64id@1.0.0",
      "resolved": "https://registry.npmjs.org/base64id/-/base64id-1.0.0.tgz"
    },
    "basic-auth": {
      "version": "1.0.4",
      "from": "basic-auth@>=1.0.3 <1.1.0",
      "resolved": "https://registry.npmjs.org/basic-auth/-/basic-auth-1.0.4.tgz"
    },
    "basic-auth-connect": {
      "version": "1.0.0",
      "from": "basic-auth-connect@1.0.0",
      "resolved": "https://registry.npmjs.org/basic-auth-connect/-/basic-auth-connect-1.0.0.tgz"
    },
    "batch": {
      "version": "0.5.3",
      "from": "batch@>=0.5.3 <0.6.0",
      "resolved": "https://registry.npmjs.org/batch/-/batch-0.5.3.tgz"
    },
    "bcrypt-pbkdf": {
      "version": "1.0.1",
      "from": "bcrypt-pbkdf@>=1.0.0 <2.0.0",
      "resolved": "https://registry.npmjs.org/bcrypt-pbkdf/-/bcrypt-pbkdf-1.0.1.tgz",
      "optional": true
    },
    "beeper": {
      "version": "1.1.1",
      "from": "beeper@>=1.0.0 <2.0.0",
      "resolved": "https://registry.npmjs.org/beeper/-/beeper-1.1.1.tgz"
    },
    "better-assert": {
      "version": "1.0.2",
      "from": "better-assert@>=1.0.0 <1.1.0",
      "resolved": "https://registry.npmjs.org/better-assert/-/better-assert-1.0.2.tgz"
    },
    "big.js": {
      "version": "3.1.3",
      "from": "big.js@>=3.1.3 <4.0.0",
      "resolved": "https://registry.npmjs.org/big.js/-/big.js-3.1.3.tgz"
    },
    "binary-extensions": {
      "version": "1.8.0",
      "from": "binary-extensions@>=1.0.0 <2.0.0",
      "resolved": "https://registry.npmjs.org/binary-extensions/-/binary-extensions-1.8.0.tgz"
    },
    "binaryextensions": {
      "version": "1.0.1",
      "from": "binaryextensions@>=1.0.0 <1.1.0",
      "resolved": "https://registry.npmjs.org/binaryextensions/-/binaryextensions-1.0.1.tgz"
    },
    "bindings": {
      "version": "1.2.1",
      "from": "bindings@>=1.2.1 <1.3.0",
      "resolved": "https://registry.npmjs.org/bindings/-/bindings-1.2.1.tgz"
    },
    "bl": {
      "version": "1.0.3",
      "from": "bl@>=1.0.0 <1.1.0",
      "resolved": "https://registry.npmjs.org/bl/-/bl-1.0.3.tgz",
      "dependencies": {
        "readable-stream": {
          "version": "2.0.6",
          "from": "readable-stream@>=2.0.5 <2.1.0",
          "resolved": "https://registry.npmjs.org/readable-stream/-/readable-stream-2.0.6.tgz"
        },
        "string_decoder": {
          "version": "0.10.31",
          "from": "string_decoder@>=0.10.0 <0.11.0",
          "resolved": "https://registry.npmjs.org/string_decoder/-/string_decoder-0.10.31.tgz"
        }
      }
    },
    "blob": {
      "version": "0.0.4",
      "from": "blob@0.0.4",
      "resolved": "https://registry.npmjs.org/blob/-/blob-0.0.4.tgz"
    },
    "block-stream": {
      "version": "0.0.9",
      "from": "block-stream@*",
      "resolved": "https://registry.npmjs.org/block-stream/-/block-stream-0.0.9.tgz"
    },
    "bluebird": {
      "version": "2.11.0",
      "from": "bluebird@>=2.9.27 <3.0.0",
      "resolved": "https://registry.npmjs.org/bluebird/-/bluebird-2.11.0.tgz"
    },
    "bn.js": {
      "version": "4.11.6",
      "from": "bn.js@>=4.1.1 <5.0.0",
      "resolved": "https://registry.npmjs.org/bn.js/-/bn.js-4.11.6.tgz"
    },
    "body-parser": {
      "version": "1.17.1",
      "from": "body-parser@>=1.12.4 <2.0.0",
      "resolved": "https://registry.npmjs.org/body-parser/-/body-parser-1.17.1.tgz"
    },
    "boolbase": {
      "version": "1.0.0",
      "from": "boolbase@>=1.0.0 <1.1.0",
      "resolved": "https://registry.npmjs.org/boolbase/-/boolbase-1.0.0.tgz"
    },
    "boom": {
      "version": "2.10.1",
      "from": "boom@>=2.0.0 <3.0.0",
      "resolved": "https://registry.npmjs.org/boom/-/boom-2.10.1.tgz"
    },
    "boxen": {
      "version": "1.0.0",
      "from": "boxen@>=1.0.0 <2.0.0",
      "resolved": "https://registry.npmjs.org/boxen/-/boxen-1.0.0.tgz",
      "dependencies": {
        "camelcase": {
          "version": "4.1.0",
          "from": "camelcase@>=4.0.0 <5.0.0",
          "resolved": "https://registry.npmjs.org/camelcase/-/camelcase-4.1.0.tgz"
        },
        "is-fullwidth-code-point": {
          "version": "2.0.0",
          "from": "is-fullwidth-code-point@>=2.0.0 <3.0.0",
          "resolved": "https://registry.npmjs.org/is-fullwidth-code-point/-/is-fullwidth-code-point-2.0.0.tgz"
        },
        "string-width": {
          "version": "2.0.0",
          "from": "string-width@>=2.0.0 <3.0.0",
          "resolved": "https://registry.npmjs.org/string-width/-/string-width-2.0.0.tgz"
        }
      }
    },
    "brace-expansion": {
      "version": "1.1.7",
      "from": "brace-expansion@>=1.0.0 <2.0.0",
      "resolved": "https://registry.npmjs.org/brace-expansion/-/brace-expansion-1.1.7.tgz"
    },
    "braces": {
      "version": "1.8.5",
      "from": "braces@>=1.8.2 <2.0.0",
      "resolved": "https://registry.npmjs.org/braces/-/braces-1.8.5.tgz"
    },
    "brorand": {
      "version": "1.1.0",
      "from": "brorand@>=1.0.1 <2.0.0",
      "resolved": "https://registry.npmjs.org/brorand/-/brorand-1.1.0.tgz"
    },
    "browser-stdout": {
      "version": "1.3.0",
      "from": "browser-stdout@1.3.0",
      "resolved": "https://registry.npmjs.org/browser-stdout/-/browser-stdout-1.3.0.tgz"
    },
    "browserify-aes": {
      "version": "1.0.6",
      "from": "browserify-aes@>=1.0.4 <2.0.0",
      "resolved": "https://registry.npmjs.org/browserify-aes/-/browserify-aes-1.0.6.tgz"
    },
    "browserify-cipher": {
      "version": "1.0.0",
      "from": "browserify-cipher@>=1.0.0 <2.0.0",
      "resolved": "https://registry.npmjs.org/browserify-cipher/-/browserify-cipher-1.0.0.tgz"
    },
    "browserify-des": {
      "version": "1.0.0",
      "from": "browserify-des@>=1.0.0 <2.0.0",
      "resolved": "https://registry.npmjs.org/browserify-des/-/browserify-des-1.0.0.tgz"
    },
    "browserify-rsa": {
      "version": "4.0.1",
      "from": "browserify-rsa@>=4.0.0 <5.0.0",
      "resolved": "https://registry.npmjs.org/browserify-rsa/-/browserify-rsa-4.0.1.tgz"
    },
    "browserify-sign": {
      "version": "4.0.4",
      "from": "browserify-sign@>=4.0.0 <5.0.0",
      "resolved": "https://registry.npmjs.org/browserify-sign/-/browserify-sign-4.0.4.tgz"
    },
    "browserify-zlib": {
      "version": "0.1.4",
      "from": "browserify-zlib@>=0.1.4 <0.2.0",
      "resolved": "https://registry.npmjs.org/browserify-zlib/-/browserify-zlib-0.1.4.tgz"
    },
    "browserslist": {
      "version": "1.3.6",
      "from": "browserslist@>=1.3.4 <1.4.0",
      "resolved": "https://registry.npmjs.org/browserslist/-/browserslist-1.3.6.tgz"
    },
    "buffer": {
      "version": "4.9.1",
      "from": "buffer@>=4.9.0 <5.0.0",
      "resolved": "https://registry.npmjs.org/buffer/-/buffer-4.9.1.tgz"
    },
    "buffer-shims": {
      "version": "1.0.0",
      "from": "buffer-shims@>=1.0.0 <1.1.0",
      "resolved": "https://registry.npmjs.org/buffer-shims/-/buffer-shims-1.0.0.tgz"
    },
    "buffer-xor": {
      "version": "1.0.3",
      "from": "buffer-xor@>=1.0.2 <2.0.0",
      "resolved": "https://registry.npmjs.org/buffer-xor/-/buffer-xor-1.0.3.tgz"
    },
    "builtin-modules": {
      "version": "1.1.1",
      "from": "builtin-modules@>=1.0.0 <2.0.0",
      "resolved": "https://registry.npmjs.org/builtin-modules/-/builtin-modules-1.1.1.tgz"
    },
    "builtin-status-codes": {
      "version": "3.0.0",
      "from": "builtin-status-codes@>=3.0.0 <4.0.0",
      "resolved": "https://registry.npmjs.org/builtin-status-codes/-/builtin-status-codes-3.0.0.tgz"
    },
    "bytes": {
      "version": "2.4.0",
      "from": "bytes@2.4.0",
      "resolved": "https://registry.npmjs.org/bytes/-/bytes-2.4.0.tgz"
    },
    "cache-swap": {
      "version": "0.3.0",
      "from": "cache-swap@>=0.3.0 <0.4.0",
      "resolved": "https://registry.npmjs.org/cache-swap/-/cache-swap-0.3.0.tgz"
    },
    "callsite": {
      "version": "1.0.0",
      "from": "callsite@1.0.0",
      "resolved": "https://registry.npmjs.org/callsite/-/callsite-1.0.0.tgz"
    },
    "camelcase": {
      "version": "2.1.1",
      "from": "camelcase@>=2.0.1 <3.0.0",
      "resolved": "https://registry.npmjs.org/camelcase/-/camelcase-2.1.1.tgz"
    },
    "camelcase-keys": {
      "version": "2.1.0",
      "from": "camelcase-keys@>=2.0.0 <3.0.0",
      "resolved": "https://registry.npmjs.org/camelcase-keys/-/camelcase-keys-2.1.0.tgz"
    },
    "caniuse-api": {
      "version": "1.6.1",
      "from": "caniuse-api@>=1.5.2 <2.0.0",
      "resolved": "https://registry.npmjs.org/caniuse-api/-/caniuse-api-1.6.1.tgz"
    },
    "caniuse-db": {
      "version": "1.0.30000655",
      "from": "caniuse-db@>=1.0.30000488 <2.0.0",
      "resolved": "https://registry.npmjs.org/caniuse-db/-/caniuse-db-1.0.30000655.tgz"
    },
    "capture-stack-trace": {
      "version": "1.0.0",
      "from": "capture-stack-trace@>=1.0.0 <2.0.0",
      "resolved": "https://registry.npmjs.org/capture-stack-trace/-/capture-stack-trace-1.0.0.tgz"
    },
    "cardinal": {
      "version": "1.0.0",
      "from": "cardinal@>=1.0.0 <2.0.0",
      "resolved": "https://registry.npmjs.org/cardinal/-/cardinal-1.0.0.tgz"
    },
    "caseless": {
      "version": "0.12.0",
      "from": "caseless@>=0.12.0 <0.13.0",
      "resolved": "https://registry.npmjs.org/caseless/-/caseless-0.12.0.tgz"
    },
    "casperjs": {
      "version": "1.1.3",
      "from": "casperjs@1.1.3",
      "resolved": "https://registry.npmjs.org/casperjs/-/casperjs-1.1.3.tgz"
    },
    "center-align": {
      "version": "0.1.3",
      "from": "center-align@>=0.1.1 <0.2.0",
      "resolved": "https://registry.npmjs.org/center-align/-/center-align-0.1.3.tgz"
    },
    "chai": {
      "version": "3.5.0",
      "from": "chai@>=3.5.0 <3.6.0",
      "resolved": "https://registry.npmjs.org/chai/-/chai-3.5.0.tgz"
    },
    "chalk": {
      "version": "1.1.3",
      "from": "chalk@>=1.0.0 <2.0.0",
      "resolved": "https://registry.npmjs.org/chalk/-/chalk-1.1.3.tgz"
    },
    "charenc": {
      "version": "0.0.2",
      "from": "charenc@>=0.0.1 <0.1.0",
      "resolved": "https://registry.npmjs.org/charenc/-/charenc-0.0.2.tgz"
    },
    "cheerio": {
      "version": "0.22.0",
      "from": "cheerio@>=0.22.0 <0.23.0",
      "resolved": "https://registry.npmjs.org/cheerio/-/cheerio-0.22.0.tgz"
    },
    "chokidar": {
      "version": "1.6.1",
      "from": "chokidar@>=1.4.1 <2.0.0",
      "resolved": "https://registry.npmjs.org/chokidar/-/chokidar-1.6.1.tgz"
    },
    "cipher-base": {
      "version": "1.0.3",
      "from": "cipher-base@>=1.0.0 <2.0.0",
      "resolved": "https://registry.npmjs.org/cipher-base/-/cipher-base-1.0.3.tgz"
    },
    "clap": {
      "version": "1.1.3",
      "from": "clap@>=1.0.9 <2.0.0",
      "resolved": "https://registry.npmjs.org/clap/-/clap-1.1.3.tgz"
    },
    "clean-css": {
<<<<<<< HEAD
      "version": "4.0.11",
      "from": "clean-css@>=4.0.9 <5.0.0",
      "resolved": "https://registry.npmjs.org/clean-css/-/clean-css-4.0.11.tgz",
=======
      "version": "4.0.12",
      "from": "clean-css@>=4.0.9 <5.0.0",
      "resolved": "https://registry.npmjs.org/clean-css/-/clean-css-4.0.12.tgz",
>>>>>>> a6888fe8
      "dependencies": {
        "source-map": {
          "version": "0.5.6",
          "from": "source-map@>=0.5.0 <0.6.0",
          "resolved": "https://registry.npmjs.org/source-map/-/source-map-0.5.6.tgz"
        }
      }
    },
    "cli-boxes": {
      "version": "1.0.0",
      "from": "cli-boxes@>=1.0.0 <2.0.0",
      "resolved": "https://registry.npmjs.org/cli-boxes/-/cli-boxes-1.0.0.tgz"
    },
    "cli-cursor": {
      "version": "1.0.2",
      "from": "cli-cursor@>=1.0.1 <2.0.0",
      "resolved": "https://registry.npmjs.org/cli-cursor/-/cli-cursor-1.0.2.tgz"
    },
    "cli-table": {
      "version": "0.3.1",
      "from": "cli-table@>=0.3.1 <0.4.0",
      "resolved": "https://registry.npmjs.org/cli-table/-/cli-table-0.3.1.tgz",
      "dependencies": {
        "colors": {
          "version": "1.0.3",
          "from": "colors@1.0.3",
          "resolved": "https://registry.npmjs.org/colors/-/colors-1.0.3.tgz"
        }
      }
    },
    "cli-usage": {
      "version": "0.1.4",
      "from": "cli-usage@>=0.1.1 <0.2.0",
      "resolved": "https://registry.npmjs.org/cli-usage/-/cli-usage-0.1.4.tgz"
    },
    "cli-width": {
      "version": "1.1.1",
      "from": "cli-width@>=1.0.1 <2.0.0",
      "resolved": "https://registry.npmjs.org/cli-width/-/cli-width-1.1.1.tgz"
    },
    "cliui": {
      "version": "3.2.0",
      "from": "cliui@>=3.2.0 <4.0.0",
      "resolved": "https://registry.npmjs.org/cliui/-/cliui-3.2.0.tgz"
    },
    "clone": {
      "version": "1.0.2",
      "from": "clone@>=1.0.0 <2.0.0",
      "resolved": "https://registry.npmjs.org/clone/-/clone-1.0.2.tgz"
    },
    "clone-deep": {
      "version": "0.2.4",
      "from": "clone-deep@>=0.2.4 <0.3.0",
      "resolved": "https://registry.npmjs.org/clone-deep/-/clone-deep-0.2.4.tgz"
    },
    "clone-stats": {
      "version": "0.0.1",
      "from": "clone-stats@>=0.0.1 <0.0.2",
      "resolved": "https://registry.npmjs.org/clone-stats/-/clone-stats-0.0.1.tgz"
    },
    "co": {
      "version": "4.6.0",
      "from": "co@>=4.6.0 <5.0.0",
      "resolved": "https://registry.npmjs.org/co/-/co-4.6.0.tgz"
    },
    "coa": {
      "version": "1.0.1",
      "from": "coa@>=1.0.1 <1.1.0",
      "resolved": "https://registry.npmjs.org/coa/-/coa-1.0.1.tgz"
    },
    "code-point-at": {
      "version": "1.1.0",
      "from": "code-point-at@>=1.0.0 <2.0.0",
      "resolved": "https://registry.npmjs.org/code-point-at/-/code-point-at-1.1.0.tgz"
    },
    "color": {
      "version": "0.11.4",
      "from": "color@>=0.11.0 <0.12.0",
      "resolved": "https://registry.npmjs.org/color/-/color-0.11.4.tgz"
    },
    "color-convert": {
      "version": "1.9.0",
      "from": "color-convert@>=1.3.0 <2.0.0",
      "resolved": "https://registry.npmjs.org/color-convert/-/color-convert-1.9.0.tgz"
    },
    "color-functions": {
      "version": "1.1.0",
      "from": "color-functions@1.1.0",
      "resolved": "https://registry.npmjs.org/color-functions/-/color-functions-1.1.0.tgz"
    },
    "color-name": {
      "version": "1.1.2",
      "from": "color-name@>=1.1.1 <2.0.0",
      "resolved": "https://registry.npmjs.org/color-name/-/color-name-1.1.2.tgz"
    },
    "color-string": {
      "version": "0.3.0",
      "from": "color-string@>=0.3.0 <0.4.0",
      "resolved": "https://registry.npmjs.org/color-string/-/color-string-0.3.0.tgz"
    },
    "colormin": {
      "version": "1.1.2",
      "from": "colormin@>=1.0.5 <2.0.0",
      "resolved": "https://registry.npmjs.org/colormin/-/colormin-1.1.2.tgz"
    },
    "colors": {
      "version": "1.1.2",
      "from": "colors@>=1.1.0 <2.0.0",
      "resolved": "https://registry.npmjs.org/colors/-/colors-1.1.2.tgz"
    },
    "combined-stream": {
      "version": "1.0.5",
      "from": "combined-stream@>=1.0.5 <1.1.0",
      "resolved": "https://registry.npmjs.org/combined-stream/-/combined-stream-1.0.5.tgz"
    },
    "commander": {
      "version": "2.9.0",
      "from": "commander@>=2.7.1 <3.0.0",
      "resolved": "https://registry.npmjs.org/commander/-/commander-2.9.0.tgz"
    },
    "component-bind": {
      "version": "1.0.0",
      "from": "component-bind@1.0.0",
      "resolved": "https://registry.npmjs.org/component-bind/-/component-bind-1.0.0.tgz"
    },
    "component-emitter": {
      "version": "1.1.2",
      "from": "component-emitter@1.1.2",
      "resolved": "https://registry.npmjs.org/component-emitter/-/component-emitter-1.1.2.tgz"
    },
    "component-inherit": {
      "version": "0.0.3",
      "from": "component-inherit@0.0.3",
      "resolved": "https://registry.npmjs.org/component-inherit/-/component-inherit-0.0.3.tgz"
    },
    "compressible": {
      "version": "2.0.10",
      "from": "compressible@>=2.0.5 <2.1.0",
      "resolved": "https://registry.npmjs.org/compressible/-/compressible-2.0.10.tgz"
    },
    "compression": {
      "version": "1.5.2",
      "from": "compression@>=1.5.2 <1.6.0",
      "resolved": "https://registry.npmjs.org/compression/-/compression-1.5.2.tgz",
      "dependencies": {
        "accepts": {
          "version": "1.2.13",
          "from": "accepts@>=1.2.12 <1.3.0",
          "resolved": "https://registry.npmjs.org/accepts/-/accepts-1.2.13.tgz"
        },
        "bytes": {
          "version": "2.1.0",
          "from": "bytes@2.1.0",
          "resolved": "https://registry.npmjs.org/bytes/-/bytes-2.1.0.tgz"
        },
        "debug": {
          "version": "2.2.0",
          "from": "debug@>=2.2.0 <2.3.0",
          "resolved": "https://registry.npmjs.org/debug/-/debug-2.2.0.tgz"
        },
        "ms": {
          "version": "0.7.1",
          "from": "ms@0.7.1",
          "resolved": "https://registry.npmjs.org/ms/-/ms-0.7.1.tgz"
        },
        "negotiator": {
          "version": "0.5.3",
          "from": "negotiator@0.5.3",
          "resolved": "https://registry.npmjs.org/negotiator/-/negotiator-0.5.3.tgz"
        },
        "vary": {
          "version": "1.0.1",
          "from": "vary@>=1.0.1 <1.1.0",
          "resolved": "https://registry.npmjs.org/vary/-/vary-1.0.1.tgz"
        }
      }
    },
    "concat-map": {
      "version": "0.0.1",
      "from": "concat-map@0.0.1",
      "resolved": "https://registry.npmjs.org/concat-map/-/concat-map-0.0.1.tgz"
    },
    "concat-stream": {
      "version": "1.5.0",
      "from": "concat-stream@1.5.0",
      "resolved": "https://registry.npmjs.org/concat-stream/-/concat-stream-1.5.0.tgz",
      "dependencies": {
        "readable-stream": {
          "version": "2.0.6",
          "from": "readable-stream@>=2.0.0 <2.1.0",
          "resolved": "https://registry.npmjs.org/readable-stream/-/readable-stream-2.0.6.tgz"
        },
        "string_decoder": {
          "version": "0.10.31",
          "from": "string_decoder@>=0.10.0 <0.11.0",
          "resolved": "https://registry.npmjs.org/string_decoder/-/string_decoder-0.10.31.tgz"
        }
      }
    },
    "configstore": {
      "version": "3.0.0",
      "from": "configstore@>=3.0.0 <4.0.0",
      "resolved": "https://registry.npmjs.org/configstore/-/configstore-3.0.0.tgz"
    },
    "connect": {
      "version": "3.6.0",
      "from": "connect@>=3.3.5 <4.0.0",
      "resolved": "https://registry.npmjs.org/connect/-/connect-3.6.0.tgz"
    },
    "connect-history-api-fallback": {
      "version": "1.3.0",
      "from": "connect-history-api-fallback@>=1.3.0 <2.0.0",
      "resolved": "https://registry.npmjs.org/connect-history-api-fallback/-/connect-history-api-fallback-1.3.0.tgz"
    },
    "connect-livereload": {
      "version": "0.5.4",
      "from": "connect-livereload@>=0.5.4 <0.6.0",
      "resolved": "https://registry.npmjs.org/connect-livereload/-/connect-livereload-0.5.4.tgz"
    },
    "connect-timeout": {
      "version": "1.6.2",
      "from": "connect-timeout@>=1.6.2 <1.7.0",
      "resolved": "https://registry.npmjs.org/connect-timeout/-/connect-timeout-1.6.2.tgz",
      "dependencies": {
        "debug": {
          "version": "2.2.0",
          "from": "debug@>=2.2.0 <2.3.0",
          "resolved": "https://registry.npmjs.org/debug/-/debug-2.2.0.tgz"
        },
        "http-errors": {
          "version": "1.3.1",
          "from": "http-errors@>=1.3.1 <1.4.0",
          "resolved": "https://registry.npmjs.org/http-errors/-/http-errors-1.3.1.tgz"
        },
        "ms": {
          "version": "0.7.1",
          "from": "ms@0.7.1",
          "resolved": "https://registry.npmjs.org/ms/-/ms-0.7.1.tgz"
        }
      }
    },
    "console-browserify": {
      "version": "1.1.0",
      "from": "console-browserify@>=1.1.0 <2.0.0",
      "resolved": "https://registry.npmjs.org/console-browserify/-/console-browserify-1.1.0.tgz"
    },
    "console-control-strings": {
      "version": "1.1.0",
      "from": "console-control-strings@>=1.1.0 <1.2.0",
      "resolved": "https://registry.npmjs.org/console-control-strings/-/console-control-strings-1.1.0.tgz"
    },
    "constants-browserify": {
      "version": "0.0.1",
      "from": "constants-browserify@0.0.1",
      "resolved": "https://registry.npmjs.org/constants-browserify/-/constants-browserify-0.0.1.tgz"
    },
    "content-disposition": {
      "version": "0.5.2",
      "from": "content-disposition@0.5.2",
      "resolved": "https://registry.npmjs.org/content-disposition/-/content-disposition-0.5.2.tgz"
    },
    "content-type": {
      "version": "1.0.2",
      "from": "content-type@>=1.0.2 <1.1.0",
      "resolved": "https://registry.npmjs.org/content-type/-/content-type-1.0.2.tgz"
    },
    "convert-source-map": {
      "version": "1.5.0",
      "from": "convert-source-map@>=1.1.1 <2.0.0",
      "resolved": "https://registry.npmjs.org/convert-source-map/-/convert-source-map-1.5.0.tgz"
    },
    "cookie": {
      "version": "0.3.1",
      "from": "cookie@0.3.1",
      "resolved": "https://registry.npmjs.org/cookie/-/cookie-0.3.1.tgz"
    },
    "cookie-parser": {
      "version": "1.3.5",
      "from": "cookie-parser@>=1.3.5 <1.4.0",
      "resolved": "https://registry.npmjs.org/cookie-parser/-/cookie-parser-1.3.5.tgz",
      "dependencies": {
        "cookie": {
          "version": "0.1.3",
          "from": "cookie@0.1.3",
          "resolved": "https://registry.npmjs.org/cookie/-/cookie-0.1.3.tgz"
        }
      }
    },
    "cookie-signature": {
      "version": "1.0.6",
      "from": "cookie-signature@1.0.6",
      "resolved": "https://registry.npmjs.org/cookie-signature/-/cookie-signature-1.0.6.tgz"
    },
    "core-js": {
      "version": "1.2.7",
      "from": "core-js@>=1.0.0 <2.0.0",
      "resolved": "https://registry.npmjs.org/core-js/-/core-js-1.2.7.tgz"
    },
    "core-util-is": {
      "version": "1.0.2",
      "from": "core-util-is@>=1.0.0 <1.1.0",
      "resolved": "https://registry.npmjs.org/core-util-is/-/core-util-is-1.0.2.tgz"
    },
    "cosmiconfig": {
      "version": "2.1.1",
      "from": "cosmiconfig@>=2.1.0 <3.0.0",
      "resolved": "https://registry.npmjs.org/cosmiconfig/-/cosmiconfig-2.1.1.tgz"
    },
    "crc": {
      "version": "3.3.0",
      "from": "crc@3.3.0",
      "resolved": "https://registry.npmjs.org/crc/-/crc-3.3.0.tgz"
    },
    "create-ecdh": {
      "version": "4.0.0",
      "from": "create-ecdh@>=4.0.0 <5.0.0",
      "resolved": "https://registry.npmjs.org/create-ecdh/-/create-ecdh-4.0.0.tgz"
    },
    "create-error-class": {
      "version": "3.0.2",
      "from": "create-error-class@>=3.0.0 <4.0.0",
      "resolved": "https://registry.npmjs.org/create-error-class/-/create-error-class-3.0.2.tgz"
    },
    "create-hash": {
      "version": "1.1.2",
      "from": "create-hash@>=1.1.0 <2.0.0",
      "resolved": "https://registry.npmjs.org/create-hash/-/create-hash-1.1.2.tgz",
      "dependencies": {
        "ripemd160": {
          "version": "1.0.1",
          "from": "ripemd160@>=1.0.0 <2.0.0",
          "resolved": "https://registry.npmjs.org/ripemd160/-/ripemd160-1.0.1.tgz"
        },
        "sha.js": {
          "version": "2.4.8",
          "from": "sha.js@>=2.3.6 <3.0.0",
          "resolved": "https://registry.npmjs.org/sha.js/-/sha.js-2.4.8.tgz"
        }
      }
    },
    "create-hmac": {
      "version": "1.1.4",
      "from": "create-hmac@>=1.1.0 <2.0.0",
      "resolved": "https://registry.npmjs.org/create-hmac/-/create-hmac-1.1.4.tgz"
    },
    "cross-spawn": {
      "version": "3.0.1",
      "from": "cross-spawn@>=3.0.0 <4.0.0",
      "resolved": "https://registry.npmjs.org/cross-spawn/-/cross-spawn-3.0.1.tgz",
      "dependencies": {
        "lru-cache": {
          "version": "4.0.2",
          "from": "lru-cache@>=4.0.1 <5.0.0",
          "resolved": "https://registry.npmjs.org/lru-cache/-/lru-cache-4.0.2.tgz"
        }
      }
    },
    "cross-spawn-async": {
      "version": "2.2.5",
      "from": "cross-spawn-async@>=2.1.1 <3.0.0",
      "resolved": "https://registry.npmjs.org/cross-spawn-async/-/cross-spawn-async-2.2.5.tgz",
      "dependencies": {
        "lru-cache": {
          "version": "4.0.2",
          "from": "lru-cache@>=4.0.0 <5.0.0",
          "resolved": "https://registry.npmjs.org/lru-cache/-/lru-cache-4.0.2.tgz"
        }
      }
    },
    "crypt": {
      "version": "0.0.2",
      "from": "crypt@>=0.0.1 <0.1.0",
      "resolved": "https://registry.npmjs.org/crypt/-/crypt-0.0.2.tgz"
    },
    "cryptiles": {
      "version": "2.0.5",
      "from": "cryptiles@>=2.0.0 <3.0.0",
      "resolved": "https://registry.npmjs.org/cryptiles/-/cryptiles-2.0.5.tgz"
    },
    "crypto-browserify": {
      "version": "3.2.8",
      "from": "crypto-browserify@>=3.2.6 <3.3.0",
      "resolved": "https://registry.npmjs.org/crypto-browserify/-/crypto-browserify-3.2.8.tgz"
    },
    "crypto-random-string": {
      "version": "1.0.0",
      "from": "crypto-random-string@>=1.0.0 <2.0.0",
      "resolved": "https://registry.npmjs.org/crypto-random-string/-/crypto-random-string-1.0.0.tgz"
    },
    "csrf": {
      "version": "3.0.6",
      "from": "csrf@>=3.0.0 <3.1.0",
      "resolved": "https://registry.npmjs.org/csrf/-/csrf-3.0.6.tgz"
    },
    "css-color-names": {
      "version": "0.0.4",
      "from": "css-color-names@0.0.4",
      "resolved": "https://registry.npmjs.org/css-color-names/-/css-color-names-0.0.4.tgz"
    },
    "css-loader": {
      "version": "0.26.4",
      "from": "css-loader@>=0.26.2 <0.27.0",
      "resolved": "https://registry.npmjs.org/css-loader/-/css-loader-0.26.4.tgz",
      "dependencies": {
        "css-selector-tokenizer": {
          "version": "0.7.0",
          "from": "css-selector-tokenizer@>=0.7.0 <0.8.0",
          "resolved": "https://registry.npmjs.org/css-selector-tokenizer/-/css-selector-tokenizer-0.7.0.tgz"
        },
        "loader-utils": {
          "version": "1.1.0",
          "from": "loader-utils@>=1.0.2 <2.0.0",
          "resolved": "https://registry.npmjs.org/loader-utils/-/loader-utils-1.1.0.tgz"
        }
      }
    },
    "css-modules-loader-core": {
      "version": "1.0.1",
      "from": "css-modules-loader-core@>=1.0.1 <2.0.0",
      "resolved": "https://registry.npmjs.org/css-modules-loader-core/-/css-modules-loader-core-1.0.1.tgz",
      "dependencies": {
        "postcss": {
          "version": "5.1.2",
          "from": "postcss@5.1.2",
          "resolved": "https://registry.npmjs.org/postcss/-/postcss-5.1.2.tgz"
        },
        "source-map": {
          "version": "0.5.6",
          "from": "source-map@>=0.5.6 <0.6.0",
          "resolved": "https://registry.npmjs.org/source-map/-/source-map-0.5.6.tgz"
        },
        "supports-color": {
          "version": "3.2.3",
          "from": "supports-color@>=3.1.2 <4.0.0",
          "resolved": "https://registry.npmjs.org/supports-color/-/supports-color-3.2.3.tgz"
        }
      }
    },
    "css-select": {
      "version": "1.2.0",
      "from": "css-select@>=1.2.0 <1.3.0",
      "resolved": "https://registry.npmjs.org/css-select/-/css-select-1.2.0.tgz"
    },
    "css-selector-tokenizer": {
      "version": "0.6.0",
      "from": "css-selector-tokenizer@>=0.6.0 <0.7.0",
      "resolved": "https://registry.npmjs.org/css-selector-tokenizer/-/css-selector-tokenizer-0.6.0.tgz"
    },
    "css-what": {
      "version": "2.1.0",
      "from": "css-what@>=2.1.0 <2.2.0",
      "resolved": "https://registry.npmjs.org/css-what/-/css-what-2.1.0.tgz"
    },
    "cssesc": {
      "version": "0.1.0",
      "from": "cssesc@>=0.1.0 <0.2.0",
      "resolved": "https://registry.npmjs.org/cssesc/-/cssesc-0.1.0.tgz"
    },
    "cssnano": {
      "version": "3.10.0",
      "from": "cssnano@>=2.6.1 <4.0.0",
      "resolved": "https://registry.npmjs.org/cssnano/-/cssnano-3.10.0.tgz"
    },
    "csso": {
      "version": "2.3.2",
      "from": "csso@>=2.3.1 <2.4.0",
      "resolved": "https://registry.npmjs.org/csso/-/csso-2.3.2.tgz",
      "dependencies": {
        "source-map": {
          "version": "0.5.6",
          "from": "source-map@>=0.5.3 <0.6.0",
          "resolved": "https://registry.npmjs.org/source-map/-/source-map-0.5.6.tgz"
        }
      }
    },
    "csurf": {
      "version": "1.8.3",
      "from": "csurf@>=1.8.3 <1.9.0",
      "resolved": "https://registry.npmjs.org/csurf/-/csurf-1.8.3.tgz",
      "dependencies": {
        "cookie": {
          "version": "0.1.3",
          "from": "cookie@0.1.3",
          "resolved": "https://registry.npmjs.org/cookie/-/cookie-0.1.3.tgz"
        },
        "http-errors": {
          "version": "1.3.1",
          "from": "http-errors@>=1.3.1 <1.4.0",
          "resolved": "https://registry.npmjs.org/http-errors/-/http-errors-1.3.1.tgz"
        }
      }
    },
    "currently-unhandled": {
      "version": "0.4.1",
      "from": "currently-unhandled@>=0.4.1 <0.5.0",
      "resolved": "https://registry.npmjs.org/currently-unhandled/-/currently-unhandled-0.4.1.tgz"
    },
    "custom-event": {
      "version": "1.0.1",
      "from": "custom-event@>=1.0.0 <1.1.0",
      "resolved": "https://registry.npmjs.org/custom-event/-/custom-event-1.0.1.tgz"
    },
    "cyclist": {
      "version": "0.2.2",
      "from": "cyclist@>=0.2.2 <0.3.0",
      "resolved": "https://registry.npmjs.org/cyclist/-/cyclist-0.2.2.tgz"
    },
    "dashdash": {
      "version": "1.14.1",
      "from": "dashdash@>=1.12.0 <2.0.0",
      "resolved": "https://registry.npmjs.org/dashdash/-/dashdash-1.14.1.tgz",
      "dependencies": {
        "assert-plus": {
          "version": "1.0.0",
          "from": "assert-plus@>=1.0.0 <2.0.0",
          "resolved": "https://registry.npmjs.org/assert-plus/-/assert-plus-1.0.0.tgz"
        }
      }
    },
    "date-now": {
      "version": "0.1.4",
      "from": "date-now@>=0.1.4 <0.2.0",
      "resolved": "https://registry.npmjs.org/date-now/-/date-now-0.1.4.tgz"
    },
    "dateformat": {
      "version": "2.0.0",
      "from": "dateformat@>=2.0.0 <3.0.0",
      "resolved": "https://registry.npmjs.org/dateformat/-/dateformat-2.0.0.tgz"
    },
    "deasync": {
      "version": "0.1.9",
      "from": "deasync@>=0.1.7 <0.2.0",
      "resolved": "https://registry.npmjs.org/deasync/-/deasync-0.1.9.tgz"
    },
    "debug": {
      "version": "2.6.1",
      "from": "debug@2.6.1",
      "resolved": "https://registry.npmjs.org/debug/-/debug-2.6.1.tgz"
    },
    "decamelize": {
      "version": "1.2.0",
      "from": "decamelize@>=1.1.1 <2.0.0",
      "resolved": "https://registry.npmjs.org/decamelize/-/decamelize-1.2.0.tgz"
    },
    "decomment": {
      "version": "0.8.7",
      "from": "decomment@>=0.8.2 <0.9.0",
      "resolved": "https://registry.npmjs.org/decomment/-/decomment-0.8.7.tgz",
      "dependencies": {
        "esprima": {
          "version": "3.1.3",
          "from": "esprima@>=3.1.0 <3.2.0",
          "resolved": "https://registry.npmjs.org/esprima/-/esprima-3.1.3.tgz"
        }
      }
    },
    "deep-eql": {
      "version": "0.1.3",
      "from": "deep-eql@>=0.1.3 <0.2.0",
      "resolved": "https://registry.npmjs.org/deep-eql/-/deep-eql-0.1.3.tgz",
      "dependencies": {
        "type-detect": {
          "version": "0.1.1",
          "from": "type-detect@0.1.1",
          "resolved": "https://registry.npmjs.org/type-detect/-/type-detect-0.1.1.tgz"
        }
      }
    },
    "deep-extend": {
      "version": "0.4.1",
      "from": "deep-extend@>=0.4.0 <0.5.0",
      "resolved": "https://registry.npmjs.org/deep-extend/-/deep-extend-0.4.1.tgz"
    },
    "deep-is": {
      "version": "0.1.3",
      "from": "deep-is@>=0.1.3 <0.2.0",
      "resolved": "https://registry.npmjs.org/deep-is/-/deep-is-0.1.3.tgz"
    },
    "defaults": {
      "version": "1.0.3",
      "from": "defaults@>=1.0.0 <2.0.0",
      "resolved": "https://registry.npmjs.org/defaults/-/defaults-1.0.3.tgz"
    },
    "define-properties": {
      "version": "1.1.2",
      "from": "define-properties@>=1.1.2 <2.0.0",
      "resolved": "https://registry.npmjs.org/define-properties/-/define-properties-1.1.2.tgz"
    },
    "defined": {
      "version": "1.0.0",
      "from": "defined@>=1.0.0 <2.0.0",
      "resolved": "https://registry.npmjs.org/defined/-/defined-1.0.0.tgz"
    },
    "del": {
      "version": "2.2.2",
      "from": "del@>=2.2.2 <3.0.0",
      "resolved": "https://registry.npmjs.org/del/-/del-2.2.2.tgz"
    },
    "delayed-stream": {
      "version": "1.0.0",
      "from": "delayed-stream@>=1.0.0 <1.1.0",
      "resolved": "https://registry.npmjs.org/delayed-stream/-/delayed-stream-1.0.0.tgz"
    },
    "delegates": {
      "version": "1.0.0",
      "from": "delegates@>=1.0.0 <2.0.0",
      "resolved": "https://registry.npmjs.org/delegates/-/delegates-1.0.0.tgz"
    },
    "depd": {
      "version": "1.1.0",
      "from": "depd@>=1.1.0 <1.2.0",
      "resolved": "https://registry.npmjs.org/depd/-/depd-1.1.0.tgz"
    },
    "deprecated": {
      "version": "0.0.1",
      "from": "deprecated@>=0.0.1 <0.0.2",
      "resolved": "https://registry.npmjs.org/deprecated/-/deprecated-0.0.1.tgz"
    },
    "des.js": {
      "version": "1.0.0",
      "from": "des.js@>=1.0.0 <2.0.0",
      "resolved": "https://registry.npmjs.org/des.js/-/des.js-1.0.0.tgz"
    },
    "destroy": {
      "version": "1.0.4",
      "from": "destroy@>=1.0.4 <1.1.0",
      "resolved": "https://registry.npmjs.org/destroy/-/destroy-1.0.4.tgz"
    },
    "detect-file": {
      "version": "0.1.0",
      "from": "detect-file@>=0.1.0 <0.2.0",
      "resolved": "https://registry.npmjs.org/detect-file/-/detect-file-0.1.0.tgz"
    },
    "di": {
      "version": "0.0.1",
      "from": "di@>=0.0.1 <0.0.2",
      "resolved": "https://registry.npmjs.org/di/-/di-0.0.1.tgz"
    },
    "diff": {
      "version": "1.4.0",
      "from": "diff@1.4.0",
      "resolved": "https://registry.npmjs.org/diff/-/diff-1.4.0.tgz"
    },
    "diffie-hellman": {
      "version": "5.0.2",
      "from": "diffie-hellman@>=5.0.0 <6.0.0",
      "resolved": "https://registry.npmjs.org/diffie-hellman/-/diffie-hellman-5.0.2.tgz"
    },
    "dom-serialize": {
      "version": "2.2.1",
      "from": "dom-serialize@>=2.2.0 <3.0.0",
      "resolved": "https://registry.npmjs.org/dom-serialize/-/dom-serialize-2.2.1.tgz"
    },
    "dom-serializer": {
      "version": "0.1.0",
      "from": "dom-serializer@>=0.1.0 <0.2.0",
      "resolved": "https://registry.npmjs.org/dom-serializer/-/dom-serializer-0.1.0.tgz",
      "dependencies": {
        "domelementtype": {
          "version": "1.1.3",
          "from": "domelementtype@>=1.1.1 <1.2.0",
          "resolved": "https://registry.npmjs.org/domelementtype/-/domelementtype-1.1.3.tgz"
        }
      }
    },
    "domain-browser": {
      "version": "1.1.7",
      "from": "domain-browser@>=1.1.1 <2.0.0",
      "resolved": "https://registry.npmjs.org/domain-browser/-/domain-browser-1.1.7.tgz"
    },
    "domelementtype": {
      "version": "1.3.0",
      "from": "domelementtype@>=1.0.0 <2.0.0",
      "resolved": "https://registry.npmjs.org/domelementtype/-/domelementtype-1.3.0.tgz"
    },
    "domhandler": {
      "version": "2.3.0",
      "from": "domhandler@>=2.3.0 <3.0.0",
      "resolved": "https://registry.npmjs.org/domhandler/-/domhandler-2.3.0.tgz"
    },
    "domutils": {
      "version": "1.5.1",
      "from": "domutils@1.5.1",
      "resolved": "https://registry.npmjs.org/domutils/-/domutils-1.5.1.tgz"
    },
    "dot-prop": {
      "version": "4.1.1",
      "from": "dot-prop@>=4.1.0 <5.0.0",
      "resolved": "https://registry.npmjs.org/dot-prop/-/dot-prop-4.1.1.tgz"
    },
    "duplexer": {
      "version": "0.1.1",
      "from": "duplexer@>=0.1.1 <0.2.0",
      "resolved": "https://registry.npmjs.org/duplexer/-/duplexer-0.1.1.tgz"
    },
    "duplexer2": {
      "version": "0.0.2",
      "from": "duplexer2@0.0.2",
      "resolved": "https://registry.npmjs.org/duplexer2/-/duplexer2-0.0.2.tgz",
      "dependencies": {
        "isarray": {
          "version": "0.0.1",
          "from": "isarray@0.0.1",
          "resolved": "https://registry.npmjs.org/isarray/-/isarray-0.0.1.tgz"
        },
        "readable-stream": {
          "version": "1.1.14",
          "from": "readable-stream@>=1.1.9 <1.2.0",
          "resolved": "https://registry.npmjs.org/readable-stream/-/readable-stream-1.1.14.tgz"
        },
        "string_decoder": {
          "version": "0.10.31",
          "from": "string_decoder@>=0.10.0 <0.11.0",
          "resolved": "https://registry.npmjs.org/string_decoder/-/string_decoder-0.10.31.tgz"
        }
      }
    },
    "duplexer3": {
      "version": "0.1.4",
      "from": "duplexer3@>=0.1.4 <0.2.0",
      "resolved": "https://registry.npmjs.org/duplexer3/-/duplexer3-0.1.4.tgz"
    },
    "duplexify": {
      "version": "3.5.0",
      "from": "duplexify@>=3.5.0 <4.0.0",
      "resolved": "https://registry.npmjs.org/duplexify/-/duplexify-3.5.0.tgz",
      "dependencies": {
        "end-of-stream": {
          "version": "1.0.0",
          "from": "end-of-stream@1.0.0",
          "resolved": "https://registry.npmjs.org/end-of-stream/-/end-of-stream-1.0.0.tgz"
        },
        "once": {
          "version": "1.3.3",
          "from": "once@>=1.3.0 <1.4.0",
          "resolved": "https://registry.npmjs.org/once/-/once-1.3.3.tgz"
<<<<<<< HEAD
        },
        "readable-stream": {
          "version": "2.2.9",
          "from": "readable-stream@>=2.0.0 <3.0.0",
          "resolved": "https://registry.npmjs.org/readable-stream/-/readable-stream-2.2.9.tgz"
        },
        "string_decoder": {
          "version": "1.0.0",
          "from": "string_decoder@>=1.0.0 <1.1.0",
          "resolved": "https://registry.npmjs.org/string_decoder/-/string_decoder-1.0.0.tgz"
=======
>>>>>>> a6888fe8
        }
      }
    },
    "ecc-jsbn": {
      "version": "0.1.1",
      "from": "ecc-jsbn@>=0.1.1 <0.2.0",
      "resolved": "https://registry.npmjs.org/ecc-jsbn/-/ecc-jsbn-0.1.1.tgz",
      "optional": true
    },
    "ee-first": {
      "version": "1.1.1",
      "from": "ee-first@1.1.1",
      "resolved": "https://registry.npmjs.org/ee-first/-/ee-first-1.1.1.tgz"
    },
    "ejs": {
      "version": "2.5.6",
      "from": "ejs@>=2.5.6 <3.0.0",
      "resolved": "https://registry.npmjs.org/ejs/-/ejs-2.5.6.tgz"
    },
    "electron-to-chromium": {
      "version": "1.3.3",
      "from": "electron-to-chromium@>=1.2.7 <2.0.0",
      "resolved": "https://registry.npmjs.org/electron-to-chromium/-/electron-to-chromium-1.3.3.tgz"
    },
    "elliptic": {
      "version": "6.4.0",
      "from": "elliptic@>=6.0.0 <7.0.0",
      "resolved": "https://registry.npmjs.org/elliptic/-/elliptic-6.4.0.tgz"
    },
    "emojis-list": {
      "version": "2.1.0",
      "from": "emojis-list@>=2.0.0 <3.0.0",
      "resolved": "https://registry.npmjs.org/emojis-list/-/emojis-list-2.1.0.tgz"
    },
    "encodeurl": {
      "version": "1.0.1",
      "from": "encodeurl@>=1.0.1 <1.1.0",
      "resolved": "https://registry.npmjs.org/encodeurl/-/encodeurl-1.0.1.tgz"
    },
    "encoding": {
      "version": "0.1.12",
      "from": "encoding@>=0.1.11 <0.2.0",
      "resolved": "https://registry.npmjs.org/encoding/-/encoding-0.1.12.tgz"
    },
    "end-of-stream": {
      "version": "1.1.0",
      "from": "end-of-stream@>=1.1.0 <1.2.0",
      "resolved": "https://registry.npmjs.org/end-of-stream/-/end-of-stream-1.1.0.tgz",
      "dependencies": {
        "once": {
          "version": "1.3.3",
          "from": "once@>=1.3.0 <1.4.0",
          "resolved": "https://registry.npmjs.org/once/-/once-1.3.3.tgz"
        }
      }
    },
    "engine.io": {
      "version": "1.8.3",
      "from": "engine.io@1.8.3",
      "resolved": "https://registry.npmjs.org/engine.io/-/engine.io-1.8.3.tgz",
      "dependencies": {
        "debug": {
          "version": "2.3.3",
          "from": "debug@2.3.3",
          "resolved": "https://registry.npmjs.org/debug/-/debug-2.3.3.tgz"
        }
      }
    },
    "engine.io-client": {
      "version": "1.8.3",
      "from": "engine.io-client@1.8.3",
      "resolved": "https://registry.npmjs.org/engine.io-client/-/engine.io-client-1.8.3.tgz",
      "dependencies": {
        "component-emitter": {
          "version": "1.2.1",
          "from": "component-emitter@1.2.1",
          "resolved": "https://registry.npmjs.org/component-emitter/-/component-emitter-1.2.1.tgz"
        },
        "debug": {
          "version": "2.3.3",
          "from": "debug@2.3.3",
          "resolved": "https://registry.npmjs.org/debug/-/debug-2.3.3.tgz"
        }
      }
    },
    "engine.io-parser": {
      "version": "1.3.2",
      "from": "engine.io-parser@1.3.2",
      "resolved": "https://registry.npmjs.org/engine.io-parser/-/engine.io-parser-1.3.2.tgz"
    },
    "enhanced-resolve": {
      "version": "0.9.1",
      "from": "enhanced-resolve@>=0.9.0 <0.10.0",
      "resolved": "https://registry.npmjs.org/enhanced-resolve/-/enhanced-resolve-0.9.1.tgz",
      "dependencies": {
        "memory-fs": {
          "version": "0.2.0",
          "from": "memory-fs@>=0.2.0 <0.3.0",
          "resolved": "https://registry.npmjs.org/memory-fs/-/memory-fs-0.2.0.tgz"
        }
      }
    },
    "ent": {
      "version": "2.2.0",
      "from": "ent@>=2.2.0 <2.3.0",
      "resolved": "https://registry.npmjs.org/ent/-/ent-2.2.0.tgz"
    },
    "entities": {
      "version": "1.1.1",
      "from": "entities@>=1.1.1 <1.2.0",
      "resolved": "https://registry.npmjs.org/entities/-/entities-1.1.1.tgz"
    },
    "enzyme": {
      "version": "2.7.0",
      "from": "enzyme@2.7.0",
      "resolved": "https://registry.npmjs.org/enzyme/-/enzyme-2.7.0.tgz"
    },
    "errno": {
      "version": "0.1.4",
      "from": "errno@>=0.1.3 <0.2.0",
      "resolved": "https://registry.npmjs.org/errno/-/errno-0.1.4.tgz"
    },
    "error-ex": {
      "version": "1.3.1",
      "from": "error-ex@>=1.2.0 <2.0.0",
      "resolved": "https://registry.npmjs.org/error-ex/-/error-ex-1.3.1.tgz"
    },
    "errorhandler": {
      "version": "1.4.3",
      "from": "errorhandler@>=1.4.2 <1.5.0",
      "resolved": "https://registry.npmjs.org/errorhandler/-/errorhandler-1.4.3.tgz"
    },
    "es-abstract": {
      "version": "1.7.0",
      "from": "es-abstract@>=1.6.1 <2.0.0",
      "resolved": "https://registry.npmjs.org/es-abstract/-/es-abstract-1.7.0.tgz"
    },
    "es-to-primitive": {
      "version": "1.1.1",
      "from": "es-to-primitive@>=1.1.1 <2.0.0",
      "resolved": "https://registry.npmjs.org/es-to-primitive/-/es-to-primitive-1.1.1.tgz"
    },
    "es6-promise": {
      "version": "3.2.1",
      "from": "es6-promise@3.2.1",
      "resolved": "https://registry.npmjs.org/es6-promise/-/es6-promise-3.2.1.tgz"
    },
    "escape-html": {
      "version": "1.0.3",
      "from": "escape-html@>=1.0.3 <1.1.0",
      "resolved": "https://registry.npmjs.org/escape-html/-/escape-html-1.0.3.tgz"
    },
    "escape-string-regexp": {
      "version": "1.0.5",
      "from": "escape-string-regexp@>=1.0.2 <2.0.0",
      "resolved": "https://registry.npmjs.org/escape-string-regexp/-/escape-string-regexp-1.0.5.tgz"
    },
    "escodegen": {
      "version": "1.8.1",
      "from": "escodegen@>=1.8.0 <1.9.0",
      "resolved": "https://registry.npmjs.org/escodegen/-/escodegen-1.8.1.tgz"
    },
    "esprima": {
      "version": "2.7.3",
      "from": "esprima@>=2.7.0 <2.8.0",
      "resolved": "https://registry.npmjs.org/esprima/-/esprima-2.7.3.tgz"
    },
    "estraverse": {
      "version": "1.9.3",
      "from": "estraverse@>=1.9.1 <2.0.0",
      "resolved": "https://registry.npmjs.org/estraverse/-/estraverse-1.9.3.tgz"
    },
    "esutils": {
      "version": "2.0.2",
      "from": "esutils@>=2.0.2 <3.0.0",
      "resolved": "https://registry.npmjs.org/esutils/-/esutils-2.0.2.tgz"
    },
    "etag": {
      "version": "1.7.0",
      "from": "etag@>=1.7.0 <1.8.0",
      "resolved": "https://registry.npmjs.org/etag/-/etag-1.7.0.tgz"
    },
    "event-stream": {
      "version": "3.0.20",
      "from": "event-stream@>=3.0.20 <3.1.0",
      "resolved": "https://registry.npmjs.org/event-stream/-/event-stream-3.0.20.tgz"
    },
    "eventemitter3": {
      "version": "1.2.0",
      "from": "eventemitter3@>=1.0.0 <2.0.0",
      "resolved": "https://registry.npmjs.org/eventemitter3/-/eventemitter3-1.2.0.tgz"
    },
    "events": {
      "version": "1.1.1",
      "from": "events@>=1.0.0 <2.0.0",
      "resolved": "https://registry.npmjs.org/events/-/events-1.1.1.tgz"
    },
    "eventsource": {
      "version": "0.1.6",
      "from": "eventsource@0.1.6",
      "resolved": "https://registry.npmjs.org/eventsource/-/eventsource-0.1.6.tgz"
    },
    "evp_bytestokey": {
      "version": "1.0.0",
      "from": "evp_bytestokey@>=1.0.0 <2.0.0",
      "resolved": "https://registry.npmjs.org/evp_bytestokey/-/evp_bytestokey-1.0.0.tgz"
    },
    "execa": {
      "version": "0.4.0",
      "from": "execa@>=0.4.0 <0.5.0",
      "resolved": "https://registry.npmjs.org/execa/-/execa-0.4.0.tgz"
    },
    "exit-hook": {
      "version": "1.1.1",
      "from": "exit-hook@>=1.0.0 <2.0.0",
      "resolved": "https://registry.npmjs.org/exit-hook/-/exit-hook-1.1.1.tgz"
    },
    "expand-braces": {
      "version": "0.1.2",
      "from": "expand-braces@>=0.1.1 <0.2.0",
      "resolved": "https://registry.npmjs.org/expand-braces/-/expand-braces-0.1.2.tgz",
      "dependencies": {
        "braces": {
          "version": "0.1.5",
          "from": "braces@>=0.1.2 <0.2.0",
          "resolved": "https://registry.npmjs.org/braces/-/braces-0.1.5.tgz"
        },
        "expand-range": {
          "version": "0.1.1",
          "from": "expand-range@>=0.1.0 <0.2.0",
          "resolved": "https://registry.npmjs.org/expand-range/-/expand-range-0.1.1.tgz"
        },
        "is-number": {
          "version": "0.1.1",
          "from": "is-number@>=0.1.1 <0.2.0",
          "resolved": "https://registry.npmjs.org/is-number/-/is-number-0.1.1.tgz"
        },
        "repeat-string": {
          "version": "0.2.2",
          "from": "repeat-string@>=0.2.2 <0.3.0",
          "resolved": "https://registry.npmjs.org/repeat-string/-/repeat-string-0.2.2.tgz"
        }
      }
    },
    "expand-brackets": {
      "version": "0.1.5",
      "from": "expand-brackets@>=0.1.4 <0.2.0",
      "resolved": "https://registry.npmjs.org/expand-brackets/-/expand-brackets-0.1.5.tgz"
    },
    "expand-range": {
      "version": "1.8.2",
      "from": "expand-range@>=1.8.1 <2.0.0",
      "resolved": "https://registry.npmjs.org/expand-range/-/expand-range-1.8.2.tgz"
    },
    "expand-tilde": {
      "version": "1.2.2",
      "from": "expand-tilde@>=1.2.2 <2.0.0",
      "resolved": "https://registry.npmjs.org/expand-tilde/-/expand-tilde-1.2.2.tgz"
    },
    "express": {
      "version": "4.14.1",
      "from": "express@>=4.14.0 <4.15.0",
      "resolved": "https://registry.npmjs.org/express/-/express-4.14.1.tgz",
      "dependencies": {
        "debug": {
          "version": "2.2.0",
          "from": "debug@>=2.2.0 <2.3.0",
          "resolved": "https://registry.npmjs.org/debug/-/debug-2.2.0.tgz"
        },
        "finalhandler": {
          "version": "0.5.1",
          "from": "finalhandler@0.5.1",
          "resolved": "https://registry.npmjs.org/finalhandler/-/finalhandler-0.5.1.tgz"
        },
        "ms": {
          "version": "0.7.1",
          "from": "ms@0.7.1",
          "resolved": "https://registry.npmjs.org/ms/-/ms-0.7.1.tgz"
        },
        "qs": {
          "version": "6.2.0",
          "from": "qs@6.2.0",
          "resolved": "https://registry.npmjs.org/qs/-/qs-6.2.0.tgz"
        }
      }
    },
    "express-session": {
      "version": "1.11.3",
      "from": "express-session@>=1.11.3 <1.12.0",
      "resolved": "https://registry.npmjs.org/express-session/-/express-session-1.11.3.tgz",
      "dependencies": {
        "cookie": {
          "version": "0.1.3",
          "from": "cookie@0.1.3",
          "resolved": "https://registry.npmjs.org/cookie/-/cookie-0.1.3.tgz"
        },
        "debug": {
          "version": "2.2.0",
          "from": "debug@>=2.2.0 <2.3.0",
          "resolved": "https://registry.npmjs.org/debug/-/debug-2.2.0.tgz"
        },
        "depd": {
          "version": "1.0.1",
          "from": "depd@>=1.0.1 <1.1.0",
          "resolved": "https://registry.npmjs.org/depd/-/depd-1.0.1.tgz"
        },
        "ms": {
          "version": "0.7.1",
          "from": "ms@0.7.1",
          "resolved": "https://registry.npmjs.org/ms/-/ms-0.7.1.tgz"
        },
        "uid-safe": {
          "version": "2.0.0",
          "from": "uid-safe@>=2.0.0 <2.1.0",
          "resolved": "https://registry.npmjs.org/uid-safe/-/uid-safe-2.0.0.tgz"
        }
      }
    },
    "extend": {
      "version": "3.0.0",
      "from": "extend@>=3.0.0 <4.0.0",
      "resolved": "https://registry.npmjs.org/extend/-/extend-3.0.0.tgz"
    },
    "extend-shallow": {
      "version": "2.0.1",
      "from": "extend-shallow@>=2.0.1 <3.0.0",
      "resolved": "https://registry.npmjs.org/extend-shallow/-/extend-shallow-2.0.1.tgz"
    },
    "extglob": {
      "version": "0.3.2",
      "from": "extglob@>=0.3.1 <0.4.0",
      "resolved": "https://registry.npmjs.org/extglob/-/extglob-0.3.2.tgz"
    },
    "extract-zip": {
      "version": "1.5.0",
      "from": "extract-zip@>=1.5.0 <1.6.0",
      "resolved": "https://registry.npmjs.org/extract-zip/-/extract-zip-1.5.0.tgz",
      "dependencies": {
        "debug": {
          "version": "0.7.4",
          "from": "debug@0.7.4",
          "resolved": "https://registry.npmjs.org/debug/-/debug-0.7.4.tgz"
        },
        "minimist": {
          "version": "0.0.8",
          "from": "minimist@0.0.8",
          "resolved": "https://registry.npmjs.org/minimist/-/minimist-0.0.8.tgz"
        },
        "mkdirp": {
          "version": "0.5.0",
          "from": "mkdirp@0.5.0",
          "resolved": "https://registry.npmjs.org/mkdirp/-/mkdirp-0.5.0.tgz"
        }
      }
    },
    "extsprintf": {
      "version": "1.0.2",
      "from": "extsprintf@1.0.2",
      "resolved": "https://registry.npmjs.org/extsprintf/-/extsprintf-1.0.2.tgz"
    },
    "fancy-log": {
      "version": "1.3.0",
      "from": "fancy-log@>=1.1.0 <2.0.0",
      "resolved": "https://registry.npmjs.org/fancy-log/-/fancy-log-1.3.0.tgz"
    },
    "fast-levenshtein": {
      "version": "2.0.6",
      "from": "fast-levenshtein@>=2.0.4 <2.1.0",
      "resolved": "https://registry.npmjs.org/fast-levenshtein/-/fast-levenshtein-2.0.6.tgz"
    },
    "fastparse": {
      "version": "1.1.1",
      "from": "fastparse@>=1.1.1 <2.0.0",
      "resolved": "https://registry.npmjs.org/fastparse/-/fastparse-1.1.1.tgz"
    },
    "faye-websocket": {
      "version": "0.10.0",
      "from": "faye-websocket@>=0.10.0 <0.11.0",
      "resolved": "https://registry.npmjs.org/faye-websocket/-/faye-websocket-0.10.0.tgz"
    },
    "fbjs": {
      "version": "0.8.12",
<<<<<<< HEAD
      "from": "fbjs@>=0.8.9 <0.9.0",
      "resolved": "https://registry.npmjs.org/fbjs/-/fbjs-0.8.12.tgz",
      "dependencies": {
        "core-js": {
          "version": "1.2.7",
          "from": "core-js@>=1.0.0 <2.0.0",
          "resolved": "https://registry.npmjs.org/core-js/-/core-js-1.2.7.tgz"
        }
      }
=======
      "from": "fbjs@>=0.8.4 <0.9.0",
      "resolved": "https://registry.npmjs.org/fbjs/-/fbjs-0.8.12.tgz"
>>>>>>> a6888fe8
    },
    "fd-slicer": {
      "version": "1.0.1",
      "from": "fd-slicer@>=1.0.1 <1.1.0",
      "resolved": "https://registry.npmjs.org/fd-slicer/-/fd-slicer-1.0.1.tgz"
    },
    "figures": {
      "version": "1.7.0",
      "from": "figures@>=1.3.5 <2.0.0",
      "resolved": "https://registry.npmjs.org/figures/-/figures-1.7.0.tgz"
    },
    "filename-regex": {
      "version": "2.0.0",
      "from": "filename-regex@>=2.0.0 <3.0.0",
      "resolved": "https://registry.npmjs.org/filename-regex/-/filename-regex-2.0.0.tgz"
    },
    "filesize": {
      "version": "3.5.6",
      "from": "filesize@>=3.5.6 <4.0.0",
      "resolved": "https://registry.npmjs.org/filesize/-/filesize-3.5.6.tgz"
    },
    "fill-range": {
      "version": "2.2.3",
      "from": "fill-range@>=2.1.0 <3.0.0",
      "resolved": "https://registry.npmjs.org/fill-range/-/fill-range-2.2.3.tgz"
    },
    "finalhandler": {
      "version": "1.0.0",
      "from": "finalhandler@1.0.0",
      "resolved": "https://registry.npmjs.org/finalhandler/-/finalhandler-1.0.0.tgz"
    },
    "find-index": {
      "version": "0.1.1",
      "from": "find-index@>=0.1.1 <0.2.0",
      "resolved": "https://registry.npmjs.org/find-index/-/find-index-0.1.1.tgz"
    },
    "find-up": {
      "version": "1.1.2",
      "from": "find-up@>=1.0.0 <2.0.0",
      "resolved": "https://registry.npmjs.org/find-up/-/find-up-1.1.2.tgz"
    },
    "findup-sync": {
      "version": "0.4.3",
      "from": "findup-sync@>=0.4.2 <0.5.0",
      "resolved": "https://registry.npmjs.org/findup-sync/-/findup-sync-0.4.3.tgz"
    },
    "fined": {
      "version": "1.0.2",
      "from": "fined@>=1.0.1 <2.0.0",
      "resolved": "https://registry.npmjs.org/fined/-/fined-1.0.2.tgz"
    },
    "first-chunk-stream": {
      "version": "1.0.0",
      "from": "first-chunk-stream@>=1.0.0 <2.0.0",
      "resolved": "https://registry.npmjs.org/first-chunk-stream/-/first-chunk-stream-1.0.0.tgz"
    },
    "flagged-respawn": {
      "version": "0.3.2",
      "from": "flagged-respawn@>=0.3.2 <0.4.0",
      "resolved": "https://registry.npmjs.org/flagged-respawn/-/flagged-respawn-0.3.2.tgz"
    },
    "flatten": {
      "version": "1.0.2",
      "from": "flatten@>=1.0.2 <2.0.0",
      "resolved": "https://registry.npmjs.org/flatten/-/flatten-1.0.2.tgz"
    },
    "for-in": {
      "version": "1.0.2",
      "from": "for-in@>=1.0.1 <2.0.0",
      "resolved": "https://registry.npmjs.org/for-in/-/for-in-1.0.2.tgz"
    },
    "for-own": {
      "version": "0.1.5",
      "from": "for-own@>=0.1.4 <0.2.0",
      "resolved": "https://registry.npmjs.org/for-own/-/for-own-0.1.5.tgz"
    },
    "foreach": {
      "version": "2.0.5",
      "from": "foreach@>=2.0.5 <3.0.0",
      "resolved": "https://registry.npmjs.org/foreach/-/foreach-2.0.5.tgz"
    },
    "forever-agent": {
      "version": "0.6.1",
      "from": "forever-agent@>=0.6.1 <0.7.0",
      "resolved": "https://registry.npmjs.org/forever-agent/-/forever-agent-0.6.1.tgz"
    },
    "fork-stream": {
      "version": "0.0.4",
      "from": "fork-stream@>=0.0.4 <0.0.5",
      "resolved": "https://registry.npmjs.org/fork-stream/-/fork-stream-0.0.4.tgz"
    },
    "form-data": {
      "version": "2.1.4",
      "from": "form-data@>=2.1.1 <2.2.0",
      "resolved": "https://registry.npmjs.org/form-data/-/form-data-2.1.4.tgz"
    },
    "formatio": {
      "version": "1.1.1",
      "from": "formatio@1.1.1",
      "resolved": "https://registry.npmjs.org/formatio/-/formatio-1.1.1.tgz"
    },
    "forwarded": {
      "version": "0.1.0",
      "from": "forwarded@>=0.1.0 <0.2.0",
      "resolved": "https://registry.npmjs.org/forwarded/-/forwarded-0.1.0.tgz"
    },
    "fresh": {
      "version": "0.3.0",
      "from": "fresh@0.3.0",
      "resolved": "https://registry.npmjs.org/fresh/-/fresh-0.3.0.tgz"
    },
    "from": {
      "version": "0.1.7",
      "from": "from@>=0.0.0 <1.0.0",
      "resolved": "https://registry.npmjs.org/from/-/from-0.1.7.tgz"
    },
    "fs-exists-sync": {
      "version": "0.1.0",
      "from": "fs-exists-sync@>=0.1.0 <0.2.0",
      "resolved": "https://registry.npmjs.org/fs-exists-sync/-/fs-exists-sync-0.1.0.tgz"
    },
    "fs-extra": {
      "version": "0.26.7",
      "from": "fs-extra@>=0.26.7 <0.27.0",
      "resolved": "https://registry.npmjs.org/fs-extra/-/fs-extra-0.26.7.tgz"
    },
    "fs.realpath": {
      "version": "1.0.0",
      "from": "fs.realpath@>=1.0.0 <2.0.0",
      "resolved": "https://registry.npmjs.org/fs.realpath/-/fs.realpath-1.0.0.tgz"
    },
    "fstream": {
      "version": "1.0.11",
      "from": "fstream@>=1.0.0 <2.0.0",
      "resolved": "https://registry.npmjs.org/fstream/-/fstream-1.0.11.tgz"
    },
    "ftp": {
      "version": "0.3.10",
      "from": "ftp@>=0.3.8 <0.4.0",
      "resolved": "https://registry.npmjs.org/ftp/-/ftp-0.3.10.tgz",
      "dependencies": {
        "isarray": {
          "version": "0.0.1",
          "from": "isarray@0.0.1",
          "resolved": "https://registry.npmjs.org/isarray/-/isarray-0.0.1.tgz"
        },
        "readable-stream": {
          "version": "1.1.14",
          "from": "readable-stream@>=1.1.0 <1.2.0",
          "resolved": "https://registry.npmjs.org/readable-stream/-/readable-stream-1.1.14.tgz"
        },
        "string_decoder": {
          "version": "0.10.31",
          "from": "string_decoder@>=0.10.0 <0.11.0",
          "resolved": "https://registry.npmjs.org/string_decoder/-/string_decoder-0.10.31.tgz"
        }
      }
    },
    "function-bind": {
      "version": "1.1.0",
      "from": "function-bind@>=1.1.0 <2.0.0",
      "resolved": "https://registry.npmjs.org/function-bind/-/function-bind-1.1.0.tgz"
    },
    "function.prototype.name": {
      "version": "1.0.0",
      "from": "function.prototype.name@>=1.0.0 <2.0.0",
      "resolved": "https://registry.npmjs.org/function.prototype.name/-/function.prototype.name-1.0.0.tgz"
    },
    "gauge": {
      "version": "2.7.3",
      "from": "gauge@>=2.7.1 <2.8.0",
      "resolved": "https://registry.npmjs.org/gauge/-/gauge-2.7.3.tgz"
    },
    "gaze": {
      "version": "0.5.2",
      "from": "gaze@>=0.5.1 <0.6.0",
      "resolved": "https://registry.npmjs.org/gaze/-/gaze-0.5.2.tgz"
    },
    "generate-function": {
      "version": "2.0.0",
      "from": "generate-function@>=2.0.0 <3.0.0",
      "resolved": "https://registry.npmjs.org/generate-function/-/generate-function-2.0.0.tgz"
    },
    "generate-object-property": {
      "version": "1.2.0",
      "from": "generate-object-property@>=1.1.0 <2.0.0",
      "resolved": "https://registry.npmjs.org/generate-object-property/-/generate-object-property-1.2.0.tgz"
    },
    "generic-names": {
      "version": "1.0.2",
      "from": "generic-names@>=1.0.2 <2.0.0",
      "resolved": "https://registry.npmjs.org/generic-names/-/generic-names-1.0.2.tgz"
    },
    "get-caller-file": {
      "version": "1.0.2",
      "from": "get-caller-file@>=1.0.1 <2.0.0",
      "resolved": "https://registry.npmjs.org/get-caller-file/-/get-caller-file-1.0.2.tgz"
    },
    "get-stdin": {
      "version": "4.0.1",
      "from": "get-stdin@>=4.0.1 <5.0.0",
      "resolved": "https://registry.npmjs.org/get-stdin/-/get-stdin-4.0.1.tgz"
    },
    "get-stream": {
      "version": "3.0.0",
      "from": "get-stream@>=3.0.0 <4.0.0",
      "resolved": "https://registry.npmjs.org/get-stream/-/get-stream-3.0.0.tgz"
    },
    "getpass": {
      "version": "0.1.6",
      "from": "getpass@>=0.1.1 <0.2.0",
      "resolved": "https://registry.npmjs.org/getpass/-/getpass-0.1.6.tgz",
      "dependencies": {
        "assert-plus": {
          "version": "1.0.0",
          "from": "assert-plus@>=1.0.0 <2.0.0",
          "resolved": "https://registry.npmjs.org/assert-plus/-/assert-plus-1.0.0.tgz"
        }
      }
    },
    "git-rev": {
      "version": "0.2.1",
      "from": "git-rev@0.2.1",
      "resolved": "https://registry.npmjs.org/git-rev/-/git-rev-0.2.1.tgz"
    },
    "glob": {
      "version": "7.1.1",
      "from": "glob@>=7.0.3 <8.0.0",
      "resolved": "https://registry.npmjs.org/glob/-/glob-7.1.1.tgz"
    },
    "glob-base": {
      "version": "0.3.0",
      "from": "glob-base@>=0.3.0 <0.4.0",
      "resolved": "https://registry.npmjs.org/glob-base/-/glob-base-0.3.0.tgz"
    },
    "glob-escape": {
      "version": "0.0.2",
      "from": "glob-escape@>=0.0.1 <0.1.0",
      "resolved": "https://registry.npmjs.org/glob-escape/-/glob-escape-0.0.2.tgz"
    },
    "glob-parent": {
      "version": "2.0.0",
      "from": "glob-parent@>=2.0.0 <3.0.0",
      "resolved": "https://registry.npmjs.org/glob-parent/-/glob-parent-2.0.0.tgz"
    },
    "glob-stream": {
      "version": "3.1.18",
      "from": "glob-stream@>=3.1.5 <4.0.0",
      "resolved": "https://registry.npmjs.org/glob-stream/-/glob-stream-3.1.18.tgz",
      "dependencies": {
        "glob": {
          "version": "4.5.3",
          "from": "glob@>=4.3.1 <5.0.0",
          "resolved": "https://registry.npmjs.org/glob/-/glob-4.5.3.tgz"
        },
        "isarray": {
          "version": "0.0.1",
          "from": "isarray@0.0.1",
          "resolved": "https://registry.npmjs.org/isarray/-/isarray-0.0.1.tgz"
        },
        "minimatch": {
          "version": "2.0.10",
          "from": "minimatch@>=2.0.1 <3.0.0",
          "resolved": "https://registry.npmjs.org/minimatch/-/minimatch-2.0.10.tgz"
        },
        "readable-stream": {
          "version": "1.0.34",
          "from": "readable-stream@>=1.0.33-1 <1.1.0-0",
          "resolved": "https://registry.npmjs.org/readable-stream/-/readable-stream-1.0.34.tgz"
        },
        "string_decoder": {
          "version": "0.10.31",
          "from": "string_decoder@>=0.10.0 <0.11.0",
          "resolved": "https://registry.npmjs.org/string_decoder/-/string_decoder-0.10.31.tgz"
        },
        "through2": {
          "version": "0.6.5",
          "from": "through2@>=0.6.1 <0.7.0",
          "resolved": "https://registry.npmjs.org/through2/-/through2-0.6.5.tgz"
        }
      }
    },
    "glob-watcher": {
      "version": "0.0.6",
      "from": "glob-watcher@>=0.0.6 <0.0.7",
      "resolved": "https://registry.npmjs.org/glob-watcher/-/glob-watcher-0.0.6.tgz"
    },
    "glob2base": {
      "version": "0.0.12",
      "from": "glob2base@>=0.0.12 <0.0.13",
      "resolved": "https://registry.npmjs.org/glob2base/-/glob2base-0.0.12.tgz"
    },
    "global-modules": {
      "version": "0.2.3",
      "from": "global-modules@>=0.2.3 <0.3.0",
      "resolved": "https://registry.npmjs.org/global-modules/-/global-modules-0.2.3.tgz"
    },
    "global-prefix": {
      "version": "0.1.5",
      "from": "global-prefix@>=0.1.4 <0.2.0",
      "resolved": "https://registry.npmjs.org/global-prefix/-/global-prefix-0.1.5.tgz"
    },
    "globby": {
      "version": "5.0.0",
      "from": "globby@>=5.0.0 <5.1.0",
      "resolved": "https://registry.npmjs.org/globby/-/globby-5.0.0.tgz"
    },
    "globule": {
      "version": "0.1.0",
      "from": "globule@>=0.1.0 <0.2.0",
      "resolved": "https://registry.npmjs.org/globule/-/globule-0.1.0.tgz",
      "dependencies": {
        "glob": {
          "version": "3.1.21",
          "from": "glob@>=3.1.21 <3.2.0",
          "resolved": "https://registry.npmjs.org/glob/-/glob-3.1.21.tgz"
        },
        "graceful-fs": {
          "version": "1.2.3",
          "from": "graceful-fs@>=1.2.0 <1.3.0",
          "resolved": "https://registry.npmjs.org/graceful-fs/-/graceful-fs-1.2.3.tgz"
        },
        "inherits": {
          "version": "1.0.2",
          "from": "inherits@>=1.0.0 <2.0.0",
          "resolved": "https://registry.npmjs.org/inherits/-/inherits-1.0.2.tgz"
        },
        "lodash": {
          "version": "1.0.2",
          "from": "lodash@>=1.0.1 <1.1.0",
          "resolved": "https://registry.npmjs.org/lodash/-/lodash-1.0.2.tgz"
        },
        "minimatch": {
          "version": "0.2.14",
          "from": "minimatch@>=0.2.11 <0.3.0",
          "resolved": "https://registry.npmjs.org/minimatch/-/minimatch-0.2.14.tgz"
        }
      }
    },
    "glogg": {
      "version": "1.0.0",
      "from": "glogg@>=1.0.0 <2.0.0",
      "resolved": "https://registry.npmjs.org/glogg/-/glogg-1.0.0.tgz"
    },
    "got": {
      "version": "6.7.1",
      "from": "got@>=6.7.1 <7.0.0",
      "resolved": "https://registry.npmjs.org/got/-/got-6.7.1.tgz"
    },
    "graceful-fs": {
      "version": "4.1.11",
      "from": "graceful-fs@>=4.1.2 <5.0.0",
      "resolved": "https://registry.npmjs.org/graceful-fs/-/graceful-fs-4.1.11.tgz"
    },
    "graceful-readlink": {
      "version": "1.0.1",
      "from": "graceful-readlink@>=1.0.0",
      "resolved": "https://registry.npmjs.org/graceful-readlink/-/graceful-readlink-1.0.1.tgz"
    },
    "growl": {
      "version": "1.9.2",
      "from": "growl@1.9.2",
      "resolved": "https://registry.npmjs.org/growl/-/growl-1.9.2.tgz"
    },
    "growly": {
      "version": "1.3.0",
      "from": "growly@>=1.3.0 <2.0.0",
      "resolved": "https://registry.npmjs.org/growly/-/growly-1.3.0.tgz"
    },
    "gulp": {
      "version": "3.9.1",
      "from": "gulp@>=3.9.1 <3.10.0",
      "resolved": "https://registry.npmjs.org/gulp/-/gulp-3.9.1.tgz",
      "dependencies": {
        "semver": {
          "version": "4.3.6",
          "from": "semver@>=4.1.0 <5.0.0",
          "resolved": "https://registry.npmjs.org/semver/-/semver-4.3.6.tgz"
        }
      }
    },
    "gulp-cache": {
      "version": "0.4.6",
      "from": "gulp-cache@>=0.4.5 <0.5.0",
      "resolved": "https://registry.npmjs.org/gulp-cache/-/gulp-cache-0.4.6.tgz",
      "dependencies": {
        "bluebird": {
          "version": "3.5.0",
          "from": "bluebird@>=3.0.5 <4.0.0",
          "resolved": "https://registry.npmjs.org/bluebird/-/bluebird-3.5.0.tgz"
        },
<<<<<<< HEAD
        "isarray": {
          "version": "1.0.0",
          "from": "isarray@>=1.0.0 <1.1.0",
          "resolved": "https://registry.npmjs.org/isarray/-/isarray-1.0.0.tgz"
        },
        "readable-stream": {
          "version": "2.2.9",
          "from": "readable-stream@>=2.0.4 <3.0.0",
          "resolved": "https://registry.npmjs.org/readable-stream/-/readable-stream-2.2.9.tgz"
        },
        "string_decoder": {
          "version": "1.0.0",
          "from": "string_decoder@>=1.0.0 <1.1.0",
          "resolved": "https://registry.npmjs.org/string_decoder/-/string_decoder-1.0.0.tgz"
        },
=======
>>>>>>> a6888fe8
        "vinyl": {
          "version": "1.2.0",
          "from": "vinyl@>=1.1.0 <2.0.0",
          "resolved": "https://registry.npmjs.org/vinyl/-/vinyl-1.2.0.tgz"
        }
      }
    },
    "gulp-changed": {
      "version": "1.3.2",
      "from": "gulp-changed@>=1.3.2 <1.4.0",
      "resolved": "https://registry.npmjs.org/gulp-changed/-/gulp-changed-1.3.2.tgz"
    },
    "gulp-clean-css": {
      "version": "3.0.4",
      "from": "gulp-clean-css@>=3.0.4 <3.1.0",
      "resolved": "https://registry.npmjs.org/gulp-clean-css/-/gulp-clean-css-3.0.4.tgz"
    },
    "gulp-clip-empty-files": {
      "version": "0.1.2",
      "from": "gulp-clip-empty-files@>=0.1.2 <0.2.0",
      "resolved": "https://registry.npmjs.org/gulp-clip-empty-files/-/gulp-clip-empty-files-0.1.2.tgz"
    },
    "gulp-clone": {
      "version": "1.0.0",
      "from": "gulp-clone@>=1.0.0 <1.1.0",
      "resolved": "https://registry.npmjs.org/gulp-clone/-/gulp-clone-1.0.0.tgz",
      "dependencies": {
        "ansi-regex": {
          "version": "0.2.1",
          "from": "ansi-regex@>=0.2.0 <0.3.0",
          "resolved": "https://registry.npmjs.org/ansi-regex/-/ansi-regex-0.2.1.tgz"
        },
        "ansi-styles": {
          "version": "1.1.0",
          "from": "ansi-styles@>=1.1.0 <2.0.0",
          "resolved": "https://registry.npmjs.org/ansi-styles/-/ansi-styles-1.1.0.tgz"
        },
        "chalk": {
          "version": "0.5.1",
          "from": "chalk@>=0.5.0 <0.6.0",
          "resolved": "https://registry.npmjs.org/chalk/-/chalk-0.5.1.tgz"
        },
        "dateformat": {
          "version": "1.0.12",
          "from": "dateformat@>=1.0.7-1.2.3 <2.0.0",
          "resolved": "https://registry.npmjs.org/dateformat/-/dateformat-1.0.12.tgz"
        },
        "gulp-util": {
          "version": "2.2.20",
          "from": "gulp-util@>=2.2.14 <2.3.0",
          "resolved": "https://registry.npmjs.org/gulp-util/-/gulp-util-2.2.20.tgz",
          "dependencies": {
            "through2": {
              "version": "0.5.1",
              "from": "through2@>=0.5.0 <0.6.0",
              "resolved": "https://registry.npmjs.org/through2/-/through2-0.5.1.tgz"
            }
          }
        },
        "has-ansi": {
          "version": "0.1.0",
          "from": "has-ansi@>=0.1.0 <0.2.0",
          "resolved": "https://registry.npmjs.org/has-ansi/-/has-ansi-0.1.0.tgz"
        },
        "isarray": {
          "version": "0.0.1",
          "from": "isarray@0.0.1",
          "resolved": "https://registry.npmjs.org/isarray/-/isarray-0.0.1.tgz"
        },
        "lodash._reinterpolate": {
          "version": "2.4.1",
          "from": "lodash._reinterpolate@>=2.4.1 <3.0.0",
          "resolved": "https://registry.npmjs.org/lodash._reinterpolate/-/lodash._reinterpolate-2.4.1.tgz"
        },
        "lodash.defaults": {
          "version": "2.4.1",
          "from": "lodash.defaults@>=2.4.1 <2.5.0",
          "resolved": "https://registry.npmjs.org/lodash.defaults/-/lodash.defaults-2.4.1.tgz"
        },
        "lodash.escape": {
          "version": "2.4.1",
          "from": "lodash.escape@>=2.4.1 <2.5.0",
          "resolved": "https://registry.npmjs.org/lodash.escape/-/lodash.escape-2.4.1.tgz"
        },
        "lodash.keys": {
          "version": "2.4.1",
          "from": "lodash.keys@>=2.4.1 <2.5.0",
          "resolved": "https://registry.npmjs.org/lodash.keys/-/lodash.keys-2.4.1.tgz"
        },
        "lodash.template": {
          "version": "2.4.1",
          "from": "lodash.template@>=2.4.1 <3.0.0",
          "resolved": "https://registry.npmjs.org/lodash.template/-/lodash.template-2.4.1.tgz"
        },
        "lodash.templatesettings": {
          "version": "2.4.1",
          "from": "lodash.templatesettings@>=2.4.1 <2.5.0",
          "resolved": "https://registry.npmjs.org/lodash.templatesettings/-/lodash.templatesettings-2.4.1.tgz"
        },
        "minimist": {
          "version": "0.2.0",
          "from": "minimist@>=0.2.0 <0.3.0",
          "resolved": "https://registry.npmjs.org/minimist/-/minimist-0.2.0.tgz"
        },
        "object-keys": {
          "version": "0.4.0",
          "from": "object-keys@>=0.4.0 <0.5.0",
          "resolved": "https://registry.npmjs.org/object-keys/-/object-keys-0.4.0.tgz"
        },
        "readable-stream": {
          "version": "1.0.34",
          "from": "readable-stream@>=1.0.17 <1.1.0",
          "resolved": "https://registry.npmjs.org/readable-stream/-/readable-stream-1.0.34.tgz"
        },
        "string_decoder": {
          "version": "0.10.31",
          "from": "string_decoder@>=0.10.0 <0.11.0",
          "resolved": "https://registry.npmjs.org/string_decoder/-/string_decoder-0.10.31.tgz"
        },
        "strip-ansi": {
          "version": "0.3.0",
          "from": "strip-ansi@>=0.3.0 <0.4.0",
          "resolved": "https://registry.npmjs.org/strip-ansi/-/strip-ansi-0.3.0.tgz"
        },
        "supports-color": {
          "version": "0.2.0",
          "from": "supports-color@>=0.2.0 <0.3.0",
          "resolved": "https://registry.npmjs.org/supports-color/-/supports-color-0.2.0.tgz"
        },
        "through2": {
          "version": "0.4.2",
          "from": "through2@>=0.4.1 <0.5.0",
          "resolved": "https://registry.npmjs.org/through2/-/through2-0.4.2.tgz",
          "dependencies": {
            "xtend": {
              "version": "2.1.2",
              "from": "xtend@>=2.1.1 <2.2.0",
              "resolved": "https://registry.npmjs.org/xtend/-/xtend-2.1.2.tgz"
            }
          }
        },
        "vinyl": {
          "version": "0.2.3",
          "from": "vinyl@>=0.2.1 <0.3.0",
          "resolved": "https://registry.npmjs.org/vinyl/-/vinyl-0.2.3.tgz"
        },
        "xtend": {
          "version": "3.0.0",
          "from": "xtend@>=3.0.0 <3.1.0",
          "resolved": "https://registry.npmjs.org/xtend/-/xtend-3.0.0.tgz"
        }
      }
    },
    "gulp-connect": {
      "version": "5.0.0",
      "from": "gulp-connect@>=5.0.0 <5.1.0",
      "resolved": "https://registry.npmjs.org/gulp-connect/-/gulp-connect-5.0.0.tgz",
      "dependencies": {
        "body-parser": {
          "version": "1.13.3",
          "from": "body-parser@>=1.13.3 <1.14.0",
          "resolved": "https://registry.npmjs.org/body-parser/-/body-parser-1.13.3.tgz"
        },
        "bytes": {
          "version": "2.1.0",
          "from": "bytes@2.1.0",
          "resolved": "https://registry.npmjs.org/bytes/-/bytes-2.1.0.tgz"
        },
        "connect": {
          "version": "2.30.2",
          "from": "connect@>=2.30.0 <3.0.0",
          "resolved": "https://registry.npmjs.org/connect/-/connect-2.30.2.tgz"
        },
        "cookie": {
          "version": "0.1.3",
          "from": "cookie@0.1.3",
          "resolved": "https://registry.npmjs.org/cookie/-/cookie-0.1.3.tgz"
        },
        "debug": {
          "version": "2.2.0",
          "from": "debug@>=2.2.0 <2.3.0",
          "resolved": "https://registry.npmjs.org/debug/-/debug-2.2.0.tgz"
        },
        "depd": {
          "version": "1.0.1",
          "from": "depd@>=1.0.1 <1.1.0",
          "resolved": "https://registry.npmjs.org/depd/-/depd-1.0.1.tgz"
        },
        "escape-html": {
          "version": "1.0.2",
          "from": "escape-html@1.0.2",
          "resolved": "https://registry.npmjs.org/escape-html/-/escape-html-1.0.2.tgz"
        },
        "event-stream": {
          "version": "3.3.4",
          "from": "event-stream@>=3.3.2 <4.0.0",
          "resolved": "https://registry.npmjs.org/event-stream/-/event-stream-3.3.4.tgz"
        },
        "finalhandler": {
          "version": "0.4.0",
          "from": "finalhandler@0.4.0",
          "resolved": "https://registry.npmjs.org/finalhandler/-/finalhandler-0.4.0.tgz"
        },
        "http-errors": {
          "version": "1.3.1",
          "from": "http-errors@>=1.3.1 <1.4.0",
          "resolved": "https://registry.npmjs.org/http-errors/-/http-errors-1.3.1.tgz"
        },
        "iconv-lite": {
          "version": "0.4.11",
          "from": "iconv-lite@0.4.11",
          "resolved": "https://registry.npmjs.org/iconv-lite/-/iconv-lite-0.4.11.tgz"
        },
        "map-stream": {
          "version": "0.1.0",
          "from": "map-stream@>=0.1.0 <0.2.0",
          "resolved": "https://registry.npmjs.org/map-stream/-/map-stream-0.1.0.tgz"
        },
        "ms": {
          "version": "0.7.1",
          "from": "ms@0.7.1",
          "resolved": "https://registry.npmjs.org/ms/-/ms-0.7.1.tgz"
        },
        "qs": {
          "version": "4.0.0",
          "from": "qs@4.0.0",
          "resolved": "https://registry.npmjs.org/qs/-/qs-4.0.0.tgz"
        },
        "range-parser": {
          "version": "1.0.3",
          "from": "range-parser@>=1.0.3 <1.1.0",
          "resolved": "https://registry.npmjs.org/range-parser/-/range-parser-1.0.3.tgz"
        },
        "raw-body": {
          "version": "2.1.7",
          "from": "raw-body@>=2.1.2 <2.2.0",
          "resolved": "https://registry.npmjs.org/raw-body/-/raw-body-2.1.7.tgz",
          "dependencies": {
            "bytes": {
              "version": "2.4.0",
              "from": "bytes@2.4.0",
              "resolved": "https://registry.npmjs.org/bytes/-/bytes-2.4.0.tgz"
            },
            "iconv-lite": {
              "version": "0.4.13",
              "from": "iconv-lite@0.4.13",
              "resolved": "https://registry.npmjs.org/iconv-lite/-/iconv-lite-0.4.13.tgz"
            }
          }
        },
        "send": {
          "version": "0.13.2",
          "from": "send@0.13.2",
          "resolved": "https://registry.npmjs.org/send/-/send-0.13.2.tgz",
          "dependencies": {
            "depd": {
              "version": "1.1.0",
              "from": "depd@~1.1.0",
              "resolved": "https://registry.npmjs.org/depd/-/depd-1.1.0.tgz"
            },
            "escape-html": {
              "version": "1.0.3",
              "from": "escape-html@~1.0.3",
              "resolved": "https://registry.npmjs.org/escape-html/-/escape-html-1.0.3.tgz"
            },
            "statuses": {
              "version": "1.2.1",
              "from": "statuses@>=1.2.1 <1.3.0",
              "resolved": "https://registry.npmjs.org/statuses/-/statuses-1.2.1.tgz"
            }
          }
        },
        "serve-static": {
          "version": "1.10.3",
          "from": "serve-static@>=1.10.0 <1.11.0",
          "resolved": "https://registry.npmjs.org/serve-static/-/serve-static-1.10.3.tgz",
          "dependencies": {
            "escape-html": {
              "version": "1.0.3",
              "from": "escape-html@~1.0.3",
              "resolved": "https://registry.npmjs.org/escape-html/-/escape-html-1.0.3.tgz"
            }
          }
        },
        "split": {
          "version": "0.3.3",
          "from": "split@>=0.3.0 <0.4.0",
          "resolved": "https://registry.npmjs.org/split/-/split-0.3.3.tgz"
        }
      }
    },
    "gulp-debug": {
      "version": "2.1.2",
      "from": "gulp-debug@2.1.2",
      "resolved": "https://registry.npmjs.org/gulp-debug/-/gulp-debug-2.1.2.tgz"
    },
    "gulp-decomment": {
      "version": "0.1.3",
      "from": "gulp-decomment@>=0.1.3 <0.2.0",
      "resolved": "https://registry.npmjs.org/gulp-decomment/-/gulp-decomment-0.1.3.tgz"
    },
    "gulp-flatten": {
      "version": "0.2.0",
      "from": "gulp-flatten@>=0.2.0 <0.3.0",
      "resolved": "https://registry.npmjs.org/gulp-flatten/-/gulp-flatten-0.2.0.tgz"
    },
    "gulp-if": {
      "version": "2.0.2",
      "from": "gulp-if@>=2.0.1 <3.0.0",
      "resolved": "https://registry.npmjs.org/gulp-if/-/gulp-if-2.0.2.tgz"
    },
    "gulp-karma": {
      "version": "0.0.5",
      "from": "gulp-karma@>=0.0.5 <0.1.0",
      "resolved": "https://registry.npmjs.org/gulp-karma/-/gulp-karma-0.0.5.tgz",
      "dependencies": {
        "ansi-regex": {
          "version": "0.2.1",
          "from": "ansi-regex@>=0.2.0 <0.3.0",
          "resolved": "https://registry.npmjs.org/ansi-regex/-/ansi-regex-0.2.1.tgz"
        },
        "ansi-styles": {
          "version": "1.1.0",
          "from": "ansi-styles@>=1.1.0 <2.0.0",
          "resolved": "https://registry.npmjs.org/ansi-styles/-/ansi-styles-1.1.0.tgz"
        },
        "chalk": {
          "version": "0.5.1",
          "from": "chalk@>=0.5.0 <0.6.0",
          "resolved": "https://registry.npmjs.org/chalk/-/chalk-0.5.1.tgz"
        },
        "dateformat": {
          "version": "1.0.12",
          "from": "dateformat@>=1.0.7-1.2.3 <2.0.0",
          "resolved": "https://registry.npmjs.org/dateformat/-/dateformat-1.0.12.tgz"
        },
        "gulp-util": {
          "version": "2.2.20",
          "from": "gulp-util@>=2.2.14 <2.3.0",
          "resolved": "https://registry.npmjs.org/gulp-util/-/gulp-util-2.2.20.tgz"
        },
        "has-ansi": {
          "version": "0.1.0",
          "from": "has-ansi@>=0.1.0 <0.2.0",
          "resolved": "https://registry.npmjs.org/has-ansi/-/has-ansi-0.1.0.tgz"
        },
        "isarray": {
          "version": "0.0.1",
          "from": "isarray@0.0.1",
          "resolved": "https://registry.npmjs.org/isarray/-/isarray-0.0.1.tgz"
        },
        "lodash._reinterpolate": {
          "version": "2.4.1",
          "from": "lodash._reinterpolate@>=2.4.1 <3.0.0",
          "resolved": "https://registry.npmjs.org/lodash._reinterpolate/-/lodash._reinterpolate-2.4.1.tgz"
        },
        "lodash.defaults": {
          "version": "2.4.1",
          "from": "lodash.defaults@>=2.4.1 <2.5.0",
          "resolved": "https://registry.npmjs.org/lodash.defaults/-/lodash.defaults-2.4.1.tgz"
        },
        "lodash.escape": {
          "version": "2.4.1",
          "from": "lodash.escape@>=2.4.1 <2.5.0",
          "resolved": "https://registry.npmjs.org/lodash.escape/-/lodash.escape-2.4.1.tgz"
        },
        "lodash.keys": {
          "version": "2.4.1",
          "from": "lodash.keys@>=2.4.1 <2.5.0",
          "resolved": "https://registry.npmjs.org/lodash.keys/-/lodash.keys-2.4.1.tgz"
        },
        "lodash.template": {
          "version": "2.4.1",
          "from": "lodash.template@>=2.4.1 <3.0.0",
          "resolved": "https://registry.npmjs.org/lodash.template/-/lodash.template-2.4.1.tgz"
        },
        "lodash.templatesettings": {
          "version": "2.4.1",
          "from": "lodash.templatesettings@>=2.4.1 <2.5.0",
          "resolved": "https://registry.npmjs.org/lodash.templatesettings/-/lodash.templatesettings-2.4.1.tgz"
        },
        "minimist": {
          "version": "0.2.0",
          "from": "minimist@>=0.2.0 <0.3.0",
          "resolved": "https://registry.npmjs.org/minimist/-/minimist-0.2.0.tgz"
        },
        "object-keys": {
          "version": "0.4.0",
          "from": "object-keys@>=0.4.0 <0.5.0",
          "resolved": "https://registry.npmjs.org/object-keys/-/object-keys-0.4.0.tgz"
        },
        "readable-stream": {
          "version": "1.0.34",
          "from": "readable-stream@>=1.0.17 <1.1.0",
          "resolved": "https://registry.npmjs.org/readable-stream/-/readable-stream-1.0.34.tgz"
        },
        "string_decoder": {
          "version": "0.10.31",
          "from": "string_decoder@>=0.10.0 <0.11.0",
          "resolved": "https://registry.npmjs.org/string_decoder/-/string_decoder-0.10.31.tgz"
        },
        "strip-ansi": {
          "version": "0.3.0",
          "from": "strip-ansi@>=0.3.0 <0.4.0",
          "resolved": "https://registry.npmjs.org/strip-ansi/-/strip-ansi-0.3.0.tgz"
        },
        "supports-color": {
          "version": "0.2.0",
          "from": "supports-color@>=0.2.0 <0.3.0",
          "resolved": "https://registry.npmjs.org/supports-color/-/supports-color-0.2.0.tgz"
        },
        "through2": {
          "version": "0.5.1",
          "from": "through2@>=0.5.0 <0.6.0",
          "resolved": "https://registry.npmjs.org/through2/-/through2-0.5.1.tgz",
          "dependencies": {
            "xtend": {
              "version": "3.0.0",
              "from": "xtend@>=3.0.0 <3.1.0",
              "resolved": "https://registry.npmjs.org/xtend/-/xtend-3.0.0.tgz"
            }
          }
        },
        "vinyl": {
          "version": "0.2.3",
          "from": "vinyl@>=0.2.1 <0.3.0",
          "resolved": "https://registry.npmjs.org/vinyl/-/vinyl-0.2.3.tgz"
        },
        "xtend": {
          "version": "2.1.2",
          "from": "xtend@>=2.1.1 <2.2.0",
          "resolved": "https://registry.npmjs.org/xtend/-/xtend-2.1.2.tgz"
        }
      }
    },
    "gulp-match": {
      "version": "1.0.3",
      "from": "gulp-match@>=1.0.3 <2.0.0",
      "resolved": "https://registry.npmjs.org/gulp-match/-/gulp-match-1.0.3.tgz"
    },
    "gulp-open": {
      "version": "2.0.0",
      "from": "gulp-open@>=2.0.0 <2.1.0",
      "resolved": "https://registry.npmjs.org/gulp-open/-/gulp-open-2.0.0.tgz"
    },
    "gulp-phantomcss": {
      "version": "0.3.0",
      "from": "gulp-phantomcss@>=0.3.0 <0.4.0",
      "resolved": "https://registry.npmjs.org/gulp-phantomcss/-/gulp-phantomcss-0.3.0.tgz",
      "dependencies": {
        "async": {
          "version": "2.3.0",
          "from": "async@>=2.0.1 <3.0.0",
          "resolved": "https://registry.npmjs.org/async/-/async-2.3.0.tgz",
          "dependencies": {
            "lodash": {
              "version": "4.17.4",
              "from": "lodash@^4.14.0",
              "resolved": "https://registry.npmjs.org/lodash/-/lodash-4.17.4.tgz"
            }
          }
        },
        "caseless": {
          "version": "0.11.0",
          "from": "caseless@>=0.11.0 <0.12.0",
          "resolved": "https://registry.npmjs.org/caseless/-/caseless-0.11.0.tgz"
        },
        "dateformat": {
          "version": "1.0.12",
          "from": "dateformat@>=1.0.11 <2.0.0",
          "resolved": "https://registry.npmjs.org/dateformat/-/dateformat-1.0.12.tgz"
        },
        "form-data": {
          "version": "1.0.1",
          "from": "form-data@>=1.0.0-rc3 <1.1.0",
          "resolved": "https://registry.npmjs.org/form-data/-/form-data-1.0.1.tgz"
        },
        "gulp-util": {
          "version": "3.0.7",
          "from": "gulp-util@3.0.7",
          "resolved": "https://registry.npmjs.org/gulp-util/-/gulp-util-3.0.7.tgz"
        },
        "har-validator": {
          "version": "2.0.6",
          "from": "har-validator@>=2.0.2 <2.1.0",
          "resolved": "https://registry.npmjs.org/har-validator/-/har-validator-2.0.6.tgz"
        },
        "lodash": {
          "version": "3.10.1",
          "from": "lodash@3.10.1",
          "resolved": "https://registry.npmjs.org/lodash/-/lodash-3.10.1.tgz"
        },
<<<<<<< HEAD
        "node-uuid": {
          "version": "1.4.8",
          "from": "node-uuid@>=1.4.7 <1.5.0",
          "resolved": "https://registry.npmjs.org/node-uuid/-/node-uuid-1.4.8.tgz"
        },
=======
>>>>>>> a6888fe8
        "object-assign": {
          "version": "3.0.0",
          "from": "object-assign@>=3.0.0 <4.0.0",
          "resolved": "https://registry.npmjs.org/object-assign/-/object-assign-3.0.0.tgz"
        },
        "phantomjs-prebuilt": {
          "version": "2.1.7",
          "from": "phantomjs-prebuilt@2.1.7",
          "resolved": "https://registry.npmjs.org/phantomjs-prebuilt/-/phantomjs-prebuilt-2.1.7.tgz"
        },
        "qs": {
          "version": "5.2.1",
          "from": "qs@>=5.2.0 <5.3.0",
          "resolved": "https://registry.npmjs.org/qs/-/qs-5.2.1.tgz"
        },
        "request": {
          "version": "2.67.0",
          "from": "request@>=2.67.0 <2.68.0",
          "resolved": "https://registry.npmjs.org/request/-/request-2.67.0.tgz"
        },
        "tough-cookie": {
          "version": "2.2.2",
          "from": "tough-cookie@>=2.2.0 <2.3.0",
          "resolved": "https://registry.npmjs.org/tough-cookie/-/tough-cookie-2.2.2.tgz"
        },
        "tunnel-agent": {
          "version": "0.4.3",
          "from": "tunnel-agent@>=0.4.1 <0.5.0",
          "resolved": "https://registry.npmjs.org/tunnel-agent/-/tunnel-agent-0.4.3.tgz"
        }
      }
    },
    "gulp-plumber": {
      "version": "1.1.0",
      "from": "gulp-plumber@>=1.1.0 <1.2.0",
      "resolved": "https://registry.npmjs.org/gulp-plumber/-/gulp-plumber-1.1.0.tgz"
    },
    "gulp-postcss": {
      "version": "6.3.0",
      "from": "gulp-postcss@>=6.3.0 <6.4.0",
      "resolved": "https://registry.npmjs.org/gulp-postcss/-/gulp-postcss-6.3.0.tgz"
    },
    "gulp-prompt": {
      "version": "0.2.0",
      "from": "gulp-prompt@>=0.2.0 <0.3.0",
      "resolved": "https://registry.npmjs.org/gulp-prompt/-/gulp-prompt-0.2.0.tgz"
    },
    "gulp-replace": {
      "version": "0.5.4",
      "from": "gulp-replace@>=0.5.4 <0.6.0",
<<<<<<< HEAD
      "resolved": "https://registry.npmjs.org/gulp-replace/-/gulp-replace-0.5.4.tgz",
      "dependencies": {
        "isarray": {
          "version": "1.0.0",
          "from": "isarray@>=1.0.0 <1.1.0",
          "resolved": "https://registry.npmjs.org/isarray/-/isarray-1.0.0.tgz"
        },
        "readable-stream": {
          "version": "2.2.9",
          "from": "readable-stream@>=2.0.1 <3.0.0",
          "resolved": "https://registry.npmjs.org/readable-stream/-/readable-stream-2.2.9.tgz"
        },
        "string_decoder": {
          "version": "1.0.0",
          "from": "string_decoder@>=1.0.0 <1.1.0",
          "resolved": "https://registry.npmjs.org/string_decoder/-/string_decoder-1.0.0.tgz"
        }
      }
=======
      "resolved": "https://registry.npmjs.org/gulp-replace/-/gulp-replace-0.5.4.tgz"
>>>>>>> a6888fe8
    },
    "gulp-sass": {
      "version": "3.1.0",
      "from": "gulp-sass@>=3.1.0 <3.2.0",
      "resolved": "https://registry.npmjs.org/gulp-sass/-/gulp-sass-3.1.0.tgz"
    },
    "gulp-sourcemaps": {
      "version": "1.6.0",
      "from": "gulp-sourcemaps@>=1.6.0 <1.7.0",
      "resolved": "https://registry.npmjs.org/gulp-sourcemaps/-/gulp-sourcemaps-1.6.0.tgz",
      "dependencies": {
        "strip-bom": {
          "version": "2.0.0",
          "from": "strip-bom@>=2.0.0 <3.0.0",
          "resolved": "https://registry.npmjs.org/strip-bom/-/strip-bom-2.0.0.tgz"
        },
        "vinyl": {
          "version": "1.2.0",
          "from": "vinyl@>=1.0.0 <2.0.0",
          "resolved": "https://registry.npmjs.org/vinyl/-/vinyl-1.2.0.tgz"
        }
      }
    },
    "gulp-texttojs": {
      "version": "1.0.3",
      "from": "gulp-texttojs@>=1.0.3 <1.1.0",
      "resolved": "https://registry.npmjs.org/gulp-texttojs/-/gulp-texttojs-1.0.3.tgz",
      "dependencies": {
        "isarray": {
          "version": "0.0.1",
          "from": "isarray@0.0.1",
          "resolved": "https://registry.npmjs.org/isarray/-/isarray-0.0.1.tgz"
        },
        "lodash": {
          "version": "2.4.2",
          "from": "lodash@>=2.4.1 <3.0.0",
          "resolved": "https://registry.npmjs.org/lodash/-/lodash-2.4.2.tgz"
        },
        "object-keys": {
          "version": "0.4.0",
          "from": "object-keys@>=0.4.0 <0.5.0",
          "resolved": "https://registry.npmjs.org/object-keys/-/object-keys-0.4.0.tgz"
        },
        "readable-stream": {
          "version": "1.0.34",
          "from": "readable-stream@>=1.0.17 <1.1.0",
          "resolved": "https://registry.npmjs.org/readable-stream/-/readable-stream-1.0.34.tgz"
        },
        "string_decoder": {
          "version": "0.10.31",
          "from": "string_decoder@>=0.10.0 <0.11.0",
          "resolved": "https://registry.npmjs.org/string_decoder/-/string_decoder-0.10.31.tgz"
        },
        "through2": {
          "version": "0.4.2",
          "from": "through2@>=0.4.2 <0.5.0",
          "resolved": "https://registry.npmjs.org/through2/-/through2-0.4.2.tgz"
        },
        "xtend": {
          "version": "2.1.2",
          "from": "xtend@>=2.1.1 <2.2.0",
          "resolved": "https://registry.npmjs.org/xtend/-/xtend-2.1.2.tgz"
        }
      }
    },
    "gulp-typescript": {
      "version": "3.1.6",
      "from": "gulp-typescript@>=3.1.6 <3.2.0",
      "resolved": "https://registry.npmjs.org/gulp-typescript/-/gulp-typescript-3.1.6.tgz",
      "dependencies": {
        "glob": {
          "version": "5.0.15",
          "from": "glob@>=5.0.3 <6.0.0",
          "resolved": "https://registry.npmjs.org/glob/-/glob-5.0.15.tgz"
        },
        "glob-parent": {
          "version": "3.1.0",
          "from": "glob-parent@>=3.0.0 <4.0.0",
          "resolved": "https://registry.npmjs.org/glob-parent/-/glob-parent-3.1.0.tgz"
        },
        "glob-stream": {
          "version": "5.3.5",
          "from": "glob-stream@>=5.3.2 <6.0.0",
          "resolved": "https://registry.npmjs.org/glob-stream/-/glob-stream-5.3.5.tgz",
          "dependencies": {
            "readable-stream": {
              "version": "1.0.34",
              "from": "readable-stream@>=1.0.33-1 <1.1.0-0",
              "resolved": "https://registry.npmjs.org/readable-stream/-/readable-stream-1.0.34.tgz"
            },
            "string_decoder": {
              "version": "0.10.31",
              "from": "string_decoder@~0.10.x",
              "resolved": "https://registry.npmjs.org/string_decoder/-/string_decoder-0.10.31.tgz"
            },
            "through2": {
              "version": "0.6.5",
              "from": "through2@>=0.6.0 <0.7.0",
              "resolved": "https://registry.npmjs.org/through2/-/through2-0.6.5.tgz"
            }
          }
        },
        "is-extglob": {
          "version": "2.1.1",
          "from": "is-extglob@>=2.1.0 <3.0.0",
          "resolved": "https://registry.npmjs.org/is-extglob/-/is-extglob-2.1.1.tgz"
        },
        "is-glob": {
          "version": "3.1.0",
          "from": "is-glob@>=3.1.0 <4.0.0",
          "resolved": "https://registry.npmjs.org/is-glob/-/is-glob-3.1.0.tgz"
        },
        "isarray": {
          "version": "0.0.1",
          "from": "isarray@0.0.1",
          "resolved": "https://registry.npmjs.org/isarray/-/isarray-0.0.1.tgz"
        },
        "ordered-read-streams": {
          "version": "0.3.0",
          "from": "ordered-read-streams@>=0.3.0 <0.4.0",
          "resolved": "https://registry.npmjs.org/ordered-read-streams/-/ordered-read-streams-0.3.0.tgz"
        },
<<<<<<< HEAD
        "readable-stream": {
          "version": "2.2.9",
          "from": "readable-stream@>=2.0.4 <3.0.0",
          "resolved": "https://registry.npmjs.org/readable-stream/-/readable-stream-2.2.9.tgz"
        },
=======
>>>>>>> a6888fe8
        "source-map": {
          "version": "0.5.6",
          "from": "source-map@>=0.5.3 <0.6.0",
          "resolved": "https://registry.npmjs.org/source-map/-/source-map-0.5.6.tgz"
        },
        "string_decoder": {
<<<<<<< HEAD
          "version": "1.0.0",
          "from": "string_decoder@>=1.0.0 <1.1.0",
          "resolved": "https://registry.npmjs.org/string_decoder/-/string_decoder-1.0.0.tgz"
=======
          "version": "0.10.31",
          "from": "string_decoder@>=0.10.0 <0.11.0",
          "resolved": "https://registry.npmjs.org/string_decoder/-/string_decoder-0.10.31.tgz"
>>>>>>> a6888fe8
        },
        "strip-bom": {
          "version": "2.0.0",
          "from": "strip-bom@>=2.0.0 <3.0.0",
          "resolved": "https://registry.npmjs.org/strip-bom/-/strip-bom-2.0.0.tgz"
        },
        "unique-stream": {
          "version": "2.2.1",
          "from": "unique-stream@>=2.0.2 <3.0.0",
          "resolved": "https://registry.npmjs.org/unique-stream/-/unique-stream-2.2.1.tgz"
        },
        "vinyl": {
          "version": "1.2.0",
          "from": "vinyl@>=1.0.0 <2.0.0",
          "resolved": "https://registry.npmjs.org/vinyl/-/vinyl-1.2.0.tgz"
        },
        "vinyl-fs": {
          "version": "2.4.4",
          "from": "vinyl-fs@>=2.4.3 <2.5.0",
          "resolved": "https://registry.npmjs.org/vinyl-fs/-/vinyl-fs-2.4.4.tgz"
        }
      }
    },
    "gulp-util": {
      "version": "3.0.8",
      "from": "gulp-util@>=3.0.7 <3.1.0",
      "resolved": "https://registry.npmjs.org/gulp-util/-/gulp-util-3.0.8.tgz",
      "dependencies": {
        "object-assign": {
          "version": "3.0.0",
          "from": "object-assign@>=3.0.0 <4.0.0",
          "resolved": "https://registry.npmjs.org/object-assign/-/object-assign-3.0.0.tgz"
        }
      }
    },
    "gulplog": {
      "version": "1.0.0",
      "from": "gulplog@>=1.0.0 <2.0.0",
      "resolved": "https://registry.npmjs.org/gulplog/-/gulplog-1.0.0.tgz"
    },
    "gutil": {
      "version": "1.6.4",
      "from": "gutil@1.6.4",
      "resolved": "https://registry.npmjs.org/gutil/-/gutil-1.6.4.tgz"
    },
    "gzip-size": {
      "version": "3.0.0",
      "from": "gzip-size@>=3.0.0 <4.0.0",
      "resolved": "https://registry.npmjs.org/gzip-size/-/gzip-size-3.0.0.tgz"
    },
    "handle-thing": {
      "version": "1.2.5",
      "from": "handle-thing@>=1.2.4 <2.0.0",
      "resolved": "https://registry.npmjs.org/handle-thing/-/handle-thing-1.2.5.tgz"
    },
    "handlebars": {
      "version": "4.0.6",
      "from": "handlebars@>=4.0.1 <5.0.0",
      "resolved": "https://registry.npmjs.org/handlebars/-/handlebars-4.0.6.tgz",
      "dependencies": {
        "source-map": {
          "version": "0.4.4",
          "from": "source-map@>=0.4.4 <0.5.0",
          "resolved": "https://registry.npmjs.org/source-map/-/source-map-0.4.4.tgz"
        }
      }
    },
    "har-schema": {
      "version": "1.0.5",
      "from": "har-schema@>=1.0.5 <2.0.0",
      "resolved": "https://registry.npmjs.org/har-schema/-/har-schema-1.0.5.tgz"
    },
    "har-validator": {
      "version": "4.2.1",
      "from": "har-validator@>=4.2.1 <4.3.0",
      "resolved": "https://registry.npmjs.org/har-validator/-/har-validator-4.2.1.tgz"
    },
    "has": {
      "version": "1.0.1",
      "from": "has@>=1.0.1 <2.0.0",
      "resolved": "https://registry.npmjs.org/has/-/has-1.0.1.tgz"
    },
    "has-ansi": {
      "version": "2.0.0",
      "from": "has-ansi@>=2.0.0 <3.0.0",
      "resolved": "https://registry.npmjs.org/has-ansi/-/has-ansi-2.0.0.tgz"
    },
    "has-binary": {
      "version": "0.1.7",
      "from": "has-binary@0.1.7",
      "resolved": "https://registry.npmjs.org/has-binary/-/has-binary-0.1.7.tgz",
      "dependencies": {
        "isarray": {
          "version": "0.0.1",
          "from": "isarray@0.0.1",
          "resolved": "https://registry.npmjs.org/isarray/-/isarray-0.0.1.tgz"
        }
      }
    },
    "has-cors": {
      "version": "1.1.0",
      "from": "has-cors@1.1.0",
      "resolved": "https://registry.npmjs.org/has-cors/-/has-cors-1.1.0.tgz"
    },
    "has-flag": {
      "version": "1.0.0",
      "from": "has-flag@>=1.0.0 <2.0.0",
      "resolved": "https://registry.npmjs.org/has-flag/-/has-flag-1.0.0.tgz"
    },
    "has-gulplog": {
      "version": "0.1.0",
      "from": "has-gulplog@>=0.1.0 <0.2.0",
      "resolved": "https://registry.npmjs.org/has-gulplog/-/has-gulplog-0.1.0.tgz"
    },
    "has-unicode": {
      "version": "2.0.1",
      "from": "has-unicode@>=2.0.0 <3.0.0",
      "resolved": "https://registry.npmjs.org/has-unicode/-/has-unicode-2.0.1.tgz"
    },
    "hash.js": {
      "version": "1.0.3",
      "from": "hash.js@>=1.0.0 <2.0.0",
      "resolved": "https://registry.npmjs.org/hash.js/-/hash.js-1.0.3.tgz"
    },
    "hasha": {
      "version": "2.2.0",
      "from": "hasha@>=2.2.0 <2.3.0",
      "resolved": "https://registry.npmjs.org/hasha/-/hasha-2.2.0.tgz"
    },
    "hawk": {
      "version": "3.1.3",
      "from": "hawk@>=3.1.3 <3.2.0",
      "resolved": "https://registry.npmjs.org/hawk/-/hawk-3.1.3.tgz"
    },
    "highlight.js": {
      "version": "9.10.0",
      "from": "highlight.js@>=9.9.0 <10.0.0",
      "resolved": "https://registry.npmjs.org/highlight.js/-/highlight.js-9.10.0.tgz"
    },
    "hmac-drbg": {
      "version": "1.0.1",
      "from": "hmac-drbg@>=1.0.0 <2.0.0",
      "resolved": "https://registry.npmjs.org/hmac-drbg/-/hmac-drbg-1.0.1.tgz"
    },
    "hoek": {
      "version": "2.16.3",
      "from": "hoek@>=2.0.0 <3.0.0",
      "resolved": "https://registry.npmjs.org/hoek/-/hoek-2.16.3.tgz"
    },
    "homedir-polyfill": {
      "version": "1.0.1",
      "from": "homedir-polyfill@>=1.0.0 <2.0.0",
      "resolved": "https://registry.npmjs.org/homedir-polyfill/-/homedir-polyfill-1.0.1.tgz"
    },
    "hosted-git-info": {
      "version": "2.4.2",
      "from": "hosted-git-info@>=2.1.4 <3.0.0",
      "resolved": "https://registry.npmjs.org/hosted-git-info/-/hosted-git-info-2.4.2.tgz"
    },
    "hpack.js": {
      "version": "2.1.6",
      "from": "hpack.js@>=2.1.6 <3.0.0",
<<<<<<< HEAD
      "resolved": "https://registry.npmjs.org/hpack.js/-/hpack.js-2.1.6.tgz",
      "dependencies": {
        "isarray": {
          "version": "1.0.0",
          "from": "isarray@>=1.0.0 <1.1.0",
          "resolved": "https://registry.npmjs.org/isarray/-/isarray-1.0.0.tgz"
        },
        "readable-stream": {
          "version": "2.2.9",
          "from": "readable-stream@>=2.0.1 <3.0.0",
          "resolved": "https://registry.npmjs.org/readable-stream/-/readable-stream-2.2.9.tgz"
        },
        "string_decoder": {
          "version": "1.0.0",
          "from": "string_decoder@>=1.0.0 <1.1.0",
          "resolved": "https://registry.npmjs.org/string_decoder/-/string_decoder-1.0.0.tgz"
        }
      }
=======
      "resolved": "https://registry.npmjs.org/hpack.js/-/hpack.js-2.1.6.tgz"
>>>>>>> a6888fe8
    },
    "html-comment-regex": {
      "version": "1.1.1",
      "from": "html-comment-regex@>=1.1.0 <2.0.0",
      "resolved": "https://registry.npmjs.org/html-comment-regex/-/html-comment-regex-1.1.1.tgz"
    },
    "html-entities": {
      "version": "1.2.0",
      "from": "html-entities@>=1.2.0 <2.0.0",
      "resolved": "https://registry.npmjs.org/html-entities/-/html-entities-1.2.0.tgz"
    },
    "htmlparser2": {
      "version": "3.9.2",
      "from": "htmlparser2@>=3.9.1 <4.0.0",
<<<<<<< HEAD
      "resolved": "https://registry.npmjs.org/htmlparser2/-/htmlparser2-3.9.2.tgz",
      "dependencies": {
        "isarray": {
          "version": "1.0.0",
          "from": "isarray@>=1.0.0 <1.1.0",
          "resolved": "https://registry.npmjs.org/isarray/-/isarray-1.0.0.tgz"
        },
        "readable-stream": {
          "version": "2.2.9",
          "from": "readable-stream@>=2.0.2 <3.0.0",
          "resolved": "https://registry.npmjs.org/readable-stream/-/readable-stream-2.2.9.tgz"
        },
        "string_decoder": {
          "version": "1.0.0",
          "from": "string_decoder@>=1.0.0 <1.1.0",
          "resolved": "https://registry.npmjs.org/string_decoder/-/string_decoder-1.0.0.tgz"
        }
      }
=======
      "resolved": "https://registry.npmjs.org/htmlparser2/-/htmlparser2-3.9.2.tgz"
>>>>>>> a6888fe8
    },
    "http-browserify": {
      "version": "1.7.0",
      "from": "http-browserify@>=1.3.2 <2.0.0",
      "resolved": "https://registry.npmjs.org/http-browserify/-/http-browserify-1.7.0.tgz"
    },
    "http-deceiver": {
      "version": "1.2.7",
      "from": "http-deceiver@>=1.2.4 <2.0.0",
      "resolved": "https://registry.npmjs.org/http-deceiver/-/http-deceiver-1.2.7.tgz"
    },
    "http-errors": {
      "version": "1.6.1",
      "from": "http-errors@>=1.6.1 <1.7.0",
      "resolved": "https://registry.npmjs.org/http-errors/-/http-errors-1.6.1.tgz"
    },
    "http-proxy": {
      "version": "1.16.2",
      "from": "http-proxy@>=1.13.0 <2.0.0",
      "resolved": "https://registry.npmjs.org/http-proxy/-/http-proxy-1.16.2.tgz"
    },
    "http-proxy-middleware": {
      "version": "0.17.4",
      "from": "http-proxy-middleware@>=0.17.4 <0.18.0",
      "resolved": "https://registry.npmjs.org/http-proxy-middleware/-/http-proxy-middleware-0.17.4.tgz",
      "dependencies": {
        "is-extglob": {
          "version": "2.1.1",
          "from": "is-extglob@>=2.1.0 <3.0.0",
          "resolved": "https://registry.npmjs.org/is-extglob/-/is-extglob-2.1.1.tgz"
        },
        "is-glob": {
          "version": "3.1.0",
          "from": "is-glob@>=3.1.0 <4.0.0",
          "resolved": "https://registry.npmjs.org/is-glob/-/is-glob-3.1.0.tgz"
        }
      }
    },
    "http-signature": {
      "version": "1.1.1",
      "from": "http-signature@>=1.1.0 <1.2.0",
      "resolved": "https://registry.npmjs.org/http-signature/-/http-signature-1.1.1.tgz"
    },
    "https-browserify": {
      "version": "0.0.0",
      "from": "https-browserify@0.0.0",
      "resolved": "https://registry.npmjs.org/https-browserify/-/https-browserify-0.0.0.tgz"
    },
    "iconv-lite": {
      "version": "0.4.15",
      "from": "iconv-lite@>=0.4.13 <0.5.0",
      "resolved": "https://registry.npmjs.org/iconv-lite/-/iconv-lite-0.4.15.tgz"
    },
    "icss-replace-symbols": {
      "version": "1.0.2",
      "from": "icss-replace-symbols@1.0.2",
      "resolved": "https://registry.npmjs.org/icss-replace-symbols/-/icss-replace-symbols-1.0.2.tgz"
    },
    "ieee754": {
      "version": "1.1.8",
      "from": "ieee754@>=1.1.4 <2.0.0",
      "resolved": "https://registry.npmjs.org/ieee754/-/ieee754-1.1.8.tgz"
    },
    "immutability-helper": {
      "version": "2.1.2",
      "from": "immutability-helper@>=2.0.0 <3.0.0",
      "resolved": "https://registry.npmjs.org/immutability-helper/-/immutability-helper-2.1.2.tgz"
    },
    "imurmurhash": {
      "version": "0.1.4",
      "from": "imurmurhash@>=0.1.4 <0.2.0",
      "resolved": "https://registry.npmjs.org/imurmurhash/-/imurmurhash-0.1.4.tgz"
    },
    "in-publish": {
      "version": "2.0.0",
      "from": "in-publish@>=2.0.0 <3.0.0",
      "resolved": "https://registry.npmjs.org/in-publish/-/in-publish-2.0.0.tgz"
    },
    "indent-string": {
      "version": "2.1.0",
      "from": "indent-string@>=2.1.0 <3.0.0",
      "resolved": "https://registry.npmjs.org/indent-string/-/indent-string-2.1.0.tgz"
    },
    "indexes-of": {
      "version": "1.0.1",
      "from": "indexes-of@>=1.0.1 <2.0.0",
      "resolved": "https://registry.npmjs.org/indexes-of/-/indexes-of-1.0.1.tgz"
    },
    "indexof": {
      "version": "0.0.1",
      "from": "indexof@0.0.1",
      "resolved": "https://registry.npmjs.org/indexof/-/indexof-0.0.1.tgz"
    },
    "inflight": {
      "version": "1.0.6",
      "from": "inflight@>=1.0.4 <2.0.0",
      "resolved": "https://registry.npmjs.org/inflight/-/inflight-1.0.6.tgz"
    },
    "inherits": {
      "version": "2.0.3",
      "from": "inherits@>=2.0.1 <3.0.0",
      "resolved": "https://registry.npmjs.org/inherits/-/inherits-2.0.3.tgz"
    },
    "ini": {
      "version": "1.3.4",
      "from": "ini@>=1.3.4 <2.0.0",
      "resolved": "https://registry.npmjs.org/ini/-/ini-1.3.4.tgz"
    },
    "inpath": {
      "version": "1.0.2",
      "from": "inpath@>=1.0.2 <1.1.0",
      "resolved": "https://registry.npmjs.org/inpath/-/inpath-1.0.2.tgz"
    },
    "inquirer": {
      "version": "0.10.1",
      "from": "inquirer@>=0.10.0 <0.11.0",
      "resolved": "https://registry.npmjs.org/inquirer/-/inquirer-0.10.1.tgz",
      "dependencies": {
        "lodash": {
          "version": "3.10.1",
          "from": "lodash@>=3.3.1 <4.0.0",
          "resolved": "https://registry.npmjs.org/lodash/-/lodash-3.10.1.tgz"
        }
      }
    },
    "interpret": {
      "version": "1.0.2",
      "from": "interpret@>=1.0.0 <2.0.0",
      "resolved": "https://registry.npmjs.org/interpret/-/interpret-1.0.2.tgz"
    },
    "invariant": {
      "version": "2.2.2",
      "from": "invariant@>=2.2.0 <3.0.0",
      "resolved": "https://registry.npmjs.org/invariant/-/invariant-2.2.2.tgz"
    },
    "invert-kv": {
      "version": "1.0.0",
      "from": "invert-kv@>=1.0.0 <2.0.0",
      "resolved": "https://registry.npmjs.org/invert-kv/-/invert-kv-1.0.0.tgz"
    },
    "ipaddr.js": {
      "version": "1.3.0",
      "from": "ipaddr.js@1.3.0",
      "resolved": "https://registry.npmjs.org/ipaddr.js/-/ipaddr.js-1.3.0.tgz"
    },
    "irregular-plurals": {
      "version": "1.2.0",
      "from": "irregular-plurals@>=1.0.0 <2.0.0",
      "resolved": "https://registry.npmjs.org/irregular-plurals/-/irregular-plurals-1.2.0.tgz"
    },
    "is": {
      "version": "3.2.1",
      "from": "is@>=3.1.0 <4.0.0",
      "resolved": "https://registry.npmjs.org/is/-/is-3.2.1.tgz"
    },
    "is-absolute": {
      "version": "0.2.6",
      "from": "is-absolute@>=0.2.3 <0.3.0",
      "resolved": "https://registry.npmjs.org/is-absolute/-/is-absolute-0.2.6.tgz"
    },
    "is-absolute-url": {
      "version": "2.1.0",
      "from": "is-absolute-url@>=2.0.0 <3.0.0",
      "resolved": "https://registry.npmjs.org/is-absolute-url/-/is-absolute-url-2.1.0.tgz"
    },
    "is-arrayish": {
      "version": "0.2.1",
      "from": "is-arrayish@>=0.2.1 <0.3.0",
      "resolved": "https://registry.npmjs.org/is-arrayish/-/is-arrayish-0.2.1.tgz"
    },
    "is-binary-path": {
      "version": "1.0.1",
      "from": "is-binary-path@>=1.0.0 <2.0.0",
      "resolved": "https://registry.npmjs.org/is-binary-path/-/is-binary-path-1.0.1.tgz"
    },
    "is-buffer": {
      "version": "1.1.5",
      "from": "is-buffer@>=1.0.2 <2.0.0",
      "resolved": "https://registry.npmjs.org/is-buffer/-/is-buffer-1.1.5.tgz"
    },
    "is-builtin-module": {
      "version": "1.0.0",
      "from": "is-builtin-module@>=1.0.0 <2.0.0",
      "resolved": "https://registry.npmjs.org/is-builtin-module/-/is-builtin-module-1.0.0.tgz"
    },
    "is-callable": {
      "version": "1.1.3",
      "from": "is-callable@>=1.1.2 <2.0.0",
      "resolved": "https://registry.npmjs.org/is-callable/-/is-callable-1.1.3.tgz"
    },
    "is-date-object": {
      "version": "1.0.1",
      "from": "is-date-object@>=1.0.1 <2.0.0",
      "resolved": "https://registry.npmjs.org/is-date-object/-/is-date-object-1.0.1.tgz"
    },
    "is-dotfile": {
      "version": "1.0.2",
      "from": "is-dotfile@>=1.0.0 <2.0.0",
      "resolved": "https://registry.npmjs.org/is-dotfile/-/is-dotfile-1.0.2.tgz"
    },
    "is-equal-shallow": {
      "version": "0.1.3",
      "from": "is-equal-shallow@>=0.1.3 <0.2.0",
      "resolved": "https://registry.npmjs.org/is-equal-shallow/-/is-equal-shallow-0.1.3.tgz"
    },
    "is-extendable": {
      "version": "0.1.1",
      "from": "is-extendable@>=0.1.1 <0.2.0",
      "resolved": "https://registry.npmjs.org/is-extendable/-/is-extendable-0.1.1.tgz"
    },
    "is-extglob": {
      "version": "1.0.0",
      "from": "is-extglob@>=1.0.0 <2.0.0",
      "resolved": "https://registry.npmjs.org/is-extglob/-/is-extglob-1.0.0.tgz"
    },
    "is-finite": {
      "version": "1.0.2",
      "from": "is-finite@>=1.0.0 <2.0.0",
      "resolved": "https://registry.npmjs.org/is-finite/-/is-finite-1.0.2.tgz"
    },
    "is-fullwidth-code-point": {
      "version": "1.0.0",
      "from": "is-fullwidth-code-point@>=1.0.0 <2.0.0",
      "resolved": "https://registry.npmjs.org/is-fullwidth-code-point/-/is-fullwidth-code-point-1.0.0.tgz"
    },
    "is-glob": {
      "version": "2.0.1",
      "from": "is-glob@>=2.0.1 <3.0.0",
      "resolved": "https://registry.npmjs.org/is-glob/-/is-glob-2.0.1.tgz"
    },
    "is-my-json-valid": {
      "version": "2.16.0",
      "from": "is-my-json-valid@>=2.12.4 <3.0.0",
      "resolved": "https://registry.npmjs.org/is-my-json-valid/-/is-my-json-valid-2.16.0.tgz"
    },
    "is-npm": {
      "version": "1.0.0",
      "from": "is-npm@>=1.0.0 <2.0.0",
      "resolved": "https://registry.npmjs.org/is-npm/-/is-npm-1.0.0.tgz"
    },
    "is-number": {
      "version": "2.1.0",
      "from": "is-number@>=2.1.0 <3.0.0",
      "resolved": "https://registry.npmjs.org/is-number/-/is-number-2.1.0.tgz"
    },
    "is-obj": {
      "version": "1.0.1",
      "from": "is-obj@>=1.0.0 <2.0.0",
      "resolved": "https://registry.npmjs.org/is-obj/-/is-obj-1.0.1.tgz"
    },
    "is-path-cwd": {
      "version": "1.0.0",
      "from": "is-path-cwd@>=1.0.0 <2.0.0",
      "resolved": "https://registry.npmjs.org/is-path-cwd/-/is-path-cwd-1.0.0.tgz"
    },
    "is-path-in-cwd": {
      "version": "1.0.0",
      "from": "is-path-in-cwd@>=1.0.0 <2.0.0",
      "resolved": "https://registry.npmjs.org/is-path-in-cwd/-/is-path-in-cwd-1.0.0.tgz"
    },
    "is-path-inside": {
      "version": "1.0.0",
      "from": "is-path-inside@>=1.0.0 <2.0.0",
      "resolved": "https://registry.npmjs.org/is-path-inside/-/is-path-inside-1.0.0.tgz"
    },
    "is-plain-obj": {
      "version": "1.1.0",
      "from": "is-plain-obj@>=1.0.0 <2.0.0",
      "resolved": "https://registry.npmjs.org/is-plain-obj/-/is-plain-obj-1.1.0.tgz"
    },
    "is-plain-object": {
      "version": "2.0.1",
      "from": "is-plain-object@>=2.0.1 <3.0.0",
      "resolved": "https://registry.npmjs.org/is-plain-object/-/is-plain-object-2.0.1.tgz",
      "dependencies": {
        "isobject": {
          "version": "1.0.2",
          "from": "isobject@>=1.0.0 <2.0.0",
          "resolved": "https://registry.npmjs.org/isobject/-/isobject-1.0.2.tgz"
        }
      }
    },
    "is-posix-bracket": {
      "version": "0.1.1",
      "from": "is-posix-bracket@>=0.1.0 <0.2.0",
      "resolved": "https://registry.npmjs.org/is-posix-bracket/-/is-posix-bracket-0.1.1.tgz"
    },
    "is-primitive": {
      "version": "2.0.0",
      "from": "is-primitive@>=2.0.0 <3.0.0",
      "resolved": "https://registry.npmjs.org/is-primitive/-/is-primitive-2.0.0.tgz"
    },
    "is-property": {
      "version": "1.0.2",
      "from": "is-property@>=1.0.0 <2.0.0",
      "resolved": "https://registry.npmjs.org/is-property/-/is-property-1.0.2.tgz"
    },
    "is-redirect": {
      "version": "1.0.0",
      "from": "is-redirect@>=1.0.0 <2.0.0",
      "resolved": "https://registry.npmjs.org/is-redirect/-/is-redirect-1.0.0.tgz"
    },
    "is-regex": {
      "version": "1.0.4",
      "from": "is-regex@>=1.0.3 <2.0.0",
      "resolved": "https://registry.npmjs.org/is-regex/-/is-regex-1.0.4.tgz"
    },
    "is-regexp": {
      "version": "1.0.0",
      "from": "is-regexp@>=1.0.0 <2.0.0",
      "resolved": "https://registry.npmjs.org/is-regexp/-/is-regexp-1.0.0.tgz"
    },
    "is-relative": {
      "version": "0.2.1",
      "from": "is-relative@>=0.2.1 <0.3.0",
      "resolved": "https://registry.npmjs.org/is-relative/-/is-relative-0.2.1.tgz"
    },
    "is-retry-allowed": {
      "version": "1.1.0",
      "from": "is-retry-allowed@>=1.0.0 <2.0.0",
      "resolved": "https://registry.npmjs.org/is-retry-allowed/-/is-retry-allowed-1.1.0.tgz"
    },
    "is-stream": {
      "version": "1.1.0",
      "from": "is-stream@>=1.0.1 <2.0.0",
      "resolved": "https://registry.npmjs.org/is-stream/-/is-stream-1.1.0.tgz"
    },
    "is-subset": {
      "version": "0.1.1",
      "from": "is-subset@>=0.1.1 <0.2.0",
      "resolved": "https://registry.npmjs.org/is-subset/-/is-subset-0.1.1.tgz"
    },
    "is-svg": {
      "version": "2.1.0",
      "from": "is-svg@>=2.0.0 <3.0.0",
      "resolved": "https://registry.npmjs.org/is-svg/-/is-svg-2.1.0.tgz"
    },
    "is-symbol": {
      "version": "1.0.1",
      "from": "is-symbol@>=1.0.1 <2.0.0",
      "resolved": "https://registry.npmjs.org/is-symbol/-/is-symbol-1.0.1.tgz"
    },
    "is-typedarray": {
      "version": "1.0.0",
      "from": "is-typedarray@>=1.0.0 <1.1.0",
      "resolved": "https://registry.npmjs.org/is-typedarray/-/is-typedarray-1.0.0.tgz"
    },
    "is-unc-path": {
      "version": "0.1.2",
      "from": "is-unc-path@>=0.1.1 <0.2.0",
      "resolved": "https://registry.npmjs.org/is-unc-path/-/is-unc-path-0.1.2.tgz"
    },
    "is-utf8": {
      "version": "0.2.1",
      "from": "is-utf8@>=0.2.0 <0.3.0",
      "resolved": "https://registry.npmjs.org/is-utf8/-/is-utf8-0.2.1.tgz"
    },
    "is-valid-glob": {
      "version": "0.3.0",
      "from": "is-valid-glob@>=0.3.0 <0.4.0",
      "resolved": "https://registry.npmjs.org/is-valid-glob/-/is-valid-glob-0.3.0.tgz"
    },
    "is-windows": {
      "version": "0.2.0",
      "from": "is-windows@>=0.2.0 <0.3.0",
      "resolved": "https://registry.npmjs.org/is-windows/-/is-windows-0.2.0.tgz"
    },
    "isarray": {
      "version": "1.0.0",
      "from": "isarray@>=1.0.0 <1.1.0",
      "resolved": "https://registry.npmjs.org/isarray/-/isarray-1.0.0.tgz"
    },
    "isbinaryfile": {
      "version": "3.0.2",
      "from": "isbinaryfile@>=3.0.0 <4.0.0",
      "resolved": "https://registry.npmjs.org/isbinaryfile/-/isbinaryfile-3.0.2.tgz"
    },
    "isexe": {
      "version": "2.0.0",
      "from": "isexe@>=2.0.0 <3.0.0",
      "resolved": "https://registry.npmjs.org/isexe/-/isexe-2.0.0.tgz"
    },
    "isobject": {
      "version": "2.1.0",
      "from": "isobject@>=2.0.0 <3.0.0",
      "resolved": "https://registry.npmjs.org/isobject/-/isobject-2.1.0.tgz"
    },
    "isomorphic-fetch": {
      "version": "2.2.1",
      "from": "isomorphic-fetch@>=2.1.1 <3.0.0",
      "resolved": "https://registry.npmjs.org/isomorphic-fetch/-/isomorphic-fetch-2.2.1.tgz"
    },
    "isstream": {
      "version": "0.1.2",
      "from": "isstream@>=0.1.2 <0.2.0",
      "resolved": "https://registry.npmjs.org/isstream/-/isstream-0.1.2.tgz"
    },
    "istanbul": {
      "version": "0.4.5",
      "from": "istanbul@>=0.0.0 <1.0.0",
      "resolved": "https://registry.npmjs.org/istanbul/-/istanbul-0.4.5.tgz",
      "dependencies": {
        "glob": {
          "version": "5.0.15",
          "from": "glob@>=5.0.15 <6.0.0",
          "resolved": "https://registry.npmjs.org/glob/-/glob-5.0.15.tgz"
        },
        "resolve": {
          "version": "1.1.7",
          "from": "resolve@>=1.1.0 <1.2.0",
          "resolved": "https://registry.npmjs.org/resolve/-/resolve-1.1.7.tgz"
        },
        "supports-color": {
          "version": "3.2.3",
          "from": "supports-color@>=3.1.0 <4.0.0",
          "resolved": "https://registry.npmjs.org/supports-color/-/supports-color-3.2.3.tgz"
        },
        "wordwrap": {
          "version": "1.0.0",
          "from": "wordwrap@>=1.0.0 <2.0.0",
          "resolved": "https://registry.npmjs.org/wordwrap/-/wordwrap-1.0.0.tgz"
        }
      }
    },
    "istanbul-instrumenter-loader": {
      "version": "0.2.0",
      "from": "istanbul-instrumenter-loader@>=0.2.0 <0.3.0",
      "resolved": "https://registry.npmjs.org/istanbul-instrumenter-loader/-/istanbul-instrumenter-loader-0.2.0.tgz"
    },
    "istextorbinary": {
      "version": "1.0.2",
      "from": "istextorbinary@1.0.2",
      "resolved": "https://registry.npmjs.org/istextorbinary/-/istextorbinary-1.0.2.tgz"
    },
    "jade": {
      "version": "0.26.3",
      "from": "jade@0.26.3",
      "resolved": "https://registry.npmjs.org/jade/-/jade-0.26.3.tgz",
      "dependencies": {
        "commander": {
          "version": "0.6.1",
          "from": "commander@0.6.1",
          "resolved": "https://registry.npmjs.org/commander/-/commander-0.6.1.tgz"
        },
        "mkdirp": {
          "version": "0.3.0",
          "from": "mkdirp@0.3.0",
          "resolved": "https://registry.npmjs.org/mkdirp/-/mkdirp-0.3.0.tgz"
        }
      }
    },
    "jju": {
      "version": "1.3.0",
      "from": "jju@>=1.3.0 <1.4.0",
      "resolved": "https://registry.npmjs.org/jju/-/jju-1.3.0.tgz"
    },
    "jodid25519": {
      "version": "1.0.2",
      "from": "jodid25519@>=1.0.0 <2.0.0",
      "resolved": "https://registry.npmjs.org/jodid25519/-/jodid25519-1.0.2.tgz",
      "optional": true
    },
    "js-base64": {
      "version": "2.1.9",
      "from": "js-base64@>=2.1.9 <3.0.0",
      "resolved": "https://registry.npmjs.org/js-base64/-/js-base64-2.1.9.tgz"
    },
    "js-tokens": {
      "version": "3.0.1",
      "from": "js-tokens@>=3.0.0 <4.0.0",
      "resolved": "https://registry.npmjs.org/js-tokens/-/js-tokens-3.0.1.tgz"
    },
    "js-yaml": {
      "version": "3.8.3",
      "from": "js-yaml@>=3.0.0 <4.0.0",
      "resolved": "https://registry.npmjs.org/js-yaml/-/js-yaml-3.8.3.tgz",
      "dependencies": {
        "esprima": {
          "version": "3.1.3",
          "from": "esprima@>=3.1.1 <4.0.0",
          "resolved": "https://registry.npmjs.org/esprima/-/esprima-3.1.3.tgz"
        }
      }
    },
    "jsbn": {
      "version": "0.1.1",
      "from": "jsbn@>=0.1.0 <0.2.0",
      "resolved": "https://registry.npmjs.org/jsbn/-/jsbn-0.1.1.tgz",
      "optional": true
    },
    "jsesc": {
      "version": "0.5.0",
      "from": "jsesc@>=0.5.0 <0.6.0",
      "resolved": "https://registry.npmjs.org/jsesc/-/jsesc-0.5.0.tgz"
    },
    "json-loader": {
      "version": "0.5.4",
      "from": "json-loader@>=0.5.4 <0.6.0",
      "resolved": "https://registry.npmjs.org/json-loader/-/json-loader-0.5.4.tgz"
    },
    "json-schema": {
      "version": "0.2.3",
      "from": "json-schema@0.2.3",
      "resolved": "https://registry.npmjs.org/json-schema/-/json-schema-0.2.3.tgz"
    },
    "json-stable-stringify": {
      "version": "1.0.1",
      "from": "json-stable-stringify@>=1.0.1 <2.0.0",
      "resolved": "https://registry.npmjs.org/json-stable-stringify/-/json-stable-stringify-1.0.1.tgz"
    },
    "json-stringify-safe": {
      "version": "5.0.1",
      "from": "json-stringify-safe@>=5.0.1 <5.1.0",
      "resolved": "https://registry.npmjs.org/json-stringify-safe/-/json-stringify-safe-5.0.1.tgz"
    },
    "json3": {
      "version": "3.3.2",
      "from": "json3@3.3.2",
      "resolved": "https://registry.npmjs.org/json3/-/json3-3.3.2.tgz"
    },
    "json5": {
      "version": "0.5.1",
      "from": "json5@>=0.5.0 <0.6.0",
      "resolved": "https://registry.npmjs.org/json5/-/json5-0.5.1.tgz"
    },
    "jsonfile": {
      "version": "2.4.0",
      "from": "jsonfile@>=2.1.0 <3.0.0",
      "resolved": "https://registry.npmjs.org/jsonfile/-/jsonfile-2.4.0.tgz"
    },
    "jsonify": {
      "version": "0.0.0",
      "from": "jsonify@>=0.0.0 <0.1.0",
      "resolved": "https://registry.npmjs.org/jsonify/-/jsonify-0.0.0.tgz"
    },
    "jsonpointer": {
      "version": "4.0.1",
      "from": "jsonpointer@>=4.0.0 <5.0.0",
      "resolved": "https://registry.npmjs.org/jsonpointer/-/jsonpointer-4.0.1.tgz"
    },
    "jsprim": {
      "version": "1.4.0",
      "from": "jsprim@>=1.2.2 <2.0.0",
      "resolved": "https://registry.npmjs.org/jsprim/-/jsprim-1.4.0.tgz",
      "dependencies": {
        "assert-plus": {
          "version": "1.0.0",
          "from": "assert-plus@1.0.0",
          "resolved": "https://registry.npmjs.org/assert-plus/-/assert-plus-1.0.0.tgz"
        }
      }
    },
    "karma": {
      "version": "0.13.22",
      "from": "karma@>=0.13.9 <0.14.0",
      "resolved": "https://registry.npmjs.org/karma/-/karma-0.13.22.tgz",
      "dependencies": {
        "core-js": {
          "version": "2.4.1",
          "from": "core-js@>=2.1.0 <3.0.0",
          "resolved": "https://registry.npmjs.org/core-js/-/core-js-2.4.1.tgz"
        },
        "lodash": {
          "version": "3.10.1",
          "from": "lodash@>=3.8.0 <4.0.0",
          "resolved": "https://registry.npmjs.org/lodash/-/lodash-3.10.1.tgz"
        },
        "source-map": {
          "version": "0.5.6",
          "from": "source-map@>=0.5.3 <0.6.0",
          "resolved": "https://registry.npmjs.org/source-map/-/source-map-0.5.6.tgz"
        }
      }
    },
    "karma-coverage": {
      "version": "0.5.5",
      "from": "karma-coverage@>=0.5.5 <0.6.0",
      "resolved": "https://registry.npmjs.org/karma-coverage/-/karma-coverage-0.5.5.tgz",
      "dependencies": {
        "dateformat": {
          "version": "1.0.12",
          "from": "dateformat@>=1.0.6 <2.0.0",
          "resolved": "https://registry.npmjs.org/dateformat/-/dateformat-1.0.12.tgz"
        },
        "source-map": {
          "version": "0.5.6",
          "from": "source-map@>=0.5.1 <0.6.0",
          "resolved": "https://registry.npmjs.org/source-map/-/source-map-0.5.6.tgz"
        }
      }
    },
    "karma-mocha": {
      "version": "0.2.2",
      "from": "karma-mocha@>=0.2.2 <0.3.0",
      "resolved": "https://registry.npmjs.org/karma-mocha/-/karma-mocha-0.2.2.tgz"
    },
    "karma-mocha-clean-reporter": {
      "version": "0.0.1",
      "from": "karma-mocha-clean-reporter@>=0.0.1 <0.1.0",
      "resolved": "https://registry.npmjs.org/karma-mocha-clean-reporter/-/karma-mocha-clean-reporter-0.0.1.tgz"
    },
    "karma-phantomjs-launcher": {
      "version": "1.0.4",
      "from": "karma-phantomjs-launcher@>=1.0.0 <1.1.0",
      "resolved": "https://registry.npmjs.org/karma-phantomjs-launcher/-/karma-phantomjs-launcher-1.0.4.tgz"
    },
    "karma-sinon-chai": {
      "version": "1.2.4",
      "from": "karma-sinon-chai@>=1.2.0 <1.3.0",
      "resolved": "https://registry.npmjs.org/karma-sinon-chai/-/karma-sinon-chai-1.2.4.tgz",
      "dependencies": {
        "lolex": {
          "version": "1.6.0",
          "from": "lolex@>=1.5.0 <2.0.0",
          "resolved": "https://registry.npmjs.org/lolex/-/lolex-1.6.0.tgz"
        }
      }
    },
    "karma-webpack": {
      "version": "2.0.3",
      "from": "karma-webpack@>=2.0.1 <2.1.0",
      "resolved": "https://registry.npmjs.org/karma-webpack/-/karma-webpack-2.0.3.tgz",
      "dependencies": {
        "async": {
          "version": "0.9.2",
          "from": "async@>=0.9.0 <0.10.0",
          "resolved": "https://registry.npmjs.org/async/-/async-0.9.2.tgz"
        },
        "lodash": {
          "version": "3.10.1",
          "from": "lodash@>=3.8.0 <4.0.0",
          "resolved": "https://registry.npmjs.org/lodash/-/lodash-3.10.1.tgz"
        },
        "source-map": {
          "version": "0.1.43",
          "from": "source-map@>=0.1.41 <0.2.0",
          "resolved": "https://registry.npmjs.org/source-map/-/source-map-0.1.43.tgz"
        }
      }
    },
    "kew": {
      "version": "0.7.0",
      "from": "kew@>=0.7.0 <0.8.0",
      "resolved": "https://registry.npmjs.org/kew/-/kew-0.7.0.tgz"
    },
    "kind-of": {
      "version": "3.1.0",
      "from": "kind-of@>=3.0.2 <4.0.0",
      "resolved": "https://registry.npmjs.org/kind-of/-/kind-of-3.1.0.tgz"
    },
    "klaw": {
      "version": "1.3.1",
      "from": "klaw@>=1.0.0 <2.0.0",
      "resolved": "https://registry.npmjs.org/klaw/-/klaw-1.3.1.tgz"
    },
    "latest-version": {
      "version": "3.1.0",
      "from": "latest-version@>=3.0.0 <4.0.0",
      "resolved": "https://registry.npmjs.org/latest-version/-/latest-version-3.1.0.tgz"
    },
    "lazy-cache": {
      "version": "1.0.4",
      "from": "lazy-cache@>=1.0.3 <2.0.0",
      "resolved": "https://registry.npmjs.org/lazy-cache/-/lazy-cache-1.0.4.tgz"
    },
    "lazy-req": {
      "version": "2.0.0",
      "from": "lazy-req@>=2.0.0 <3.0.0",
      "resolved": "https://registry.npmjs.org/lazy-req/-/lazy-req-2.0.0.tgz"
    },
    "lazystream": {
      "version": "1.0.0",
      "from": "lazystream@>=1.0.0 <2.0.0",
<<<<<<< HEAD
      "resolved": "https://registry.npmjs.org/lazystream/-/lazystream-1.0.0.tgz",
      "dependencies": {
        "isarray": {
          "version": "1.0.0",
          "from": "isarray@>=1.0.0 <1.1.0",
          "resolved": "https://registry.npmjs.org/isarray/-/isarray-1.0.0.tgz"
        },
        "readable-stream": {
          "version": "2.2.9",
          "from": "readable-stream@>=2.0.5 <3.0.0",
          "resolved": "https://registry.npmjs.org/readable-stream/-/readable-stream-2.2.9.tgz"
        },
        "string_decoder": {
          "version": "1.0.0",
          "from": "string_decoder@>=1.0.0 <1.1.0",
          "resolved": "https://registry.npmjs.org/string_decoder/-/string_decoder-1.0.0.tgz"
        }
      }
=======
      "resolved": "https://registry.npmjs.org/lazystream/-/lazystream-1.0.0.tgz"
>>>>>>> a6888fe8
    },
    "lcid": {
      "version": "1.0.0",
      "from": "lcid@>=1.0.0 <2.0.0",
      "resolved": "https://registry.npmjs.org/lcid/-/lcid-1.0.0.tgz"
    },
    "levn": {
      "version": "0.3.0",
      "from": "levn@>=0.3.0 <0.4.0",
      "resolved": "https://registry.npmjs.org/levn/-/levn-0.3.0.tgz"
    },
    "liftoff": {
      "version": "2.3.0",
      "from": "liftoff@>=2.1.0 <3.0.0",
      "resolved": "https://registry.npmjs.org/liftoff/-/liftoff-2.3.0.tgz"
    },
    "livereload-js": {
      "version": "2.2.2",
      "from": "livereload-js@>=2.2.0 <3.0.0",
      "resolved": "https://registry.npmjs.org/livereload-js/-/livereload-js-2.2.2.tgz"
    },
    "load-json-file": {
      "version": "1.1.0",
      "from": "load-json-file@>=1.1.0 <2.0.0",
      "resolved": "https://registry.npmjs.org/load-json-file/-/load-json-file-1.1.0.tgz",
      "dependencies": {
        "strip-bom": {
          "version": "2.0.0",
          "from": "strip-bom@>=2.0.0 <3.0.0",
          "resolved": "https://registry.npmjs.org/strip-bom/-/strip-bom-2.0.0.tgz"
        }
      }
    },
    "load-themed-styles": {
      "version": "1.2.0",
      "from": "load-themed-styles@>=1.1.0 <2.0.0",
      "resolved": "https://registry.npmjs.org/load-themed-styles/-/load-themed-styles-1.2.0.tgz"
    },
    "load-themed-styles-loader": {
      "version": "0.0.3",
      "from": "load-themed-styles-loader@>=0.0.3 <0.0.4",
      "resolved": "https://registry.npmjs.org/load-themed-styles-loader/-/load-themed-styles-loader-0.0.3.tgz"
    },
    "loader-runner": {
      "version": "2.3.0",
      "from": "loader-runner@>=2.3.0 <3.0.0",
      "resolved": "https://registry.npmjs.org/loader-runner/-/loader-runner-2.3.0.tgz"
    },
    "loader-utils": {
      "version": "0.2.17",
      "from": "loader-utils@>=0.0.0 <1.0.0",
      "resolved": "https://registry.npmjs.org/loader-utils/-/loader-utils-0.2.17.tgz"
    },
    "lodash": {
      "version": "4.17.4",
      "from": "lodash@>=4.17.2 <5.0.0",
      "resolved": "https://registry.npmjs.org/lodash/-/lodash-4.17.4.tgz"
    },
    "lodash._arraycopy": {
      "version": "3.0.0",
      "from": "lodash._arraycopy@>=3.0.0 <4.0.0",
      "resolved": "https://registry.npmjs.org/lodash._arraycopy/-/lodash._arraycopy-3.0.0.tgz"
    },
    "lodash._arrayeach": {
      "version": "3.0.0",
      "from": "lodash._arrayeach@>=3.0.0 <4.0.0",
      "resolved": "https://registry.npmjs.org/lodash._arrayeach/-/lodash._arrayeach-3.0.0.tgz"
    },
    "lodash._baseassign": {
      "version": "3.2.0",
      "from": "lodash._baseassign@>=3.0.0 <4.0.0",
      "resolved": "https://registry.npmjs.org/lodash._baseassign/-/lodash._baseassign-3.2.0.tgz"
    },
    "lodash._baseclone": {
      "version": "4.5.7",
      "from": "lodash._baseclone@>=4.5.0 <4.6.0",
      "resolved": "https://registry.npmjs.org/lodash._baseclone/-/lodash._baseclone-4.5.7.tgz"
    },
    "lodash._basecopy": {
      "version": "3.0.1",
      "from": "lodash._basecopy@>=3.0.0 <4.0.0",
      "resolved": "https://registry.npmjs.org/lodash._basecopy/-/lodash._basecopy-3.0.1.tgz"
    },
    "lodash._basecreate": {
      "version": "3.0.3",
      "from": "lodash._basecreate@>=3.0.0 <4.0.0",
      "resolved": "https://registry.npmjs.org/lodash._basecreate/-/lodash._basecreate-3.0.3.tgz"
    },
    "lodash._basefor": {
      "version": "3.0.3",
      "from": "lodash._basefor@>=3.0.0 <4.0.0",
      "resolved": "https://registry.npmjs.org/lodash._basefor/-/lodash._basefor-3.0.3.tgz"
    },
    "lodash._basetostring": {
      "version": "3.0.1",
      "from": "lodash._basetostring@>=3.0.0 <4.0.0",
      "resolved": "https://registry.npmjs.org/lodash._basetostring/-/lodash._basetostring-3.0.1.tgz"
    },
    "lodash._basevalues": {
      "version": "3.0.0",
      "from": "lodash._basevalues@>=3.0.0 <4.0.0",
      "resolved": "https://registry.npmjs.org/lodash._basevalues/-/lodash._basevalues-3.0.0.tgz"
    },
    "lodash._bindcallback": {
      "version": "3.0.1",
      "from": "lodash._bindcallback@>=3.0.0 <4.0.0",
      "resolved": "https://registry.npmjs.org/lodash._bindcallback/-/lodash._bindcallback-3.0.1.tgz"
    },
    "lodash._createcompounder": {
      "version": "3.0.0",
      "from": "lodash._createcompounder@>=3.0.0 <4.0.0",
      "resolved": "https://registry.npmjs.org/lodash._createcompounder/-/lodash._createcompounder-3.0.0.tgz"
    },
    "lodash._escapehtmlchar": {
      "version": "2.4.1",
      "from": "lodash._escapehtmlchar@>=2.4.1 <2.5.0",
      "resolved": "https://registry.npmjs.org/lodash._escapehtmlchar/-/lodash._escapehtmlchar-2.4.1.tgz"
    },
    "lodash._escapestringchar": {
      "version": "2.4.1",
      "from": "lodash._escapestringchar@>=2.4.1 <2.5.0",
      "resolved": "https://registry.npmjs.org/lodash._escapestringchar/-/lodash._escapestringchar-2.4.1.tgz"
    },
    "lodash._getnative": {
      "version": "3.9.1",
      "from": "lodash._getnative@>=3.0.0 <4.0.0",
      "resolved": "https://registry.npmjs.org/lodash._getnative/-/lodash._getnative-3.9.1.tgz"
    },
    "lodash._htmlescapes": {
      "version": "2.4.1",
      "from": "lodash._htmlescapes@>=2.4.1 <2.5.0",
      "resolved": "https://registry.npmjs.org/lodash._htmlescapes/-/lodash._htmlescapes-2.4.1.tgz"
    },
    "lodash._isiterateecall": {
      "version": "3.0.9",
      "from": "lodash._isiterateecall@>=3.0.0 <4.0.0",
      "resolved": "https://registry.npmjs.org/lodash._isiterateecall/-/lodash._isiterateecall-3.0.9.tgz"
    },
    "lodash._isnative": {
      "version": "2.4.1",
      "from": "lodash._isnative@>=2.4.1 <2.5.0",
      "resolved": "https://registry.npmjs.org/lodash._isnative/-/lodash._isnative-2.4.1.tgz"
    },
    "lodash._objecttypes": {
      "version": "2.4.1",
      "from": "lodash._objecttypes@>=2.4.1 <2.5.0",
      "resolved": "https://registry.npmjs.org/lodash._objecttypes/-/lodash._objecttypes-2.4.1.tgz"
    },
    "lodash._reescape": {
      "version": "3.0.0",
      "from": "lodash._reescape@>=3.0.0 <4.0.0",
      "resolved": "https://registry.npmjs.org/lodash._reescape/-/lodash._reescape-3.0.0.tgz"
    },
    "lodash._reevaluate": {
      "version": "3.0.0",
      "from": "lodash._reevaluate@>=3.0.0 <4.0.0",
      "resolved": "https://registry.npmjs.org/lodash._reevaluate/-/lodash._reevaluate-3.0.0.tgz"
    },
    "lodash._reinterpolate": {
      "version": "3.0.0",
      "from": "lodash._reinterpolate@>=3.0.0 <4.0.0",
      "resolved": "https://registry.npmjs.org/lodash._reinterpolate/-/lodash._reinterpolate-3.0.0.tgz"
    },
    "lodash._reunescapedhtml": {
      "version": "2.4.1",
      "from": "lodash._reunescapedhtml@>=2.4.1 <2.5.0",
      "resolved": "https://registry.npmjs.org/lodash._reunescapedhtml/-/lodash._reunescapedhtml-2.4.1.tgz",
      "dependencies": {
        "lodash.keys": {
          "version": "2.4.1",
          "from": "lodash.keys@>=2.4.1 <2.5.0",
          "resolved": "https://registry.npmjs.org/lodash.keys/-/lodash.keys-2.4.1.tgz"
        }
      }
    },
    "lodash._root": {
      "version": "3.0.1",
      "from": "lodash._root@>=3.0.0 <4.0.0",
      "resolved": "https://registry.npmjs.org/lodash._root/-/lodash._root-3.0.1.tgz"
    },
    "lodash._shimkeys": {
      "version": "2.4.1",
      "from": "lodash._shimkeys@>=2.4.1 <2.5.0",
      "resolved": "https://registry.npmjs.org/lodash._shimkeys/-/lodash._shimkeys-2.4.1.tgz"
    },
    "lodash._stack": {
      "version": "4.1.3",
      "from": "lodash._stack@>=4.1.0 <4.2.0",
      "resolved": "https://registry.npmjs.org/lodash._stack/-/lodash._stack-4.1.3.tgz"
    },
    "lodash.assign": {
      "version": "4.2.0",
      "from": "lodash.assign@>=4.0.3 <5.0.0",
      "resolved": "https://registry.npmjs.org/lodash.assign/-/lodash.assign-4.2.0.tgz"
    },
    "lodash.assignin": {
      "version": "4.2.0",
      "from": "lodash.assignin@>=4.0.9 <5.0.0",
      "resolved": "https://registry.npmjs.org/lodash.assignin/-/lodash.assignin-4.2.0.tgz"
    },
    "lodash.assignwith": {
      "version": "4.2.0",
      "from": "lodash.assignwith@>=4.0.7 <5.0.0",
      "resolved": "https://registry.npmjs.org/lodash.assignwith/-/lodash.assignwith-4.2.0.tgz"
    },
    "lodash.bind": {
      "version": "4.2.1",
      "from": "lodash.bind@>=4.1.4 <5.0.0",
      "resolved": "https://registry.npmjs.org/lodash.bind/-/lodash.bind-4.2.1.tgz"
    },
    "lodash.camelcase": {
      "version": "4.3.0",
      "from": "lodash.camelcase@>=4.3.0 <5.0.0",
      "resolved": "https://registry.npmjs.org/lodash.camelcase/-/lodash.camelcase-4.3.0.tgz"
    },
    "lodash.clonedeep": {
      "version": "4.5.0",
      "from": "lodash.clonedeep@>=4.3.2 <5.0.0",
      "resolved": "https://registry.npmjs.org/lodash.clonedeep/-/lodash.clonedeep-4.5.0.tgz"
    },
    "lodash.create": {
      "version": "3.1.1",
      "from": "lodash.create@3.1.1",
      "resolved": "https://registry.npmjs.org/lodash.create/-/lodash.create-3.1.1.tgz"
    },
    "lodash.deburr": {
      "version": "3.2.0",
      "from": "lodash.deburr@>=3.0.0 <4.0.0",
      "resolved": "https://registry.npmjs.org/lodash.deburr/-/lodash.deburr-3.2.0.tgz"
    },
    "lodash.defaults": {
      "version": "4.2.0",
      "from": "lodash.defaults@>=4.0.1 <5.0.0",
      "resolved": "https://registry.npmjs.org/lodash.defaults/-/lodash.defaults-4.2.0.tgz"
    },
    "lodash.escape": {
      "version": "3.2.0",
      "from": "lodash.escape@>=3.0.0 <4.0.0",
      "resolved": "https://registry.npmjs.org/lodash.escape/-/lodash.escape-3.2.0.tgz"
    },
    "lodash.filter": {
      "version": "4.6.0",
      "from": "lodash.filter@>=4.4.0 <5.0.0",
      "resolved": "https://registry.npmjs.org/lodash.filter/-/lodash.filter-4.6.0.tgz"
    },
    "lodash.flatten": {
      "version": "4.4.0",
      "from": "lodash.flatten@>=4.2.0 <5.0.0",
      "resolved": "https://registry.npmjs.org/lodash.flatten/-/lodash.flatten-4.4.0.tgz"
    },
    "lodash.foreach": {
      "version": "4.5.0",
      "from": "lodash.foreach@>=4.3.0 <5.0.0",
      "resolved": "https://registry.npmjs.org/lodash.foreach/-/lodash.foreach-4.5.0.tgz"
    },
    "lodash.get": {
      "version": "4.4.2",
      "from": "lodash.get@>=4.1.2 <5.0.0",
      "resolved": "https://registry.npmjs.org/lodash.get/-/lodash.get-4.4.2.tgz"
    },
    "lodash.isarguments": {
      "version": "3.1.0",
      "from": "lodash.isarguments@>=3.0.0 <4.0.0",
      "resolved": "https://registry.npmjs.org/lodash.isarguments/-/lodash.isarguments-3.1.0.tgz"
    },
    "lodash.isarray": {
      "version": "3.0.4",
      "from": "lodash.isarray@>=3.0.0 <4.0.0",
      "resolved": "https://registry.npmjs.org/lodash.isarray/-/lodash.isarray-3.0.4.tgz"
    },
    "lodash.isempty": {
      "version": "4.4.0",
      "from": "lodash.isempty@>=4.2.1 <5.0.0",
      "resolved": "https://registry.npmjs.org/lodash.isempty/-/lodash.isempty-4.4.0.tgz"
    },
    "lodash.isequal": {
      "version": "4.5.0",
      "from": "lodash.isequal@>=4.0.0 <5.0.0",
      "resolved": "https://registry.npmjs.org/lodash.isequal/-/lodash.isequal-4.5.0.tgz"
    },
    "lodash.isobject": {
      "version": "2.4.1",
      "from": "lodash.isobject@>=2.4.1 <2.5.0",
      "resolved": "https://registry.npmjs.org/lodash.isobject/-/lodash.isobject-2.4.1.tgz"
    },
    "lodash.isplainobject": {
      "version": "4.0.6",
      "from": "lodash.isplainobject@>=4.0.4 <5.0.0",
      "resolved": "https://registry.npmjs.org/lodash.isplainobject/-/lodash.isplainobject-4.0.6.tgz"
    },
    "lodash.isstring": {
      "version": "4.0.1",
      "from": "lodash.isstring@>=4.0.1 <5.0.0",
      "resolved": "https://registry.npmjs.org/lodash.isstring/-/lodash.isstring-4.0.1.tgz"
    },
    "lodash.keys": {
      "version": "3.1.2",
      "from": "lodash.keys@>=3.0.0 <4.0.0",
      "resolved": "https://registry.npmjs.org/lodash.keys/-/lodash.keys-3.1.2.tgz"
    },
    "lodash.keysin": {
      "version": "4.2.0",
      "from": "lodash.keysin@>=4.0.0 <5.0.0",
      "resolved": "https://registry.npmjs.org/lodash.keysin/-/lodash.keysin-4.2.0.tgz"
    },
    "lodash.map": {
      "version": "4.6.0",
      "from": "lodash.map@>=4.4.0 <5.0.0",
      "resolved": "https://registry.npmjs.org/lodash.map/-/lodash.map-4.6.0.tgz"
    },
    "lodash.mapvalues": {
      "version": "4.6.0",
      "from": "lodash.mapvalues@>=4.4.0 <5.0.0",
      "resolved": "https://registry.npmjs.org/lodash.mapvalues/-/lodash.mapvalues-4.6.0.tgz"
    },
    "lodash.memoize": {
      "version": "4.1.2",
      "from": "lodash.memoize@>=4.1.2 <5.0.0",
      "resolved": "https://registry.npmjs.org/lodash.memoize/-/lodash.memoize-4.1.2.tgz"
    },
    "lodash.merge": {
      "version": "4.6.0",
      "from": "lodash.merge@>=4.4.0 <5.0.0",
      "resolved": "https://registry.npmjs.org/lodash.merge/-/lodash.merge-4.6.0.tgz"
    },
    "lodash.mergewith": {
      "version": "4.6.0",
      "from": "lodash.mergewith@>=4.6.0 <5.0.0",
      "resolved": "https://registry.npmjs.org/lodash.mergewith/-/lodash.mergewith-4.6.0.tgz"
    },
    "lodash.pick": {
      "version": "4.4.0",
      "from": "lodash.pick@>=4.2.1 <5.0.0",
      "resolved": "https://registry.npmjs.org/lodash.pick/-/lodash.pick-4.4.0.tgz"
    },
    "lodash.reduce": {
      "version": "4.6.0",
      "from": "lodash.reduce@>=4.4.0 <5.0.0",
      "resolved": "https://registry.npmjs.org/lodash.reduce/-/lodash.reduce-4.6.0.tgz"
    },
    "lodash.reject": {
      "version": "4.6.0",
      "from": "lodash.reject@>=4.4.0 <5.0.0",
      "resolved": "https://registry.npmjs.org/lodash.reject/-/lodash.reject-4.6.0.tgz"
    },
    "lodash.rest": {
      "version": "4.0.5",
      "from": "lodash.rest@>=4.0.0 <5.0.0",
      "resolved": "https://registry.npmjs.org/lodash.rest/-/lodash.rest-4.0.5.tgz"
    },
    "lodash.restparam": {
      "version": "3.6.1",
      "from": "lodash.restparam@>=3.0.0 <4.0.0",
      "resolved": "https://registry.npmjs.org/lodash.restparam/-/lodash.restparam-3.6.1.tgz"
    },
    "lodash.some": {
      "version": "4.6.0",
      "from": "lodash.some@>=4.4.0 <5.0.0",
      "resolved": "https://registry.npmjs.org/lodash.some/-/lodash.some-4.6.0.tgz"
    },
    "lodash.tail": {
      "version": "4.1.1",
      "from": "lodash.tail@>=4.1.1 <5.0.0",
      "resolved": "https://registry.npmjs.org/lodash.tail/-/lodash.tail-4.1.1.tgz"
    },
    "lodash.template": {
      "version": "3.6.2",
      "from": "lodash.template@>=3.0.0 <4.0.0",
      "resolved": "https://registry.npmjs.org/lodash.template/-/lodash.template-3.6.2.tgz"
    },
    "lodash.templatesettings": {
      "version": "3.1.1",
      "from": "lodash.templatesettings@>=3.0.0 <4.0.0",
      "resolved": "https://registry.npmjs.org/lodash.templatesettings/-/lodash.templatesettings-3.1.1.tgz"
    },
    "lodash.uniq": {
      "version": "4.5.0",
      "from": "lodash.uniq@>=4.5.0 <5.0.0",
      "resolved": "https://registry.npmjs.org/lodash.uniq/-/lodash.uniq-4.5.0.tgz"
    },
    "lodash.values": {
      "version": "2.4.1",
      "from": "lodash.values@>=2.4.1 <2.5.0",
      "resolved": "https://registry.npmjs.org/lodash.values/-/lodash.values-2.4.1.tgz",
      "dependencies": {
        "lodash.keys": {
          "version": "2.4.1",
          "from": "lodash.keys@>=2.4.1 <2.5.0",
          "resolved": "https://registry.npmjs.org/lodash.keys/-/lodash.keys-2.4.1.tgz"
        }
      }
    },
    "lodash.words": {
      "version": "3.2.0",
      "from": "lodash.words@>=3.0.0 <4.0.0",
      "resolved": "https://registry.npmjs.org/lodash.words/-/lodash.words-3.2.0.tgz"
    },
    "log-symbols": {
      "version": "1.0.2",
      "from": "log-symbols@>=1.0.2 <2.0.0",
      "resolved": "https://registry.npmjs.org/log-symbols/-/log-symbols-1.0.2.tgz"
    },
    "log4js": {
      "version": "0.6.38",
      "from": "log4js@>=0.6.31 <0.7.0",
      "resolved": "https://registry.npmjs.org/log4js/-/log4js-0.6.38.tgz",
      "dependencies": {
        "isarray": {
          "version": "0.0.1",
          "from": "isarray@0.0.1",
          "resolved": "https://registry.npmjs.org/isarray/-/isarray-0.0.1.tgz"
        },
        "readable-stream": {
          "version": "1.0.34",
          "from": "readable-stream@>=1.0.2 <1.1.0",
          "resolved": "https://registry.npmjs.org/readable-stream/-/readable-stream-1.0.34.tgz"
        },
        "semver": {
          "version": "4.3.6",
          "from": "semver@>=4.3.3 <4.4.0",
          "resolved": "https://registry.npmjs.org/semver/-/semver-4.3.6.tgz"
        },
        "string_decoder": {
          "version": "0.10.31",
          "from": "string_decoder@>=0.10.0 <0.11.0",
          "resolved": "https://registry.npmjs.org/string_decoder/-/string_decoder-0.10.31.tgz"
        }
      }
    },
    "lolex": {
      "version": "1.4.0",
      "from": "lolex@>=1.4.0 <1.5.0",
      "resolved": "https://registry.npmjs.org/lolex/-/lolex-1.4.0.tgz"
    },
    "longest": {
      "version": "1.0.1",
      "from": "longest@>=1.0.1 <2.0.0",
      "resolved": "https://registry.npmjs.org/longest/-/longest-1.0.1.tgz"
    },
    "loose-envify": {
      "version": "1.3.1",
      "from": "loose-envify@>=1.1.0 <2.0.0",
      "resolved": "https://registry.npmjs.org/loose-envify/-/loose-envify-1.3.1.tgz"
    },
    "loud-rejection": {
      "version": "1.6.0",
      "from": "loud-rejection@>=1.0.0 <2.0.0",
      "resolved": "https://registry.npmjs.org/loud-rejection/-/loud-rejection-1.6.0.tgz"
    },
    "lowercase-keys": {
      "version": "1.0.0",
      "from": "lowercase-keys@>=1.0.0 <2.0.0",
      "resolved": "https://registry.npmjs.org/lowercase-keys/-/lowercase-keys-1.0.0.tgz"
    },
    "lru-cache": {
      "version": "2.7.3",
      "from": "lru-cache@>=2.0.0 <3.0.0",
      "resolved": "https://registry.npmjs.org/lru-cache/-/lru-cache-2.7.3.tgz"
    },
    "macaddress": {
      "version": "0.2.8",
      "from": "macaddress@>=0.2.8 <0.3.0",
      "resolved": "https://registry.npmjs.org/macaddress/-/macaddress-0.2.8.tgz"
    },
    "map-cache": {
      "version": "0.2.2",
      "from": "map-cache@>=0.2.0 <0.3.0",
      "resolved": "https://registry.npmjs.org/map-cache/-/map-cache-0.2.2.tgz"
    },
    "map-obj": {
      "version": "1.0.1",
      "from": "map-obj@>=1.0.1 <2.0.0",
      "resolved": "https://registry.npmjs.org/map-obj/-/map-obj-1.0.1.tgz"
    },
    "map-stream": {
      "version": "0.0.7",
      "from": "map-stream@>=0.0.3 <0.1.0",
      "resolved": "https://registry.npmjs.org/map-stream/-/map-stream-0.0.7.tgz"
    },
    "marked": {
      "version": "0.3.6",
      "from": "marked@>=0.3.6 <0.4.0",
      "resolved": "https://registry.npmjs.org/marked/-/marked-0.3.6.tgz"
    },
    "marked-terminal": {
      "version": "1.7.0",
      "from": "marked-terminal@>=1.6.2 <2.0.0",
      "resolved": "https://registry.npmjs.org/marked-terminal/-/marked-terminal-1.7.0.tgz"
    },
    "math-expression-evaluator": {
      "version": "1.2.16",
      "from": "math-expression-evaluator@>=1.2.14 <2.0.0",
      "resolved": "https://registry.npmjs.org/math-expression-evaluator/-/math-expression-evaluator-1.2.16.tgz"
    },
    "md5": {
      "version": "2.2.1",
      "from": "md5@>=2.2.1 <2.3.0",
      "resolved": "https://registry.npmjs.org/md5/-/md5-2.2.1.tgz"
    },
    "media-typer": {
      "version": "0.3.0",
      "from": "media-typer@0.3.0",
      "resolved": "https://registry.npmjs.org/media-typer/-/media-typer-0.3.0.tgz"
    },
    "memory-fs": {
      "version": "0.4.1",
      "from": "memory-fs@>=0.4.1 <0.5.0",
<<<<<<< HEAD
      "resolved": "https://registry.npmjs.org/memory-fs/-/memory-fs-0.4.1.tgz",
      "dependencies": {
        "isarray": {
          "version": "1.0.0",
          "from": "isarray@>=1.0.0 <1.1.0",
          "resolved": "https://registry.npmjs.org/isarray/-/isarray-1.0.0.tgz"
        },
        "readable-stream": {
          "version": "2.2.9",
          "from": "readable-stream@>=2.0.1 <3.0.0",
          "resolved": "https://registry.npmjs.org/readable-stream/-/readable-stream-2.2.9.tgz"
        },
        "string_decoder": {
          "version": "1.0.0",
          "from": "string_decoder@>=1.0.0 <1.1.0",
          "resolved": "https://registry.npmjs.org/string_decoder/-/string_decoder-1.0.0.tgz"
        }
      }
=======
      "resolved": "https://registry.npmjs.org/memory-fs/-/memory-fs-0.4.1.tgz"
>>>>>>> a6888fe8
    },
    "meow": {
      "version": "3.7.0",
      "from": "meow@>=3.3.0 <4.0.0",
      "resolved": "https://registry.npmjs.org/meow/-/meow-3.7.0.tgz"
    },
    "merge-descriptors": {
      "version": "1.0.1",
      "from": "merge-descriptors@1.0.1",
      "resolved": "https://registry.npmjs.org/merge-descriptors/-/merge-descriptors-1.0.1.tgz"
    },
    "merge-stream": {
      "version": "1.0.1",
      "from": "merge-stream@>=1.0.0 <2.0.0",
<<<<<<< HEAD
      "resolved": "https://registry.npmjs.org/merge-stream/-/merge-stream-1.0.1.tgz",
      "dependencies": {
        "isarray": {
          "version": "1.0.0",
          "from": "isarray@>=1.0.0 <1.1.0",
          "resolved": "https://registry.npmjs.org/isarray/-/isarray-1.0.0.tgz"
        },
        "readable-stream": {
          "version": "2.2.9",
          "from": "readable-stream@>=2.0.1 <3.0.0",
          "resolved": "https://registry.npmjs.org/readable-stream/-/readable-stream-2.2.9.tgz"
        },
        "string_decoder": {
          "version": "1.0.0",
          "from": "string_decoder@>=1.0.0 <1.1.0",
          "resolved": "https://registry.npmjs.org/string_decoder/-/string_decoder-1.0.0.tgz"
        }
      }
=======
      "resolved": "https://registry.npmjs.org/merge-stream/-/merge-stream-1.0.1.tgz"
>>>>>>> a6888fe8
    },
    "merge2": {
      "version": "1.0.3",
      "from": "merge2@>=1.0.2 <1.1.0",
      "resolved": "https://registry.npmjs.org/merge2/-/merge2-1.0.3.tgz"
    },
    "method-override": {
      "version": "2.3.8",
      "from": "method-override@>=2.3.5 <2.4.0",
      "resolved": "https://registry.npmjs.org/method-override/-/method-override-2.3.8.tgz",
      "dependencies": {
        "debug": {
          "version": "2.6.3",
          "from": "debug@2.6.3",
          "resolved": "https://registry.npmjs.org/debug/-/debug-2.6.3.tgz"
        }
      }
    },
    "methods": {
      "version": "1.1.2",
      "from": "methods@>=1.1.2 <1.2.0",
      "resolved": "https://registry.npmjs.org/methods/-/methods-1.1.2.tgz"
    },
    "micromatch": {
      "version": "2.3.11",
      "from": "micromatch@>=2.3.7 <3.0.0",
      "resolved": "https://registry.npmjs.org/micromatch/-/micromatch-2.3.11.tgz"
    },
    "miller-rabin": {
      "version": "4.0.0",
      "from": "miller-rabin@>=4.0.0 <5.0.0",
      "resolved": "https://registry.npmjs.org/miller-rabin/-/miller-rabin-4.0.0.tgz"
    },
    "mime": {
      "version": "1.3.4",
      "from": "mime@>=1.3.4 <2.0.0",
      "resolved": "https://registry.npmjs.org/mime/-/mime-1.3.4.tgz"
    },
    "mime-db": {
      "version": "1.27.0",
      "from": "mime-db@>=1.27.0 <1.28.0",
      "resolved": "https://registry.npmjs.org/mime-db/-/mime-db-1.27.0.tgz"
    },
    "mime-types": {
      "version": "2.1.15",
      "from": "mime-types@>=2.1.7 <2.2.0",
      "resolved": "https://registry.npmjs.org/mime-types/-/mime-types-2.1.15.tgz"
    },
    "minimalistic-assert": {
      "version": "1.0.0",
      "from": "minimalistic-assert@>=1.0.0 <2.0.0",
      "resolved": "https://registry.npmjs.org/minimalistic-assert/-/minimalistic-assert-1.0.0.tgz"
    },
    "minimalistic-crypto-utils": {
      "version": "1.0.1",
      "from": "minimalistic-crypto-utils@>=1.0.0 <2.0.0",
      "resolved": "https://registry.npmjs.org/minimalistic-crypto-utils/-/minimalistic-crypto-utils-1.0.1.tgz"
    },
    "minimatch": {
      "version": "3.0.3",
      "from": "minimatch@>=3.0.2 <4.0.0",
      "resolved": "https://registry.npmjs.org/minimatch/-/minimatch-3.0.3.tgz"
    },
    "minimist": {
      "version": "1.2.0",
      "from": "minimist@>=1.1.0 <2.0.0",
      "resolved": "https://registry.npmjs.org/minimist/-/minimist-1.2.0.tgz"
    },
    "mixin-object": {
      "version": "2.0.1",
      "from": "mixin-object@>=2.0.1 <3.0.0",
      "resolved": "https://registry.npmjs.org/mixin-object/-/mixin-object-2.0.1.tgz",
      "dependencies": {
        "for-in": {
          "version": "0.1.8",
          "from": "for-in@>=0.1.3 <0.2.0",
          "resolved": "https://registry.npmjs.org/for-in/-/for-in-0.1.8.tgz"
        }
      }
    },
    "mkdirp": {
      "version": "0.5.1",
      "from": "mkdirp@>=0.5.0 <0.6.0",
      "resolved": "https://registry.npmjs.org/mkdirp/-/mkdirp-0.5.1.tgz",
      "dependencies": {
        "minimist": {
          "version": "0.0.8",
          "from": "minimist@0.0.8",
          "resolved": "https://registry.npmjs.org/minimist/-/minimist-0.0.8.tgz"
        }
      }
    },
    "mocha": {
      "version": "2.5.3",
      "from": "mocha@>=2.5.3 <2.6.0",
      "resolved": "https://registry.npmjs.org/mocha/-/mocha-2.5.3.tgz",
      "dependencies": {
        "commander": {
          "version": "2.3.0",
          "from": "commander@2.3.0",
          "resolved": "https://registry.npmjs.org/commander/-/commander-2.3.0.tgz"
        },
        "debug": {
          "version": "2.2.0",
          "from": "debug@2.2.0",
          "resolved": "https://registry.npmjs.org/debug/-/debug-2.2.0.tgz"
        },
        "escape-string-regexp": {
          "version": "1.0.2",
          "from": "escape-string-regexp@1.0.2",
          "resolved": "https://registry.npmjs.org/escape-string-regexp/-/escape-string-regexp-1.0.2.tgz"
        },
        "glob": {
          "version": "3.2.11",
          "from": "glob@3.2.11",
          "resolved": "https://registry.npmjs.org/glob/-/glob-3.2.11.tgz"
        },
        "minimatch": {
          "version": "0.3.0",
          "from": "minimatch@>=0.3.0 <0.4.0",
          "resolved": "https://registry.npmjs.org/minimatch/-/minimatch-0.3.0.tgz"
        },
        "ms": {
          "version": "0.7.1",
          "from": "ms@0.7.1",
          "resolved": "https://registry.npmjs.org/ms/-/ms-0.7.1.tgz"
        },
        "supports-color": {
          "version": "1.2.0",
          "from": "supports-color@1.2.0",
          "resolved": "https://registry.npmjs.org/supports-color/-/supports-color-1.2.0.tgz"
        }
      }
    },
    "mocha-clean": {
      "version": "0.4.0",
      "from": "mocha-clean@>=0.4.0 <0.5.0",
      "resolved": "https://registry.npmjs.org/mocha-clean/-/mocha-clean-0.4.0.tgz"
    },
    "mocha-loader": {
      "version": "1.1.1",
      "from": "mocha-loader@>=1.1.1 <2.0.0",
      "resolved": "https://registry.npmjs.org/mocha-loader/-/mocha-loader-1.1.1.tgz",
      "dependencies": {
        "css-loader": {
          "version": "0.23.1",
          "from": "css-loader@>=0.23.1 <0.24.0",
          "resolved": "https://registry.npmjs.org/css-loader/-/css-loader-0.23.1.tgz",
          "dependencies": {
            "loader-utils": {
              "version": "0.2.17",
              "from": "loader-utils@~0.2.2",
              "resolved": "https://registry.npmjs.org/loader-utils/-/loader-utils-0.2.17.tgz"
            }
          }
        },
        "css-selector-tokenizer": {
          "version": "0.5.4",
          "from": "css-selector-tokenizer@>=0.5.1 <0.6.0",
          "resolved": "https://registry.npmjs.org/css-selector-tokenizer/-/css-selector-tokenizer-0.5.4.tgz"
        },
        "loader-utils": {
          "version": "1.1.0",
          "from": "loader-utils@>=1.0.2 <2.0.0",
          "resolved": "https://registry.npmjs.org/loader-utils/-/loader-utils-1.1.0.tgz"
        },
        "lodash.camelcase": {
          "version": "3.0.1",
          "from": "lodash.camelcase@>=3.0.1 <4.0.0",
          "resolved": "https://registry.npmjs.org/lodash.camelcase/-/lodash.camelcase-3.0.1.tgz"
        }
      }
    },
    "morgan": {
      "version": "1.6.1",
      "from": "morgan@>=1.6.1 <1.7.0",
      "resolved": "https://registry.npmjs.org/morgan/-/morgan-1.6.1.tgz",
      "dependencies": {
        "debug": {
          "version": "2.2.0",
          "from": "debug@>=2.2.0 <2.3.0",
          "resolved": "https://registry.npmjs.org/debug/-/debug-2.2.0.tgz"
        },
        "depd": {
          "version": "1.0.1",
          "from": "depd@>=1.0.1 <1.1.0",
          "resolved": "https://registry.npmjs.org/depd/-/depd-1.0.1.tgz"
        },
        "ms": {
          "version": "0.7.1",
          "from": "ms@0.7.1",
          "resolved": "https://registry.npmjs.org/ms/-/ms-0.7.1.tgz"
        }
      }
    },
    "ms": {
      "version": "0.7.2",
      "from": "ms@0.7.2",
      "resolved": "https://registry.npmjs.org/ms/-/ms-0.7.2.tgz"
    },
    "multiparty": {
      "version": "3.3.2",
      "from": "multiparty@3.3.2",
      "resolved": "https://registry.npmjs.org/multiparty/-/multiparty-3.3.2.tgz",
      "dependencies": {
        "isarray": {
          "version": "0.0.1",
          "from": "isarray@0.0.1",
          "resolved": "https://registry.npmjs.org/isarray/-/isarray-0.0.1.tgz"
        },
        "readable-stream": {
          "version": "1.1.14",
          "from": "readable-stream@>=1.1.9 <1.2.0",
          "resolved": "https://registry.npmjs.org/readable-stream/-/readable-stream-1.1.14.tgz"
        },
        "string_decoder": {
          "version": "0.10.31",
          "from": "string_decoder@>=0.10.0 <0.11.0",
          "resolved": "https://registry.npmjs.org/string_decoder/-/string_decoder-0.10.31.tgz"
        }
      }
    },
    "multipipe": {
      "version": "0.1.2",
      "from": "multipipe@>=0.1.2 <0.2.0",
      "resolved": "https://registry.npmjs.org/multipipe/-/multipipe-0.1.2.tgz"
    },
    "mute-stream": {
      "version": "0.0.7",
      "from": "mute-stream@>=0.0.4 <0.1.0",
      "resolved": "https://registry.npmjs.org/mute-stream/-/mute-stream-0.0.7.tgz"
    },
    "nan": {
<<<<<<< HEAD
      "version": "2.6.1",
      "from": "nan@>=2.3.0 <3.0.0",
      "resolved": "https://registry.npmjs.org/nan/-/nan-2.6.1.tgz"
=======
      "version": "2.6.2",
      "from": "nan@>=2.3.0 <3.0.0",
      "resolved": "https://registry.npmjs.org/nan/-/nan-2.6.2.tgz"
>>>>>>> a6888fe8
    },
    "natives": {
      "version": "1.1.0",
      "from": "natives@>=1.1.0 <2.0.0",
      "resolved": "https://registry.npmjs.org/natives/-/natives-1.1.0.tgz"
    },
    "negotiator": {
      "version": "0.6.1",
      "from": "negotiator@0.6.1",
      "resolved": "https://registry.npmjs.org/negotiator/-/negotiator-0.6.1.tgz"
    },
    "node-emoji": {
      "version": "1.5.1",
      "from": "node-emoji@>=1.4.1 <2.0.0",
      "resolved": "https://registry.npmjs.org/node-emoji/-/node-emoji-1.5.1.tgz"
    },
    "node-fetch": {
      "version": "1.6.3",
      "from": "node-fetch@>=1.0.1 <2.0.0",
      "resolved": "https://registry.npmjs.org/node-fetch/-/node-fetch-1.6.3.tgz"
    },
    "node-forge": {
      "version": "0.6.49",
      "from": "node-forge@>=0.6.42 <0.7.0",
      "resolved": "https://registry.npmjs.org/node-forge/-/node-forge-0.6.49.tgz"
    },
    "node-gyp": {
      "version": "3.6.0",
      "from": "node-gyp@>=3.3.1 <4.0.0",
      "resolved": "https://registry.npmjs.org/node-gyp/-/node-gyp-3.6.0.tgz"
    },
    "node-libs-browser": {
      "version": "0.6.0",
      "from": "node-libs-browser@>=0.6.0 <0.7.0",
      "resolved": "https://registry.npmjs.org/node-libs-browser/-/node-libs-browser-0.6.0.tgz",
      "dependencies": {
        "isarray": {
          "version": "0.0.1",
          "from": "isarray@0.0.1",
          "resolved": "https://registry.npmjs.org/isarray/-/isarray-0.0.1.tgz"
        },
        "readable-stream": {
          "version": "1.1.14",
          "from": "readable-stream@>=1.1.13 <2.0.0",
          "resolved": "https://registry.npmjs.org/readable-stream/-/readable-stream-1.1.14.tgz"
        },
        "string_decoder": {
          "version": "0.10.31",
          "from": "string_decoder@>=0.10.25 <0.11.0",
          "resolved": "https://registry.npmjs.org/string_decoder/-/string_decoder-0.10.31.tgz"
        }
      }
    },
    "node-notifier": {
      "version": "5.0.2",
      "from": "node-notifier@>=5.0.2 <5.1.0",
      "resolved": "https://registry.npmjs.org/node-notifier/-/node-notifier-5.0.2.tgz"
    },
    "node-sass": {
      "version": "4.5.2",
      "from": "node-sass@>=4.2.0 <5.0.0",
      "resolved": "https://registry.npmjs.org/node-sass/-/node-sass-4.5.2.tgz",
      "dependencies": {
        "gaze": {
          "version": "1.1.2",
          "from": "gaze@>=1.0.0 <2.0.0",
          "resolved": "https://registry.npmjs.org/gaze/-/gaze-1.1.2.tgz"
        },
        "globule": {
          "version": "1.1.0",
          "from": "globule@>=1.0.0 <2.0.0",
          "resolved": "https://registry.npmjs.org/globule/-/globule-1.1.0.tgz"
        },
        "lodash": {
          "version": "4.16.6",
          "from": "lodash@>=4.16.4 <4.17.0",
          "resolved": "https://registry.npmjs.org/lodash/-/lodash-4.16.6.tgz"
        }
      }
    },
    "node-uuid": {
      "version": "1.4.8",
      "from": "node-uuid@>=1.4.7 <1.5.0",
      "resolved": "https://registry.npmjs.org/node-uuid/-/node-uuid-1.4.8.tgz"
    },
    "node.extend": {
      "version": "1.1.6",
      "from": "node.extend@>=1.0.10 <2.0.0",
      "resolved": "https://registry.npmjs.org/node.extend/-/node.extend-1.1.6.tgz"
    },
    "nopt": {
      "version": "3.0.6",
      "from": "nopt@>=3.0.0 <4.0.0",
      "resolved": "https://registry.npmjs.org/nopt/-/nopt-3.0.6.tgz"
    },
    "normalize-package-data": {
      "version": "2.3.6",
      "from": "normalize-package-data@>=2.3.2 <3.0.0",
      "resolved": "https://registry.npmjs.org/normalize-package-data/-/normalize-package-data-2.3.6.tgz"
    },
    "normalize-path": {
      "version": "2.1.1",
      "from": "normalize-path@>=2.0.1 <3.0.0",
      "resolved": "https://registry.npmjs.org/normalize-path/-/normalize-path-2.1.1.tgz"
    },
    "normalize-range": {
      "version": "0.1.2",
      "from": "normalize-range@>=0.1.2 <0.2.0",
      "resolved": "https://registry.npmjs.org/normalize-range/-/normalize-range-0.1.2.tgz"
    },
    "normalize-url": {
      "version": "1.9.1",
      "from": "normalize-url@>=1.4.0 <2.0.0",
      "resolved": "https://registry.npmjs.org/normalize-url/-/normalize-url-1.9.1.tgz"
    },
    "npm-run-path": {
      "version": "1.0.0",
      "from": "npm-run-path@>=1.0.0 <2.0.0",
      "resolved": "https://registry.npmjs.org/npm-run-path/-/npm-run-path-1.0.0.tgz"
    },
    "npmlog": {
      "version": "4.0.2",
      "from": "npmlog@>=4.0.0 <5.0.0",
      "resolved": "https://registry.npmjs.org/npmlog/-/npmlog-4.0.2.tgz"
    },
    "nth-check": {
      "version": "1.0.1",
      "from": "nth-check@>=1.0.1 <1.1.0",
      "resolved": "https://registry.npmjs.org/nth-check/-/nth-check-1.0.1.tgz"
    },
    "num2fraction": {
      "version": "1.2.2",
      "from": "num2fraction@>=1.2.2 <2.0.0",
      "resolved": "https://registry.npmjs.org/num2fraction/-/num2fraction-1.2.2.tgz"
    },
    "number-is-nan": {
      "version": "1.0.1",
      "from": "number-is-nan@>=1.0.0 <2.0.0",
      "resolved": "https://registry.npmjs.org/number-is-nan/-/number-is-nan-1.0.1.tgz"
    },
    "oauth-sign": {
      "version": "0.8.2",
      "from": "oauth-sign@>=0.8.1 <0.9.0",
      "resolved": "https://registry.npmjs.org/oauth-sign/-/oauth-sign-0.8.2.tgz"
    },
    "object-assign": {
      "version": "4.1.1",
      "from": "object-assign@>=4.1.0 <5.0.0",
      "resolved": "https://registry.npmjs.org/object-assign/-/object-assign-4.1.1.tgz"
    },
    "object-component": {
      "version": "0.0.3",
      "from": "object-component@0.0.3",
      "resolved": "https://registry.npmjs.org/object-component/-/object-component-0.0.3.tgz"
    },
    "object-is": {
      "version": "1.0.1",
      "from": "object-is@>=1.0.1 <2.0.0",
      "resolved": "https://registry.npmjs.org/object-is/-/object-is-1.0.1.tgz"
    },
    "object-keys": {
      "version": "1.0.11",
      "from": "object-keys@>=1.0.8 <2.0.0",
      "resolved": "https://registry.npmjs.org/object-keys/-/object-keys-1.0.11.tgz"
    },
    "object.assign": {
      "version": "4.0.4",
      "from": "object.assign@>=4.0.4 <5.0.0",
      "resolved": "https://registry.npmjs.org/object.assign/-/object.assign-4.0.4.tgz"
    },
    "object.entries": {
      "version": "1.0.4",
      "from": "object.entries@>=1.0.3 <2.0.0",
      "resolved": "https://registry.npmjs.org/object.entries/-/object.entries-1.0.4.tgz"
    },
    "object.omit": {
      "version": "2.0.1",
      "from": "object.omit@>=2.0.0 <3.0.0",
      "resolved": "https://registry.npmjs.org/object.omit/-/object.omit-2.0.1.tgz"
    },
    "object.pick": {
      "version": "1.2.0",
      "from": "object.pick@>=1.1.1 <2.0.0",
      "resolved": "https://registry.npmjs.org/object.pick/-/object.pick-1.2.0.tgz"
    },
    "object.values": {
      "version": "1.0.4",
      "from": "object.values@>=1.0.3 <2.0.0",
      "resolved": "https://registry.npmjs.org/object.values/-/object.values-1.0.4.tgz"
    },
    "obuf": {
      "version": "1.1.1",
      "from": "obuf@>=1.1.0 <2.0.0",
      "resolved": "https://registry.npmjs.org/obuf/-/obuf-1.1.1.tgz"
    },
    "office-ui-fabric-core": {
      "version": "6.0.1",
      "from": "office-ui-fabric-core@6.0.1",
      "resolved": "https://registry.npmjs.org/office-ui-fabric-core/-/office-ui-fabric-core-6.0.1.tgz"
    },
    "office-ui-fabric-react": {
<<<<<<< HEAD
      "version": "2.15.0",
      "from": "office-ui-fabric-react@>=2.11.0-0 <3.0.0-0",
      "resolved": "https://registry.npmjs.org/office-ui-fabric-react/-/office-ui-fabric-react-2.15.0.tgz"
=======
      "version": "2.17.0",
      "from": "office-ui-fabric-react@>=2.11.0-0 <3.0.0-0",
      "resolved": "https://registry.npmjs.org/office-ui-fabric-react/-/office-ui-fabric-react-2.17.0.tgz"
>>>>>>> a6888fe8
    },
    "on-finished": {
      "version": "2.3.0",
      "from": "on-finished@>=2.3.0 <2.4.0",
      "resolved": "https://registry.npmjs.org/on-finished/-/on-finished-2.3.0.tgz"
    },
    "on-headers": {
      "version": "1.0.1",
      "from": "on-headers@>=1.0.0 <1.1.0",
      "resolved": "https://registry.npmjs.org/on-headers/-/on-headers-1.0.1.tgz"
    },
    "once": {
      "version": "1.4.0",
      "from": "once@>=1.3.0 <2.0.0",
      "resolved": "https://registry.npmjs.org/once/-/once-1.4.0.tgz"
    },
    "onetime": {
      "version": "1.1.0",
      "from": "onetime@>=1.0.0 <2.0.0",
      "resolved": "https://registry.npmjs.org/onetime/-/onetime-1.1.0.tgz"
    },
    "open": {
      "version": "0.0.5",
      "from": "open@0.0.5",
      "resolved": "https://registry.npmjs.org/open/-/open-0.0.5.tgz"
    },
    "opener": {
      "version": "1.4.3",
      "from": "opener@>=1.4.3 <2.0.0",
      "resolved": "https://registry.npmjs.org/opener/-/opener-1.4.3.tgz"
    },
    "opn": {
      "version": "4.0.2",
      "from": "opn@4.0.2",
      "resolved": "https://registry.npmjs.org/opn/-/opn-4.0.2.tgz"
    },
    "optimist": {
      "version": "0.6.1",
      "from": "optimist@>=0.6.0 <0.7.0",
      "resolved": "https://registry.npmjs.org/optimist/-/optimist-0.6.1.tgz",
      "dependencies": {
        "minimist": {
          "version": "0.0.10",
          "from": "minimist@>=0.0.1 <0.1.0",
          "resolved": "https://registry.npmjs.org/minimist/-/minimist-0.0.10.tgz"
        }
      }
    },
    "optionator": {
      "version": "0.8.2",
      "from": "optionator@>=0.8.1 <0.9.0",
      "resolved": "https://registry.npmjs.org/optionator/-/optionator-0.8.2.tgz",
      "dependencies": {
        "wordwrap": {
          "version": "1.0.0",
          "from": "wordwrap@>=1.0.0 <1.1.0",
          "resolved": "https://registry.npmjs.org/wordwrap/-/wordwrap-1.0.0.tgz"
        }
      }
    },
    "options": {
      "version": "0.0.6",
      "from": "options@>=0.0.5",
      "resolved": "https://registry.npmjs.org/options/-/options-0.0.6.tgz"
    },
    "orchestrator": {
      "version": "0.3.8",
      "from": "orchestrator@>=0.3.0 <0.4.0",
      "resolved": "https://registry.npmjs.org/orchestrator/-/orchestrator-0.3.8.tgz",
      "dependencies": {
        "end-of-stream": {
          "version": "0.1.5",
          "from": "end-of-stream@>=0.1.5 <0.2.0",
          "resolved": "https://registry.npmjs.org/end-of-stream/-/end-of-stream-0.1.5.tgz"
        },
        "once": {
          "version": "1.3.3",
          "from": "once@>=1.3.0 <1.4.0",
          "resolved": "https://registry.npmjs.org/once/-/once-1.3.3.tgz"
        }
      }
    },
    "ordered-read-streams": {
      "version": "0.1.0",
      "from": "ordered-read-streams@>=0.1.0 <0.2.0",
      "resolved": "https://registry.npmjs.org/ordered-read-streams/-/ordered-read-streams-0.1.0.tgz"
    },
    "original": {
      "version": "1.0.0",
      "from": "original@>=0.0.5",
      "resolved": "https://registry.npmjs.org/original/-/original-1.0.0.tgz",
      "dependencies": {
        "url-parse": {
          "version": "1.0.5",
          "from": "url-parse@>=1.0.0 <1.1.0",
          "resolved": "https://registry.npmjs.org/url-parse/-/url-parse-1.0.5.tgz"
        }
      }
    },
    "os-browserify": {
      "version": "0.1.2",
      "from": "os-browserify@>=0.1.2 <0.2.0",
      "resolved": "https://registry.npmjs.org/os-browserify/-/os-browserify-0.1.2.tgz"
    },
    "os-homedir": {
      "version": "1.0.2",
      "from": "os-homedir@>=1.0.1 <2.0.0",
      "resolved": "https://registry.npmjs.org/os-homedir/-/os-homedir-1.0.2.tgz"
    },
    "os-locale": {
      "version": "1.4.0",
      "from": "os-locale@>=1.4.0 <2.0.0",
      "resolved": "https://registry.npmjs.org/os-locale/-/os-locale-1.4.0.tgz"
    },
    "os-tmpdir": {
      "version": "1.0.2",
      "from": "os-tmpdir@>=1.0.1 <1.1.0",
      "resolved": "https://registry.npmjs.org/os-tmpdir/-/os-tmpdir-1.0.2.tgz"
    },
    "osenv": {
      "version": "0.1.4",
      "from": "osenv@>=0.0.0 <1.0.0",
      "resolved": "https://registry.npmjs.org/osenv/-/osenv-0.1.4.tgz"
    },
    "package-json": {
      "version": "4.0.0",
      "from": "package-json@>=4.0.0 <5.0.0",
      "resolved": "https://registry.npmjs.org/package-json/-/package-json-4.0.0.tgz"
    },
    "pako": {
      "version": "0.2.9",
      "from": "pako@>=0.2.0 <0.3.0",
      "resolved": "https://registry.npmjs.org/pako/-/pako-0.2.9.tgz"
    },
    "parallel-transform": {
      "version": "0.2.2",
      "from": "parallel-transform@>=0.2.2 <0.3.0",
      "resolved": "https://registry.npmjs.org/parallel-transform/-/parallel-transform-0.2.2.tgz"
    },
    "parse-asn1": {
      "version": "5.1.0",
      "from": "parse-asn1@>=5.0.0 <6.0.0",
      "resolved": "https://registry.npmjs.org/parse-asn1/-/parse-asn1-5.1.0.tgz"
    },
    "parse-filepath": {
      "version": "1.0.1",
      "from": "parse-filepath@>=1.0.1 <2.0.0",
      "resolved": "https://registry.npmjs.org/parse-filepath/-/parse-filepath-1.0.1.tgz"
    },
    "parse-glob": {
      "version": "3.0.4",
      "from": "parse-glob@>=3.0.4 <4.0.0",
      "resolved": "https://registry.npmjs.org/parse-glob/-/parse-glob-3.0.4.tgz"
    },
    "parse-json": {
      "version": "2.2.0",
      "from": "parse-json@>=2.2.0 <3.0.0",
      "resolved": "https://registry.npmjs.org/parse-json/-/parse-json-2.2.0.tgz"
    },
    "parse-passwd": {
      "version": "1.0.0",
      "from": "parse-passwd@>=1.0.0 <2.0.0",
      "resolved": "https://registry.npmjs.org/parse-passwd/-/parse-passwd-1.0.0.tgz"
    },
    "parsejson": {
      "version": "0.0.3",
      "from": "parsejson@0.0.3",
      "resolved": "https://registry.npmjs.org/parsejson/-/parsejson-0.0.3.tgz"
    },
    "parseqs": {
      "version": "0.0.5",
      "from": "parseqs@0.0.5",
      "resolved": "https://registry.npmjs.org/parseqs/-/parseqs-0.0.5.tgz"
    },
    "parseuri": {
      "version": "0.0.5",
      "from": "parseuri@0.0.5",
      "resolved": "https://registry.npmjs.org/parseuri/-/parseuri-0.0.5.tgz"
    },
    "parseurl": {
      "version": "1.3.1",
      "from": "parseurl@>=1.3.1 <1.4.0",
      "resolved": "https://registry.npmjs.org/parseurl/-/parseurl-1.3.1.tgz"
    },
    "path-browserify": {
      "version": "0.0.0",
      "from": "path-browserify@0.0.0",
      "resolved": "https://registry.npmjs.org/path-browserify/-/path-browserify-0.0.0.tgz"
    },
    "path-dirname": {
      "version": "1.0.2",
      "from": "path-dirname@>=1.0.0 <2.0.0",
      "resolved": "https://registry.npmjs.org/path-dirname/-/path-dirname-1.0.2.tgz"
    },
    "path-exists": {
      "version": "2.1.0",
      "from": "path-exists@>=2.0.0 <3.0.0",
      "resolved": "https://registry.npmjs.org/path-exists/-/path-exists-2.1.0.tgz"
    },
    "path-is-absolute": {
      "version": "1.0.1",
      "from": "path-is-absolute@>=1.0.0 <2.0.0",
      "resolved": "https://registry.npmjs.org/path-is-absolute/-/path-is-absolute-1.0.1.tgz"
    },
    "path-is-inside": {
      "version": "1.0.2",
      "from": "path-is-inside@>=1.0.1 <2.0.0",
      "resolved": "https://registry.npmjs.org/path-is-inside/-/path-is-inside-1.0.2.tgz"
    },
    "path-key": {
      "version": "1.0.0",
      "from": "path-key@>=1.0.0 <2.0.0",
      "resolved": "https://registry.npmjs.org/path-key/-/path-key-1.0.0.tgz"
    },
    "path-parse": {
      "version": "1.0.5",
      "from": "path-parse@>=1.0.5 <2.0.0",
      "resolved": "https://registry.npmjs.org/path-parse/-/path-parse-1.0.5.tgz"
    },
    "path-root": {
      "version": "0.1.1",
      "from": "path-root@>=0.1.1 <0.2.0",
      "resolved": "https://registry.npmjs.org/path-root/-/path-root-0.1.1.tgz"
    },
    "path-root-regex": {
      "version": "0.1.2",
      "from": "path-root-regex@>=0.1.0 <0.2.0",
      "resolved": "https://registry.npmjs.org/path-root-regex/-/path-root-regex-0.1.2.tgz"
    },
    "path-to-regexp": {
      "version": "0.1.7",
      "from": "path-to-regexp@0.1.7",
      "resolved": "https://registry.npmjs.org/path-to-regexp/-/path-to-regexp-0.1.7.tgz"
    },
    "path-type": {
      "version": "1.1.0",
      "from": "path-type@>=1.0.0 <2.0.0",
      "resolved": "https://registry.npmjs.org/path-type/-/path-type-1.1.0.tgz"
    },
    "pause": {
      "version": "0.1.0",
      "from": "pause@0.1.0",
      "resolved": "https://registry.npmjs.org/pause/-/pause-0.1.0.tgz"
    },
    "pause-stream": {
      "version": "0.0.11",
      "from": "pause-stream@0.0.11",
      "resolved": "https://registry.npmjs.org/pause-stream/-/pause-stream-0.0.11.tgz"
    },
    "pbkdf2": {
      "version": "3.0.9",
      "from": "pbkdf2@>=3.0.3 <4.0.0",
      "resolved": "https://registry.npmjs.org/pbkdf2/-/pbkdf2-3.0.9.tgz"
    },
    "pbkdf2-compat": {
      "version": "2.0.1",
      "from": "pbkdf2-compat@2.0.1",
      "resolved": "https://registry.npmjs.org/pbkdf2-compat/-/pbkdf2-compat-2.0.1.tgz"
    },
    "pend": {
      "version": "1.2.0",
      "from": "pend@>=1.2.0 <1.3.0",
      "resolved": "https://registry.npmjs.org/pend/-/pend-1.2.0.tgz"
    },
    "performance-now": {
      "version": "0.2.0",
      "from": "performance-now@>=0.2.0 <0.3.0",
      "resolved": "https://registry.npmjs.org/performance-now/-/performance-now-0.2.0.tgz"
    },
    "phantomcss": {
      "version": "1.1.3",
      "from": "phantomcss@1.1.3",
      "resolved": "https://registry.npmjs.org/phantomcss/-/phantomcss-1.1.3.tgz"
    },
    "phantomjs-polyfill": {
      "version": "0.0.2",
      "from": "phantomjs-polyfill@>=0.0.2 <0.1.0",
      "resolved": "https://registry.npmjs.org/phantomjs-polyfill/-/phantomjs-polyfill-0.0.2.tgz"
    },
    "phantomjs-prebuilt": {
      "version": "2.1.14",
      "from": "phantomjs-prebuilt@>=2.1.6 <2.2.0",
      "resolved": "https://registry.npmjs.org/phantomjs-prebuilt/-/phantomjs-prebuilt-2.1.14.tgz",
      "dependencies": {
        "caseless": {
          "version": "0.11.0",
          "from": "caseless@>=0.11.0 <0.12.0",
          "resolved": "https://registry.npmjs.org/caseless/-/caseless-0.11.0.tgz"
        },
        "es6-promise": {
          "version": "4.0.5",
          "from": "es6-promise@>=4.0.3 <4.1.0",
          "resolved": "https://registry.npmjs.org/es6-promise/-/es6-promise-4.0.5.tgz"
        },
        "fs-extra": {
          "version": "1.0.0",
          "from": "fs-extra@>=1.0.0 <1.1.0",
          "resolved": "https://registry.npmjs.org/fs-extra/-/fs-extra-1.0.0.tgz"
        },
        "har-validator": {
          "version": "2.0.6",
          "from": "har-validator@>=2.0.6 <2.1.0",
          "resolved": "https://registry.npmjs.org/har-validator/-/har-validator-2.0.6.tgz"
        },
        "qs": {
          "version": "6.3.2",
          "from": "qs@>=6.3.0 <6.4.0",
          "resolved": "https://registry.npmjs.org/qs/-/qs-6.3.2.tgz"
        },
        "request": {
          "version": "2.79.0",
          "from": "request@>=2.79.0 <2.80.0",
          "resolved": "https://registry.npmjs.org/request/-/request-2.79.0.tgz"
        },
        "tunnel-agent": {
          "version": "0.4.3",
          "from": "tunnel-agent@>=0.4.1 <0.5.0",
          "resolved": "https://registry.npmjs.org/tunnel-agent/-/tunnel-agent-0.4.3.tgz"
        },
        "uuid": {
          "version": "3.0.1",
          "from": "uuid@>=3.0.0 <4.0.0",
          "resolved": "https://registry.npmjs.org/uuid/-/uuid-3.0.1.tgz"
        }
      }
    },
    "pidof": {
      "version": "1.0.2",
      "from": "pidof@>=1.0.2 <1.1.0",
      "resolved": "https://registry.npmjs.org/pidof/-/pidof-1.0.2.tgz"
    },
    "pify": {
      "version": "2.3.0",
      "from": "pify@>=2.0.0 <3.0.0",
      "resolved": "https://registry.npmjs.org/pify/-/pify-2.3.0.tgz"
    },
    "pinkie": {
      "version": "2.0.4",
      "from": "pinkie@>=2.0.0 <3.0.0",
      "resolved": "https://registry.npmjs.org/pinkie/-/pinkie-2.0.4.tgz"
    },
    "pinkie-promise": {
      "version": "2.0.1",
      "from": "pinkie-promise@>=2.0.0 <3.0.0",
      "resolved": "https://registry.npmjs.org/pinkie-promise/-/pinkie-promise-2.0.1.tgz"
    },
    "pkg-conf": {
      "version": "1.1.3",
      "from": "pkg-conf@>=1.1.2 <2.0.0",
      "resolved": "https://registry.npmjs.org/pkg-conf/-/pkg-conf-1.1.3.tgz"
    },
    "plur": {
      "version": "2.1.2",
      "from": "plur@>=2.0.0 <3.0.0",
      "resolved": "https://registry.npmjs.org/plur/-/plur-2.1.2.tgz"
    },
    "portfinder": {
      "version": "1.0.13",
      "from": "portfinder@>=1.0.9 <2.0.0",
      "resolved": "https://registry.npmjs.org/portfinder/-/portfinder-1.0.13.tgz"
    },
    "postcss": {
      "version": "5.2.17",
      "from": "postcss@>=5.0.21 <6.0.0",
      "resolved": "https://registry.npmjs.org/postcss/-/postcss-5.2.17.tgz",
      "dependencies": {
        "source-map": {
          "version": "0.5.6",
          "from": "source-map@>=0.5.6 <0.6.0",
          "resolved": "https://registry.npmjs.org/source-map/-/source-map-0.5.6.tgz"
        },
        "supports-color": {
          "version": "3.2.3",
          "from": "supports-color@>=3.2.3 <4.0.0",
          "resolved": "https://registry.npmjs.org/supports-color/-/supports-color-3.2.3.tgz"
        }
      }
    },
    "postcss-calc": {
      "version": "5.3.1",
      "from": "postcss-calc@>=5.2.0 <6.0.0",
      "resolved": "https://registry.npmjs.org/postcss-calc/-/postcss-calc-5.3.1.tgz"
    },
    "postcss-colormin": {
      "version": "2.2.2",
      "from": "postcss-colormin@>=2.1.8 <3.0.0",
      "resolved": "https://registry.npmjs.org/postcss-colormin/-/postcss-colormin-2.2.2.tgz"
    },
    "postcss-convert-values": {
      "version": "2.6.1",
      "from": "postcss-convert-values@>=2.3.4 <3.0.0",
      "resolved": "https://registry.npmjs.org/postcss-convert-values/-/postcss-convert-values-2.6.1.tgz"
    },
    "postcss-discard-comments": {
      "version": "2.0.4",
      "from": "postcss-discard-comments@>=2.0.4 <3.0.0",
      "resolved": "https://registry.npmjs.org/postcss-discard-comments/-/postcss-discard-comments-2.0.4.tgz"
    },
    "postcss-discard-duplicates": {
      "version": "2.1.0",
      "from": "postcss-discard-duplicates@>=2.0.1 <3.0.0",
      "resolved": "https://registry.npmjs.org/postcss-discard-duplicates/-/postcss-discard-duplicates-2.1.0.tgz"
    },
    "postcss-discard-empty": {
      "version": "2.1.0",
      "from": "postcss-discard-empty@>=2.0.1 <3.0.0",
      "resolved": "https://registry.npmjs.org/postcss-discard-empty/-/postcss-discard-empty-2.1.0.tgz"
    },
    "postcss-discard-overridden": {
      "version": "0.1.1",
      "from": "postcss-discard-overridden@>=0.1.1 <0.2.0",
      "resolved": "https://registry.npmjs.org/postcss-discard-overridden/-/postcss-discard-overridden-0.1.1.tgz"
    },
    "postcss-discard-unused": {
      "version": "2.2.3",
      "from": "postcss-discard-unused@>=2.2.1 <3.0.0",
      "resolved": "https://registry.npmjs.org/postcss-discard-unused/-/postcss-discard-unused-2.2.3.tgz"
    },
    "postcss-filter-plugins": {
      "version": "2.0.2",
      "from": "postcss-filter-plugins@>=2.0.0 <3.0.0",
      "resolved": "https://registry.npmjs.org/postcss-filter-plugins/-/postcss-filter-plugins-2.0.2.tgz"
    },
    "postcss-load-config": {
      "version": "1.2.0",
      "from": "postcss-load-config@>=1.1.0 <2.0.0",
      "resolved": "https://registry.npmjs.org/postcss-load-config/-/postcss-load-config-1.2.0.tgz"
    },
    "postcss-load-options": {
      "version": "1.2.0",
      "from": "postcss-load-options@>=1.2.0 <2.0.0",
      "resolved": "https://registry.npmjs.org/postcss-load-options/-/postcss-load-options-1.2.0.tgz"
    },
    "postcss-load-plugins": {
      "version": "2.3.0",
      "from": "postcss-load-plugins@>=2.3.0 <3.0.0",
      "resolved": "https://registry.npmjs.org/postcss-load-plugins/-/postcss-load-plugins-2.3.0.tgz"
    },
    "postcss-loader": {
      "version": "1.3.3",
      "from": "postcss-loader@>=1.3.3 <2.0.0",
      "resolved": "https://registry.npmjs.org/postcss-loader/-/postcss-loader-1.3.3.tgz",
      "dependencies": {
        "loader-utils": {
          "version": "1.1.0",
          "from": "loader-utils@>=1.0.2 <2.0.0",
          "resolved": "https://registry.npmjs.org/loader-utils/-/loader-utils-1.1.0.tgz"
        }
      }
    },
    "postcss-merge-idents": {
      "version": "2.1.7",
      "from": "postcss-merge-idents@>=2.1.5 <3.0.0",
      "resolved": "https://registry.npmjs.org/postcss-merge-idents/-/postcss-merge-idents-2.1.7.tgz"
    },
    "postcss-merge-longhand": {
      "version": "2.0.2",
      "from": "postcss-merge-longhand@>=2.0.1 <3.0.0",
      "resolved": "https://registry.npmjs.org/postcss-merge-longhand/-/postcss-merge-longhand-2.0.2.tgz"
    },
    "postcss-merge-rules": {
      "version": "2.1.2",
      "from": "postcss-merge-rules@>=2.0.3 <3.0.0",
      "resolved": "https://registry.npmjs.org/postcss-merge-rules/-/postcss-merge-rules-2.1.2.tgz",
      "dependencies": {
        "browserslist": {
          "version": "1.7.7",
          "from": "browserslist@>=1.5.2 <2.0.0",
          "resolved": "https://registry.npmjs.org/browserslist/-/browserslist-1.7.7.tgz"
        }
      }
    },
    "postcss-message-helpers": {
      "version": "2.0.0",
      "from": "postcss-message-helpers@>=2.0.0 <3.0.0",
      "resolved": "https://registry.npmjs.org/postcss-message-helpers/-/postcss-message-helpers-2.0.0.tgz"
    },
    "postcss-minify-font-values": {
      "version": "1.0.5",
      "from": "postcss-minify-font-values@>=1.0.2 <2.0.0",
      "resolved": "https://registry.npmjs.org/postcss-minify-font-values/-/postcss-minify-font-values-1.0.5.tgz"
    },
    "postcss-minify-gradients": {
      "version": "1.0.5",
      "from": "postcss-minify-gradients@>=1.0.1 <2.0.0",
      "resolved": "https://registry.npmjs.org/postcss-minify-gradients/-/postcss-minify-gradients-1.0.5.tgz"
    },
    "postcss-minify-params": {
      "version": "1.2.2",
      "from": "postcss-minify-params@>=1.0.4 <2.0.0",
      "resolved": "https://registry.npmjs.org/postcss-minify-params/-/postcss-minify-params-1.2.2.tgz"
    },
    "postcss-minify-selectors": {
      "version": "2.1.1",
      "from": "postcss-minify-selectors@>=2.0.4 <3.0.0",
      "resolved": "https://registry.npmjs.org/postcss-minify-selectors/-/postcss-minify-selectors-2.1.1.tgz"
    },
    "postcss-modules": {
      "version": "0.6.4",
      "from": "postcss-modules@>=0.6.4 <0.7.0",
      "resolved": "https://registry.npmjs.org/postcss-modules/-/postcss-modules-0.6.4.tgz"
    },
    "postcss-modules-extract-imports": {
      "version": "1.0.0",
      "from": "postcss-modules-extract-imports@1.0.0",
      "resolved": "https://registry.npmjs.org/postcss-modules-extract-imports/-/postcss-modules-extract-imports-1.0.0.tgz"
    },
    "postcss-modules-local-by-default": {
      "version": "1.1.1",
      "from": "postcss-modules-local-by-default@1.1.1",
      "resolved": "https://registry.npmjs.org/postcss-modules-local-by-default/-/postcss-modules-local-by-default-1.1.1.tgz"
    },
    "postcss-modules-scope": {
      "version": "1.0.2",
      "from": "postcss-modules-scope@1.0.2",
      "resolved": "https://registry.npmjs.org/postcss-modules-scope/-/postcss-modules-scope-1.0.2.tgz"
    },
    "postcss-modules-values": {
      "version": "1.2.2",
      "from": "postcss-modules-values@1.2.2",
      "resolved": "https://registry.npmjs.org/postcss-modules-values/-/postcss-modules-values-1.2.2.tgz"
    },
    "postcss-normalize-charset": {
      "version": "1.1.1",
      "from": "postcss-normalize-charset@>=1.1.0 <2.0.0",
      "resolved": "https://registry.npmjs.org/postcss-normalize-charset/-/postcss-normalize-charset-1.1.1.tgz"
    },
    "postcss-normalize-url": {
      "version": "3.0.8",
      "from": "postcss-normalize-url@>=3.0.7 <4.0.0",
      "resolved": "https://registry.npmjs.org/postcss-normalize-url/-/postcss-normalize-url-3.0.8.tgz"
    },
    "postcss-ordered-values": {
      "version": "2.2.3",
      "from": "postcss-ordered-values@>=2.1.0 <3.0.0",
      "resolved": "https://registry.npmjs.org/postcss-ordered-values/-/postcss-ordered-values-2.2.3.tgz"
    },
    "postcss-reduce-idents": {
      "version": "2.4.0",
      "from": "postcss-reduce-idents@>=2.2.2 <3.0.0",
      "resolved": "https://registry.npmjs.org/postcss-reduce-idents/-/postcss-reduce-idents-2.4.0.tgz"
    },
    "postcss-reduce-initial": {
      "version": "1.0.1",
      "from": "postcss-reduce-initial@>=1.0.0 <2.0.0",
      "resolved": "https://registry.npmjs.org/postcss-reduce-initial/-/postcss-reduce-initial-1.0.1.tgz"
    },
    "postcss-reduce-transforms": {
      "version": "1.0.4",
      "from": "postcss-reduce-transforms@>=1.0.3 <2.0.0",
      "resolved": "https://registry.npmjs.org/postcss-reduce-transforms/-/postcss-reduce-transforms-1.0.4.tgz"
    },
    "postcss-selector-parser": {
      "version": "2.2.3",
      "from": "postcss-selector-parser@>=2.2.2 <3.0.0",
      "resolved": "https://registry.npmjs.org/postcss-selector-parser/-/postcss-selector-parser-2.2.3.tgz"
    },
    "postcss-svgo": {
      "version": "2.1.6",
      "from": "postcss-svgo@>=2.1.1 <3.0.0",
      "resolved": "https://registry.npmjs.org/postcss-svgo/-/postcss-svgo-2.1.6.tgz"
    },
    "postcss-unique-selectors": {
      "version": "2.0.2",
      "from": "postcss-unique-selectors@>=2.0.2 <3.0.0",
      "resolved": "https://registry.npmjs.org/postcss-unique-selectors/-/postcss-unique-selectors-2.0.2.tgz"
    },
    "postcss-value-parser": {
      "version": "3.3.0",
      "from": "postcss-value-parser@>=3.2.3 <4.0.0",
      "resolved": "https://registry.npmjs.org/postcss-value-parser/-/postcss-value-parser-3.3.0.tgz"
    },
    "postcss-zindex": {
      "version": "2.2.0",
      "from": "postcss-zindex@>=2.0.1 <3.0.0",
      "resolved": "https://registry.npmjs.org/postcss-zindex/-/postcss-zindex-2.2.0.tgz"
    },
    "prelude-ls": {
      "version": "1.1.2",
      "from": "prelude-ls@>=1.1.2 <1.2.0",
      "resolved": "https://registry.npmjs.org/prelude-ls/-/prelude-ls-1.1.2.tgz"
    },
    "prepend-http": {
      "version": "1.0.4",
      "from": "prepend-http@>=1.0.1 <2.0.0",
      "resolved": "https://registry.npmjs.org/prepend-http/-/prepend-http-1.0.4.tgz"
    },
    "preserve": {
      "version": "0.2.0",
      "from": "preserve@>=0.2.0 <0.3.0",
      "resolved": "https://registry.npmjs.org/preserve/-/preserve-0.2.0.tgz"
    },
    "pretty-hrtime": {
      "version": "1.0.3",
      "from": "pretty-hrtime@>=1.0.2 <1.1.0",
      "resolved": "https://registry.npmjs.org/pretty-hrtime/-/pretty-hrtime-1.0.3.tgz"
    },
    "process": {
      "version": "0.11.9",
      "from": "process@>=0.11.0 <0.12.0",
      "resolved": "https://registry.npmjs.org/process/-/process-0.11.9.tgz"
    },
    "process-nextick-args": {
      "version": "1.0.7",
      "from": "process-nextick-args@>=1.0.6 <1.1.0",
      "resolved": "https://registry.npmjs.org/process-nextick-args/-/process-nextick-args-1.0.7.tgz"
    },
    "progress": {
      "version": "1.1.8",
      "from": "progress@>=1.1.8 <1.2.0",
      "resolved": "https://registry.npmjs.org/progress/-/progress-1.1.8.tgz"
    },
    "promise": {
      "version": "7.1.1",
      "from": "promise@>=7.1.1 <8.0.0",
      "resolved": "https://registry.npmjs.org/promise/-/promise-7.1.1.tgz"
    },
    "prop-types": {
      "version": "15.5.6",
      "from": "prop-types@>=15.5.2 <16.0.0",
      "resolved": "https://registry.npmjs.org/prop-types/-/prop-types-15.5.6.tgz"
    },
    "proxy-addr": {
      "version": "1.1.4",
      "from": "proxy-addr@>=1.1.3 <1.2.0",
      "resolved": "https://registry.npmjs.org/proxy-addr/-/proxy-addr-1.1.4.tgz"
    },
    "prr": {
      "version": "0.0.0",
      "from": "prr@>=0.0.0 <0.1.0",
      "resolved": "https://registry.npmjs.org/prr/-/prr-0.0.0.tgz"
    },
    "pseudomap": {
      "version": "1.0.2",
      "from": "pseudomap@>=1.0.1 <2.0.0",
      "resolved": "https://registry.npmjs.org/pseudomap/-/pseudomap-1.0.2.tgz"
    },
    "public-encrypt": {
      "version": "4.0.0",
      "from": "public-encrypt@>=4.0.0 <5.0.0",
      "resolved": "https://registry.npmjs.org/public-encrypt/-/public-encrypt-4.0.0.tgz"
    },
    "punycode": {
      "version": "1.4.1",
      "from": "punycode@>=1.4.1 <2.0.0",
      "resolved": "https://registry.npmjs.org/punycode/-/punycode-1.4.1.tgz"
    },
    "q": {
      "version": "1.5.0",
      "from": "q@>=1.1.2 <2.0.0",
      "resolved": "https://registry.npmjs.org/q/-/q-1.5.0.tgz"
    },
    "qs": {
      "version": "6.4.0",
      "from": "qs@>=6.4.0 <6.5.0",
      "resolved": "https://registry.npmjs.org/qs/-/qs-6.4.0.tgz"
    },
    "query-string": {
      "version": "4.3.2",
      "from": "query-string@>=4.1.0 <5.0.0",
      "resolved": "https://registry.npmjs.org/query-string/-/query-string-4.3.2.tgz"
    },
    "querystring": {
      "version": "0.2.0",
      "from": "querystring@0.2.0",
      "resolved": "https://registry.npmjs.org/querystring/-/querystring-0.2.0.tgz"
    },
    "querystring-es3": {
      "version": "0.2.1",
      "from": "querystring-es3@>=0.2.0 <0.3.0",
      "resolved": "https://registry.npmjs.org/querystring-es3/-/querystring-es3-0.2.1.tgz"
    },
    "querystringify": {
      "version": "0.0.4",
      "from": "querystringify@>=0.0.0 <0.1.0",
      "resolved": "https://registry.npmjs.org/querystringify/-/querystringify-0.0.4.tgz"
    },
    "random-bytes": {
      "version": "1.0.0",
      "from": "random-bytes@>=1.0.0 <1.1.0",
      "resolved": "https://registry.npmjs.org/random-bytes/-/random-bytes-1.0.0.tgz"
    },
    "randomatic": {
      "version": "1.1.6",
      "from": "randomatic@>=1.1.3 <2.0.0",
      "resolved": "https://registry.npmjs.org/randomatic/-/randomatic-1.1.6.tgz"
    },
    "randombytes": {
      "version": "2.0.3",
      "from": "randombytes@>=2.0.0 <3.0.0",
      "resolved": "https://registry.npmjs.org/randombytes/-/randombytes-2.0.3.tgz"
    },
    "range-parser": {
      "version": "1.2.0",
      "from": "range-parser@>=1.0.3 <2.0.0",
      "resolved": "https://registry.npmjs.org/range-parser/-/range-parser-1.2.0.tgz"
    },
    "raw-body": {
      "version": "2.2.0",
      "from": "raw-body@>=2.2.0 <2.3.0",
      "resolved": "https://registry.npmjs.org/raw-body/-/raw-body-2.2.0.tgz"
    },
    "raw-loader": {
      "version": "0.5.1",
      "from": "raw-loader@>=0.5.1 <0.6.0",
      "resolved": "https://registry.npmjs.org/raw-loader/-/raw-loader-0.5.1.tgz"
    },
    "rc": {
      "version": "1.2.1",
      "from": "rc@>=1.1.6 <2.0.0",
      "resolved": "https://registry.npmjs.org/rc/-/rc-1.2.1.tgz"
    },
    "react": {
<<<<<<< HEAD
      "version": "15.5.3",
      "from": "react@>=15.4.2 <16.0.0",
      "resolved": "https://registry.npmjs.org/react/-/react-15.5.3.tgz"
    },
    "react-addons-test-utils": {
      "version": "15.5.1",
      "from": "react-addons-test-utils@>=15.4.2 <16.0.0",
      "resolved": "https://registry.npmjs.org/react-addons-test-utils/-/react-addons-test-utils-15.5.1.tgz"
    },
    "react-dom": {
      "version": "15.5.3",
      "from": "react-dom@>=15.4.2 <16.0.0",
      "resolved": "https://registry.npmjs.org/react-dom/-/react-dom-15.5.3.tgz"
=======
      "version": "15.4.2",
      "from": "react@15.4.2",
      "resolved": "https://registry.npmjs.org/react/-/react-15.4.2.tgz"
    },
    "react-addons-test-utils": {
      "version": "15.4.2",
      "from": "react-addons-test-utils@15.4.2",
      "resolved": "https://registry.npmjs.org/react-addons-test-utils/-/react-addons-test-utils-15.4.2.tgz"
    },
    "react-dom": {
      "version": "15.4.2",
      "from": "react-dom@15.4.2",
      "resolved": "https://registry.npmjs.org/react-dom/-/react-dom-15.4.2.tgz"
>>>>>>> a6888fe8
    },
    "react-highlight": {
      "version": "0.8.0",
      "from": "react-highlight@0.8.0",
      "resolved": "https://registry.npmjs.org/react-highlight/-/react-highlight-0.8.0.tgz",
      "dependencies": {
        "highlight.js": {
          "version": "8.9.1",
          "from": "highlight.js@>=8.4.0 <9.0.0",
          "resolved": "https://registry.npmjs.org/highlight.js/-/highlight.js-8.9.1.tgz"
        }
      }
    },
    "read": {
      "version": "1.0.7",
      "from": "read@>=1.0.3 <1.1.0",
      "resolved": "https://registry.npmjs.org/read/-/read-1.0.7.tgz"
    },
    "read-pkg": {
      "version": "1.1.0",
      "from": "read-pkg@>=1.0.0 <2.0.0",
      "resolved": "https://registry.npmjs.org/read-pkg/-/read-pkg-1.1.0.tgz"
    },
    "read-pkg-up": {
      "version": "1.0.1",
      "from": "read-pkg-up@>=1.0.1 <2.0.0",
      "resolved": "https://registry.npmjs.org/read-pkg-up/-/read-pkg-up-1.0.1.tgz"
    },
    "readable-stream": {
      "version": "2.2.9",
      "from": "readable-stream@>=2.0.2 <3.0.0",
      "resolved": "https://registry.npmjs.org/readable-stream/-/readable-stream-2.2.9.tgz"
    },
    "readdirp": {
      "version": "2.1.0",
      "from": "readdirp@>=2.0.0 <3.0.0",
<<<<<<< HEAD
      "resolved": "https://registry.npmjs.org/readdirp/-/readdirp-2.1.0.tgz",
      "dependencies": {
        "isarray": {
          "version": "1.0.0",
          "from": "isarray@>=1.0.0 <1.1.0",
          "resolved": "https://registry.npmjs.org/isarray/-/isarray-1.0.0.tgz"
        },
        "readable-stream": {
          "version": "2.2.9",
          "from": "readable-stream@>=2.0.2 <3.0.0",
          "resolved": "https://registry.npmjs.org/readable-stream/-/readable-stream-2.2.9.tgz"
        },
        "string_decoder": {
          "version": "1.0.0",
          "from": "string_decoder@>=1.0.0 <1.1.0",
          "resolved": "https://registry.npmjs.org/string_decoder/-/string_decoder-1.0.0.tgz"
        }
      }
=======
      "resolved": "https://registry.npmjs.org/readdirp/-/readdirp-2.1.0.tgz"
>>>>>>> a6888fe8
    },
    "readline2": {
      "version": "1.0.1",
      "from": "readline2@>=1.0.1 <2.0.0",
      "resolved": "https://registry.npmjs.org/readline2/-/readline2-1.0.1.tgz",
      "dependencies": {
        "mute-stream": {
          "version": "0.0.5",
          "from": "mute-stream@0.0.5",
          "resolved": "https://registry.npmjs.org/mute-stream/-/mute-stream-0.0.5.tgz"
        }
      }
    },
    "rechoir": {
      "version": "0.6.2",
      "from": "rechoir@>=0.6.2 <0.7.0",
      "resolved": "https://registry.npmjs.org/rechoir/-/rechoir-0.6.2.tgz"
    },
    "redent": {
      "version": "1.0.0",
      "from": "redent@>=1.0.0 <2.0.0",
      "resolved": "https://registry.npmjs.org/redent/-/redent-1.0.0.tgz"
    },
    "redeyed": {
      "version": "1.0.1",
      "from": "redeyed@>=1.0.0 <1.1.0",
      "resolved": "https://registry.npmjs.org/redeyed/-/redeyed-1.0.1.tgz",
      "dependencies": {
        "esprima": {
          "version": "3.0.0",
          "from": "esprima@>=3.0.0 <3.1.0",
          "resolved": "https://registry.npmjs.org/esprima/-/esprima-3.0.0.tgz"
        }
      }
    },
    "reduce-css-calc": {
      "version": "1.3.0",
      "from": "reduce-css-calc@>=1.2.6 <2.0.0",
      "resolved": "https://registry.npmjs.org/reduce-css-calc/-/reduce-css-calc-1.3.0.tgz"
    },
    "reduce-function-call": {
      "version": "1.0.2",
      "from": "reduce-function-call@>=1.0.1 <2.0.0",
      "resolved": "https://registry.npmjs.org/reduce-function-call/-/reduce-function-call-1.0.2.tgz"
    },
    "regenerate": {
      "version": "1.3.2",
      "from": "regenerate@>=1.2.1 <2.0.0",
      "resolved": "https://registry.npmjs.org/regenerate/-/regenerate-1.3.2.tgz"
    },
    "regex-cache": {
      "version": "0.4.3",
      "from": "regex-cache@>=0.4.2 <0.5.0",
      "resolved": "https://registry.npmjs.org/regex-cache/-/regex-cache-0.4.3.tgz"
    },
    "regexpu-core": {
      "version": "1.0.0",
      "from": "regexpu-core@>=1.0.0 <2.0.0",
      "resolved": "https://registry.npmjs.org/regexpu-core/-/regexpu-core-1.0.0.tgz"
    },
    "registry-auth-token": {
      "version": "3.1.2",
      "from": "registry-auth-token@>=3.0.1 <4.0.0",
      "resolved": "https://registry.npmjs.org/registry-auth-token/-/registry-auth-token-3.1.2.tgz"
    },
    "registry-url": {
      "version": "3.1.0",
      "from": "registry-url@>=3.0.3 <4.0.0",
      "resolved": "https://registry.npmjs.org/registry-url/-/registry-url-3.1.0.tgz"
    },
    "regjsgen": {
      "version": "0.2.0",
      "from": "regjsgen@>=0.2.0 <0.3.0",
      "resolved": "https://registry.npmjs.org/regjsgen/-/regjsgen-0.2.0.tgz"
    },
    "regjsparser": {
      "version": "0.1.5",
      "from": "regjsparser@>=0.1.4 <0.2.0",
      "resolved": "https://registry.npmjs.org/regjsparser/-/regjsparser-0.1.5.tgz"
    },
    "remove-trailing-separator": {
      "version": "1.0.1",
      "from": "remove-trailing-separator@>=1.0.1 <2.0.0",
      "resolved": "https://registry.npmjs.org/remove-trailing-separator/-/remove-trailing-separator-1.0.1.tgz"
    },
    "repeat-element": {
      "version": "1.1.2",
      "from": "repeat-element@>=1.1.2 <2.0.0",
      "resolved": "https://registry.npmjs.org/repeat-element/-/repeat-element-1.1.2.tgz"
    },
    "repeat-string": {
      "version": "1.6.1",
      "from": "repeat-string@>=1.5.2 <2.0.0",
      "resolved": "https://registry.npmjs.org/repeat-string/-/repeat-string-1.6.1.tgz"
    },
    "repeating": {
      "version": "2.0.1",
      "from": "repeating@>=2.0.0 <3.0.0",
      "resolved": "https://registry.npmjs.org/repeating/-/repeating-2.0.1.tgz"
    },
    "replace-ext": {
      "version": "0.0.1",
      "from": "replace-ext@0.0.1",
      "resolved": "https://registry.npmjs.org/replace-ext/-/replace-ext-0.0.1.tgz"
    },
    "replacestream": {
      "version": "4.0.2",
      "from": "replacestream@>=4.0.0 <5.0.0",
<<<<<<< HEAD
      "resolved": "https://registry.npmjs.org/replacestream/-/replacestream-4.0.2.tgz",
      "dependencies": {
        "isarray": {
          "version": "1.0.0",
          "from": "isarray@>=1.0.0 <1.1.0",
          "resolved": "https://registry.npmjs.org/isarray/-/isarray-1.0.0.tgz"
        },
        "readable-stream": {
          "version": "2.2.9",
          "from": "readable-stream@>=2.0.2 <3.0.0",
          "resolved": "https://registry.npmjs.org/readable-stream/-/readable-stream-2.2.9.tgz"
        },
        "string_decoder": {
          "version": "1.0.0",
          "from": "string_decoder@>=1.0.0 <1.1.0",
          "resolved": "https://registry.npmjs.org/string_decoder/-/string_decoder-1.0.0.tgz"
        }
      }
=======
      "resolved": "https://registry.npmjs.org/replacestream/-/replacestream-4.0.2.tgz"
>>>>>>> a6888fe8
    },
    "request": {
      "version": "2.81.0",
      "from": "request@>=2.54.0 <3.0.0",
      "resolved": "https://registry.npmjs.org/request/-/request-2.81.0.tgz",
      "dependencies": {
        "uuid": {
          "version": "3.0.1",
          "from": "uuid@>=3.0.0 <4.0.0",
          "resolved": "https://registry.npmjs.org/uuid/-/uuid-3.0.1.tgz"
        }
      }
    },
    "request-progress": {
      "version": "2.0.1",
      "from": "request-progress@>=2.0.1 <2.1.0",
      "resolved": "https://registry.npmjs.org/request-progress/-/request-progress-2.0.1.tgz"
    },
    "require-directory": {
      "version": "2.1.1",
      "from": "require-directory@>=2.1.1 <3.0.0",
      "resolved": "https://registry.npmjs.org/require-directory/-/require-directory-2.1.1.tgz"
    },
    "require-from-string": {
      "version": "1.2.1",
      "from": "require-from-string@>=1.1.0 <2.0.0",
      "resolved": "https://registry.npmjs.org/require-from-string/-/require-from-string-1.2.1.tgz"
    },
    "require-main-filename": {
      "version": "1.0.1",
      "from": "require-main-filename@>=1.0.1 <2.0.0",
      "resolved": "https://registry.npmjs.org/require-main-filename/-/require-main-filename-1.0.1.tgz"
    },
    "requires-port": {
      "version": "1.0.0",
      "from": "requires-port@>=1.0.0 <2.0.0",
      "resolved": "https://registry.npmjs.org/requires-port/-/requires-port-1.0.0.tgz"
    },
    "resemblejs": {
      "version": "2.2.3",
      "from": "resemblejs@>=2.2.3 <2.3.0",
      "resolved": "https://registry.npmjs.org/resemblejs/-/resemblejs-2.2.3.tgz"
    },
    "resolve": {
      "version": "1.3.2",
      "from": "resolve@>=1.1.7 <2.0.0",
      "resolved": "https://registry.npmjs.org/resolve/-/resolve-1.3.2.tgz"
    },
    "resolve-dir": {
      "version": "0.1.1",
      "from": "resolve-dir@>=0.1.0 <0.2.0",
      "resolved": "https://registry.npmjs.org/resolve-dir/-/resolve-dir-0.1.1.tgz"
    },
    "response-time": {
      "version": "2.3.2",
      "from": "response-time@>=2.3.1 <2.4.0",
      "resolved": "https://registry.npmjs.org/response-time/-/response-time-2.3.2.tgz"
    },
    "restore-cursor": {
      "version": "1.0.1",
      "from": "restore-cursor@>=1.0.1 <2.0.0",
      "resolved": "https://registry.npmjs.org/restore-cursor/-/restore-cursor-1.0.1.tgz"
    },
    "right-align": {
      "version": "0.1.3",
      "from": "right-align@>=0.1.1 <0.2.0",
      "resolved": "https://registry.npmjs.org/right-align/-/right-align-0.1.3.tgz"
    },
    "rimraf": {
      "version": "2.5.4",
      "from": "rimraf@>=2.5.4 <2.6.0",
      "resolved": "https://registry.npmjs.org/rimraf/-/rimraf-2.5.4.tgz"
    },
    "ripemd160": {
      "version": "0.2.0",
      "from": "ripemd160@0.2.0",
      "resolved": "https://registry.npmjs.org/ripemd160/-/ripemd160-0.2.0.tgz"
    },
    "rndm": {
      "version": "1.2.0",
      "from": "rndm@1.2.0",
      "resolved": "https://registry.npmjs.org/rndm/-/rndm-1.2.0.tgz"
    },
    "run-async": {
      "version": "0.1.0",
      "from": "run-async@>=0.1.0 <0.2.0",
      "resolved": "https://registry.npmjs.org/run-async/-/run-async-0.1.0.tgz"
    },
    "rush-example-app-base": {
      "version": "0.0.0",
      "from": "temp_modules/rush-example-app-base",
      "resolved": "file:temp_modules/rush-example-app-base"
    },
    "rush-example-component": {
      "version": "0.0.0",
      "from": "temp_modules/rush-example-component",
      "resolved": "file:temp_modules/rush-example-component",
      "dependencies": {
        "autoprefixer": {
          "version": "6.7.7",
          "from": "autoprefixer@>=6.7.6 <7.0.0",
          "resolved": "https://registry.npmjs.org/autoprefixer/-/autoprefixer-6.7.7.tgz"
        },
        "browserslist": {
          "version": "1.7.7",
          "from": "browserslist@>=1.7.6 <2.0.0",
          "resolved": "https://registry.npmjs.org/browserslist/-/browserslist-1.7.7.tgz"
        },
        "debug": {
          "version": "2.2.0",
          "from": "debug@2.2.0",
          "resolved": "https://registry.npmjs.org/debug/-/debug-2.2.0.tgz"
        },
        "glob": {
          "version": "7.0.5",
          "from": "glob@7.0.5",
          "resolved": "https://registry.npmjs.org/glob/-/glob-7.0.5.tgz"
        },
        "mocha": {
          "version": "3.2.0",
          "from": "mocha@>=3.2.0 <4.0.0",
          "resolved": "https://registry.npmjs.org/mocha/-/mocha-3.2.0.tgz"
        },
        "ms": {
          "version": "0.7.1",
          "from": "ms@0.7.1",
          "resolved": "https://registry.npmjs.org/ms/-/ms-0.7.1.tgz"
        },
        "supports-color": {
          "version": "3.1.2",
          "from": "supports-color@3.1.2",
          "resolved": "https://registry.npmjs.org/supports-color/-/supports-color-3.1.2.tgz"
        }
      }
    },
    "rush-fabric-website": {
      "version": "0.0.0",
      "from": "temp_modules/rush-fabric-website",
      "resolved": "file:temp_modules/rush-fabric-website",
      "dependencies": {
        "dateformat": {
          "version": "1.0.12",
          "from": "dateformat@>=1.0.11 <2.0.0",
          "resolved": "https://registry.npmjs.org/dateformat/-/dateformat-1.0.12.tgz"
        },
        "gulp-util": {
          "version": "3.0.7",
          "from": "gulp-util@3.0.7",
          "resolved": "https://registry.npmjs.org/gulp-util/-/gulp-util-3.0.7.tgz"
        },
        "highlight.js": {
          "version": "9.6.0",
          "from": "highlight.js@9.6.0",
          "resolved": "https://registry.npmjs.org/highlight.js/-/highlight.js-9.6.0.tgz"
        },
        "object-assign": {
          "version": "3.0.0",
          "from": "object-assign@>=3.0.0 <4.0.0",
          "resolved": "https://registry.npmjs.org/object-assign/-/object-assign-3.0.0.tgz"
        }
      }
    },
    "rush-office-ui-fabric-react": {
      "version": "0.0.0",
      "from": "temp_modules/rush-office-ui-fabric-react",
      "resolved": "file:temp_modules/rush-office-ui-fabric-react",
      "dependencies": {
        "autoprefixer": {
          "version": "6.7.7",
          "from": "autoprefixer@>=6.7.6 <7.0.0",
          "resolved": "https://registry.npmjs.org/autoprefixer/-/autoprefixer-6.7.7.tgz"
        },
        "browserslist": {
          "version": "1.7.7",
          "from": "browserslist@>=1.7.6 <2.0.0",
          "resolved": "https://registry.npmjs.org/browserslist/-/browserslist-1.7.7.tgz"
        },
        "dateformat": {
          "version": "1.0.12",
          "from": "dateformat@>=1.0.11 <2.0.0",
          "resolved": "https://registry.npmjs.org/dateformat/-/dateformat-1.0.12.tgz"
        },
        "debug": {
          "version": "2.2.0",
          "from": "debug@2.2.0",
          "resolved": "https://registry.npmjs.org/debug/-/debug-2.2.0.tgz"
        },
        "glob": {
          "version": "7.0.5",
          "from": "glob@7.0.5",
          "resolved": "https://registry.npmjs.org/glob/-/glob-7.0.5.tgz"
        },
        "gulp-util": {
          "version": "3.0.7",
          "from": "gulp-util@3.0.7",
          "resolved": "https://registry.npmjs.org/gulp-util/-/gulp-util-3.0.7.tgz"
        },
        "mocha": {
          "version": "3.2.0",
          "from": "mocha@>=3.2.0 <4.0.0",
          "resolved": "https://registry.npmjs.org/mocha/-/mocha-3.2.0.tgz"
        },
        "ms": {
          "version": "0.7.1",
          "from": "ms@0.7.1",
          "resolved": "https://registry.npmjs.org/ms/-/ms-0.7.1.tgz"
        },
        "object-assign": {
          "version": "3.0.0",
          "from": "object-assign@>=3.0.0 <4.0.0",
          "resolved": "https://registry.npmjs.org/object-assign/-/object-assign-3.0.0.tgz"
        },
        "supports-color": {
          "version": "3.1.2",
          "from": "supports-color@3.1.2",
          "resolved": "https://registry.npmjs.org/supports-color/-/supports-color-3.1.2.tgz"
        }
      }
    },
    "rush-todo-app": {
      "version": "0.0.0",
      "from": "temp_modules/rush-todo-app",
      "resolved": "file:temp_modules/rush-todo-app"
    },
    "rush-utilities": {
      "version": "0.0.0",
      "from": "temp_modules/rush-utilities",
      "resolved": "file:temp_modules/rush-utilities"
    },
    "rx-lite": {
      "version": "3.1.2",
      "from": "rx-lite@>=3.1.2 <4.0.0",
      "resolved": "https://registry.npmjs.org/rx-lite/-/rx-lite-3.1.2.tgz"
    },
    "safe-buffer": {
      "version": "5.0.1",
      "from": "safe-buffer@>=5.0.1 <6.0.0",
      "resolved": "https://registry.npmjs.org/safe-buffer/-/safe-buffer-5.0.1.tgz"
    },
    "samsam": {
      "version": "1.1.2",
      "from": "samsam@1.1.2",
      "resolved": "https://registry.npmjs.org/samsam/-/samsam-1.1.2.tgz"
    },
    "sass-graph": {
      "version": "2.1.2",
      "from": "sass-graph@>=2.1.1 <3.0.0",
      "resolved": "https://registry.npmjs.org/sass-graph/-/sass-graph-2.1.2.tgz",
      "dependencies": {
        "yargs": {
          "version": "4.8.1",
          "from": "yargs@>=4.7.1 <5.0.0",
          "resolved": "https://registry.npmjs.org/yargs/-/yargs-4.8.1.tgz"
        }
      }
    },
    "sass-loader": {
      "version": "6.0.3",
      "from": "sass-loader@>=6.0.3 <7.0.0",
      "resolved": "https://registry.npmjs.org/sass-loader/-/sass-loader-6.0.3.tgz",
      "dependencies": {
        "async": {
          "version": "2.3.0",
          "from": "async@>=2.1.5 <3.0.0",
          "resolved": "https://registry.npmjs.org/async/-/async-2.3.0.tgz"
        },
        "loader-utils": {
          "version": "1.1.0",
          "from": "loader-utils@>=1.0.1 <2.0.0",
          "resolved": "https://registry.npmjs.org/loader-utils/-/loader-utils-1.1.0.tgz"
        }
      }
    },
    "sax": {
      "version": "1.2.2",
      "from": "sax@>=1.2.1 <1.3.0",
      "resolved": "https://registry.npmjs.org/sax/-/sax-1.2.2.tgz"
    },
    "script-loader": {
      "version": "0.7.0",
      "from": "script-loader@>=0.7.0 <0.8.0",
      "resolved": "https://registry.npmjs.org/script-loader/-/script-loader-0.7.0.tgz"
    },
    "select-hose": {
      "version": "2.0.0",
      "from": "select-hose@>=2.0.0 <3.0.0",
      "resolved": "https://registry.npmjs.org/select-hose/-/select-hose-2.0.0.tgz"
    },
    "semver": {
      "version": "5.3.0",
      "from": "semver@>=5.3.0 <5.4.0",
      "resolved": "https://registry.npmjs.org/semver/-/semver-5.3.0.tgz"
    },
    "semver-diff": {
      "version": "2.1.0",
      "from": "semver-diff@>=2.0.0 <3.0.0",
      "resolved": "https://registry.npmjs.org/semver-diff/-/semver-diff-2.1.0.tgz"
    },
    "send": {
      "version": "0.14.2",
      "from": "send@0.14.2",
      "resolved": "https://registry.npmjs.org/send/-/send-0.14.2.tgz",
      "dependencies": {
        "debug": {
          "version": "2.2.0",
          "from": "debug@>=2.2.0 <2.3.0",
          "resolved": "https://registry.npmjs.org/debug/-/debug-2.2.0.tgz",
          "dependencies": {
            "ms": {
              "version": "0.7.1",
              "from": "ms@0.7.1",
              "resolved": "https://registry.npmjs.org/ms/-/ms-0.7.1.tgz"
            }
          }
        },
        "http-errors": {
          "version": "1.5.1",
          "from": "http-errors@>=1.5.1 <1.6.0",
          "resolved": "https://registry.npmjs.org/http-errors/-/http-errors-1.5.1.tgz"
        },
        "setprototypeof": {
          "version": "1.0.2",
          "from": "setprototypeof@1.0.2",
          "resolved": "https://registry.npmjs.org/setprototypeof/-/setprototypeof-1.0.2.tgz"
        }
      }
    },
    "sequencify": {
      "version": "0.0.7",
      "from": "sequencify@>=0.0.7 <0.1.0",
      "resolved": "https://registry.npmjs.org/sequencify/-/sequencify-0.0.7.tgz"
    },
    "serve-favicon": {
      "version": "2.3.2",
      "from": "serve-favicon@>=2.3.0 <2.4.0",
      "resolved": "https://registry.npmjs.org/serve-favicon/-/serve-favicon-2.3.2.tgz"
    },
    "serve-index": {
      "version": "1.7.3",
      "from": "serve-index@>=1.7.2 <1.8.0",
      "resolved": "https://registry.npmjs.org/serve-index/-/serve-index-1.7.3.tgz",
      "dependencies": {
        "accepts": {
          "version": "1.2.13",
          "from": "accepts@>=1.2.13 <1.3.0",
          "resolved": "https://registry.npmjs.org/accepts/-/accepts-1.2.13.tgz"
        },
        "debug": {
          "version": "2.2.0",
          "from": "debug@>=2.2.0 <2.3.0",
          "resolved": "https://registry.npmjs.org/debug/-/debug-2.2.0.tgz"
        },
        "http-errors": {
          "version": "1.3.1",
          "from": "http-errors@>=1.3.1 <1.4.0",
          "resolved": "https://registry.npmjs.org/http-errors/-/http-errors-1.3.1.tgz"
        },
        "ms": {
          "version": "0.7.1",
          "from": "ms@0.7.1",
          "resolved": "https://registry.npmjs.org/ms/-/ms-0.7.1.tgz"
        },
        "negotiator": {
          "version": "0.5.3",
          "from": "negotiator@0.5.3",
          "resolved": "https://registry.npmjs.org/negotiator/-/negotiator-0.5.3.tgz"
        }
      }
    },
    "serve-static": {
      "version": "1.11.2",
      "from": "serve-static@>=1.11.2 <1.12.0",
      "resolved": "https://registry.npmjs.org/serve-static/-/serve-static-1.11.2.tgz"
    },
    "set-blocking": {
      "version": "2.0.0",
      "from": "set-blocking@>=2.0.0 <2.1.0",
      "resolved": "https://registry.npmjs.org/set-blocking/-/set-blocking-2.0.0.tgz"
    },
    "set-immediate-shim": {
      "version": "1.0.1",
      "from": "set-immediate-shim@>=1.0.1 <2.0.0",
      "resolved": "https://registry.npmjs.org/set-immediate-shim/-/set-immediate-shim-1.0.1.tgz"
    },
    "setimmediate": {
      "version": "1.0.5",
      "from": "setimmediate@>=1.0.5 <2.0.0",
      "resolved": "https://registry.npmjs.org/setimmediate/-/setimmediate-1.0.5.tgz"
    },
    "setprototypeof": {
      "version": "1.0.3",
      "from": "setprototypeof@1.0.3",
      "resolved": "https://registry.npmjs.org/setprototypeof/-/setprototypeof-1.0.3.tgz"
    },
    "sha.js": {
      "version": "2.2.6",
      "from": "sha.js@2.2.6",
      "resolved": "https://registry.npmjs.org/sha.js/-/sha.js-2.2.6.tgz"
    },
    "shallow-clone": {
      "version": "0.1.2",
      "from": "shallow-clone@>=0.1.2 <0.2.0",
      "resolved": "https://registry.npmjs.org/shallow-clone/-/shallow-clone-0.1.2.tgz",
      "dependencies": {
        "kind-of": {
          "version": "2.0.1",
          "from": "kind-of@>=2.0.1 <3.0.0",
          "resolved": "https://registry.npmjs.org/kind-of/-/kind-of-2.0.1.tgz"
        },
        "lazy-cache": {
          "version": "0.2.7",
          "from": "lazy-cache@>=0.2.3 <0.3.0",
          "resolved": "https://registry.npmjs.org/lazy-cache/-/lazy-cache-0.2.7.tgz"
        }
      }
    },
    "shellwords": {
      "version": "0.1.0",
      "from": "shellwords@>=0.1.0 <0.2.0",
      "resolved": "https://registry.npmjs.org/shellwords/-/shellwords-0.1.0.tgz"
    },
    "sigmund": {
      "version": "1.0.1",
      "from": "sigmund@>=1.0.0 <1.1.0",
      "resolved": "https://registry.npmjs.org/sigmund/-/sigmund-1.0.1.tgz"
    },
    "signal-exit": {
      "version": "3.0.2",
      "from": "signal-exit@>=3.0.0 <4.0.0",
      "resolved": "https://registry.npmjs.org/signal-exit/-/signal-exit-3.0.2.tgz"
    },
    "sinon": {
      "version": "1.17.7",
      "from": "sinon@>=1.17.3 <1.18.0",
      "resolved": "https://registry.npmjs.org/sinon/-/sinon-1.17.7.tgz",
      "dependencies": {
        "lolex": {
          "version": "1.3.2",
          "from": "lolex@1.3.2",
          "resolved": "https://registry.npmjs.org/lolex/-/lolex-1.3.2.tgz"
        }
      }
    },
    "sinon-chai": {
      "version": "2.8.0",
      "from": "sinon-chai@>=2.8.0 <2.9.0",
      "resolved": "https://registry.npmjs.org/sinon-chai/-/sinon-chai-2.8.0.tgz"
    },
    "sliced": {
      "version": "1.0.1",
      "from": "sliced@*",
      "resolved": "https://registry.npmjs.org/sliced/-/sliced-1.0.1.tgz"
    },
    "slide": {
      "version": "1.1.6",
      "from": "slide@>=1.1.5 <2.0.0",
      "resolved": "https://registry.npmjs.org/slide/-/slide-1.1.6.tgz"
    },
    "sntp": {
      "version": "1.0.9",
      "from": "sntp@>=1.0.0 <2.0.0",
      "resolved": "https://registry.npmjs.org/sntp/-/sntp-1.0.9.tgz"
    },
    "socket.io": {
      "version": "1.7.3",
      "from": "socket.io@>=1.4.5 <2.0.0",
      "resolved": "https://registry.npmjs.org/socket.io/-/socket.io-1.7.3.tgz",
      "dependencies": {
        "debug": {
          "version": "2.3.3",
          "from": "debug@2.3.3",
          "resolved": "https://registry.npmjs.org/debug/-/debug-2.3.3.tgz"
        },
        "object-assign": {
          "version": "4.1.0",
          "from": "object-assign@4.1.0",
          "resolved": "https://registry.npmjs.org/object-assign/-/object-assign-4.1.0.tgz"
        }
      }
    },
    "socket.io-adapter": {
      "version": "0.5.0",
      "from": "socket.io-adapter@0.5.0",
      "resolved": "https://registry.npmjs.org/socket.io-adapter/-/socket.io-adapter-0.5.0.tgz",
      "dependencies": {
        "debug": {
          "version": "2.3.3",
          "from": "debug@2.3.3",
          "resolved": "https://registry.npmjs.org/debug/-/debug-2.3.3.tgz"
        }
      }
    },
    "socket.io-client": {
      "version": "1.7.3",
      "from": "socket.io-client@1.7.3",
      "resolved": "https://registry.npmjs.org/socket.io-client/-/socket.io-client-1.7.3.tgz",
      "dependencies": {
        "component-emitter": {
          "version": "1.2.1",
          "from": "component-emitter@1.2.1",
          "resolved": "https://registry.npmjs.org/component-emitter/-/component-emitter-1.2.1.tgz"
        },
        "debug": {
          "version": "2.3.3",
          "from": "debug@2.3.3",
          "resolved": "https://registry.npmjs.org/debug/-/debug-2.3.3.tgz"
        }
      }
    },
    "socket.io-parser": {
      "version": "2.3.1",
      "from": "socket.io-parser@2.3.1",
      "resolved": "https://registry.npmjs.org/socket.io-parser/-/socket.io-parser-2.3.1.tgz",
      "dependencies": {
        "debug": {
          "version": "2.2.0",
          "from": "debug@2.2.0",
          "resolved": "https://registry.npmjs.org/debug/-/debug-2.2.0.tgz"
        },
        "isarray": {
          "version": "0.0.1",
          "from": "isarray@0.0.1",
          "resolved": "https://registry.npmjs.org/isarray/-/isarray-0.0.1.tgz"
        },
        "ms": {
          "version": "0.7.1",
          "from": "ms@0.7.1",
          "resolved": "https://registry.npmjs.org/ms/-/ms-0.7.1.tgz"
        }
      }
    },
    "sockjs": {
      "version": "0.3.18",
      "from": "sockjs@0.3.18",
      "resolved": "https://registry.npmjs.org/sockjs/-/sockjs-0.3.18.tgz"
    },
    "sockjs-client": {
      "version": "1.1.2",
      "from": "sockjs-client@1.1.2",
      "resolved": "https://registry.npmjs.org/sockjs-client/-/sockjs-client-1.1.2.tgz",
      "dependencies": {
        "faye-websocket": {
          "version": "0.11.1",
          "from": "faye-websocket@>=0.11.0 <0.12.0",
          "resolved": "https://registry.npmjs.org/faye-websocket/-/faye-websocket-0.11.1.tgz"
        }
      }
    },
    "sort-keys": {
      "version": "1.1.2",
      "from": "sort-keys@>=1.0.0 <2.0.0",
      "resolved": "https://registry.npmjs.org/sort-keys/-/sort-keys-1.1.2.tgz"
    },
    "source-list-map": {
      "version": "0.1.8",
      "from": "source-list-map@>=0.1.7 <0.2.0",
      "resolved": "https://registry.npmjs.org/source-list-map/-/source-list-map-0.1.8.tgz"
    },
    "source-map": {
      "version": "0.2.0",
      "from": "source-map@>=0.2.0 <0.3.0",
      "resolved": "https://registry.npmjs.org/source-map/-/source-map-0.2.0.tgz",
      "optional": true
    },
    "source-map-loader": {
      "version": "0.1.5",
      "from": "source-map-loader@0.1.5",
      "resolved": "https://registry.npmjs.org/source-map-loader/-/source-map-loader-0.1.5.tgz",
      "dependencies": {
        "async": {
          "version": "0.9.2",
          "from": "async@>=0.9.0 <0.10.0",
          "resolved": "https://registry.npmjs.org/async/-/async-0.9.2.tgz"
        },
        "source-map": {
          "version": "0.1.43",
          "from": "source-map@>=0.1.33 <0.2.0",
          "resolved": "https://registry.npmjs.org/source-map/-/source-map-0.1.43.tgz"
        }
      }
    },
    "sparkles": {
      "version": "1.0.0",
      "from": "sparkles@>=1.0.0 <2.0.0",
      "resolved": "https://registry.npmjs.org/sparkles/-/sparkles-1.0.0.tgz"
    },
    "spdx-correct": {
      "version": "1.0.2",
      "from": "spdx-correct@>=1.0.0 <1.1.0",
      "resolved": "https://registry.npmjs.org/spdx-correct/-/spdx-correct-1.0.2.tgz"
    },
    "spdx-expression-parse": {
      "version": "1.0.4",
      "from": "spdx-expression-parse@>=1.0.0 <1.1.0",
      "resolved": "https://registry.npmjs.org/spdx-expression-parse/-/spdx-expression-parse-1.0.4.tgz"
    },
    "spdx-license-ids": {
      "version": "1.2.2",
      "from": "spdx-license-ids@>=1.0.2 <2.0.0",
      "resolved": "https://registry.npmjs.org/spdx-license-ids/-/spdx-license-ids-1.2.2.tgz"
    },
    "spdy": {
      "version": "3.4.4",
      "from": "spdy@>=3.4.1 <4.0.0",
      "resolved": "https://registry.npmjs.org/spdy/-/spdy-3.4.4.tgz"
    },
    "spdy-transport": {
      "version": "2.0.18",
      "from": "spdy-transport@>=2.0.15 <3.0.0",
<<<<<<< HEAD
      "resolved": "https://registry.npmjs.org/spdy-transport/-/spdy-transport-2.0.18.tgz",
      "dependencies": {
        "isarray": {
          "version": "1.0.0",
          "from": "isarray@>=1.0.0 <1.1.0",
          "resolved": "https://registry.npmjs.org/isarray/-/isarray-1.0.0.tgz"
        },
        "readable-stream": {
          "version": "2.2.9",
          "from": "readable-stream@>=2.0.1 <3.0.0",
          "resolved": "https://registry.npmjs.org/readable-stream/-/readable-stream-2.2.9.tgz"
        },
        "string_decoder": {
          "version": "1.0.0",
          "from": "string_decoder@>=1.0.0 <1.1.0",
          "resolved": "https://registry.npmjs.org/string_decoder/-/string_decoder-1.0.0.tgz"
        }
      }
=======
      "resolved": "https://registry.npmjs.org/spdy-transport/-/spdy-transport-2.0.18.tgz"
>>>>>>> a6888fe8
    },
    "split": {
      "version": "0.2.10",
      "from": "split@>=0.2.0 <0.3.0",
      "resolved": "https://registry.npmjs.org/split/-/split-0.2.10.tgz"
    },
    "sprintf-js": {
      "version": "1.0.3",
      "from": "sprintf-js@>=1.0.2 <1.1.0",
      "resolved": "https://registry.npmjs.org/sprintf-js/-/sprintf-js-1.0.3.tgz"
    },
    "sshpk": {
      "version": "1.13.0",
      "from": "sshpk@>=1.7.0 <2.0.0",
      "resolved": "https://registry.npmjs.org/sshpk/-/sshpk-1.13.0.tgz",
      "dependencies": {
        "assert-plus": {
          "version": "1.0.0",
          "from": "assert-plus@>=1.0.0 <2.0.0",
          "resolved": "https://registry.npmjs.org/assert-plus/-/assert-plus-1.0.0.tgz"
        }
      }
    },
    "statuses": {
      "version": "1.3.1",
      "from": "statuses@>=1.3.1 <2.0.0",
      "resolved": "https://registry.npmjs.org/statuses/-/statuses-1.3.1.tgz"
    },
    "stdout-stream": {
      "version": "1.4.0",
      "from": "stdout-stream@>=1.4.0 <2.0.0",
      "resolved": "https://registry.npmjs.org/stdout-stream/-/stdout-stream-1.4.0.tgz"
    },
    "stream-browserify": {
      "version": "1.0.0",
      "from": "stream-browserify@>=1.0.0 <2.0.0",
      "resolved": "https://registry.npmjs.org/stream-browserify/-/stream-browserify-1.0.0.tgz",
      "dependencies": {
        "isarray": {
          "version": "0.0.1",
          "from": "isarray@0.0.1",
          "resolved": "https://registry.npmjs.org/isarray/-/isarray-0.0.1.tgz"
        },
        "readable-stream": {
<<<<<<< HEAD
          "version": "2.2.9",
          "from": "readable-stream@>=2.0.1 <3.0.0",
          "resolved": "https://registry.npmjs.org/readable-stream/-/readable-stream-2.2.9.tgz"
        },
        "string_decoder": {
          "version": "1.0.0",
          "from": "string_decoder@>=1.0.0 <1.1.0",
          "resolved": "https://registry.npmjs.org/string_decoder/-/string_decoder-1.0.0.tgz"
=======
          "version": "1.1.14",
          "from": "readable-stream@>=1.0.27-1 <2.0.0",
          "resolved": "https://registry.npmjs.org/readable-stream/-/readable-stream-1.1.14.tgz"
        },
        "string_decoder": {
          "version": "0.10.31",
          "from": "string_decoder@>=0.10.0 <0.11.0",
          "resolved": "https://registry.npmjs.org/string_decoder/-/string_decoder-0.10.31.tgz"
>>>>>>> a6888fe8
        }
      }
    },
    "stream-combiner": {
      "version": "0.0.4",
      "from": "stream-combiner@>=0.0.3 <0.1.0",
      "resolved": "https://registry.npmjs.org/stream-combiner/-/stream-combiner-0.0.4.tgz"
    },
    "stream-consume": {
      "version": "0.1.0",
      "from": "stream-consume@>=0.1.0 <0.2.0",
      "resolved": "https://registry.npmjs.org/stream-consume/-/stream-consume-0.1.0.tgz"
    },
    "stream-counter": {
      "version": "0.2.0",
      "from": "stream-counter@>=0.2.0 <0.3.0",
<<<<<<< HEAD
      "resolved": "https://registry.npmjs.org/stream-counter/-/stream-counter-0.2.0.tgz"
    },
    "stream-http": {
      "version": "2.7.0",
      "from": "stream-http@>=2.3.1 <3.0.0",
      "resolved": "https://registry.npmjs.org/stream-http/-/stream-http-2.7.0.tgz",
=======
      "resolved": "https://registry.npmjs.org/stream-counter/-/stream-counter-0.2.0.tgz",
>>>>>>> a6888fe8
      "dependencies": {
        "isarray": {
          "version": "0.0.1",
          "from": "isarray@0.0.1",
          "resolved": "https://registry.npmjs.org/isarray/-/isarray-0.0.1.tgz"
        },
        "readable-stream": {
<<<<<<< HEAD
          "version": "2.2.9",
          "from": "readable-stream@>=2.2.6 <3.0.0",
          "resolved": "https://registry.npmjs.org/readable-stream/-/readable-stream-2.2.9.tgz"
        },
        "string_decoder": {
          "version": "1.0.0",
          "from": "string_decoder@>=1.0.0 <1.1.0",
          "resolved": "https://registry.npmjs.org/string_decoder/-/string_decoder-1.0.0.tgz"
=======
          "version": "1.1.14",
          "from": "readable-stream@>=1.1.8 <1.2.0",
          "resolved": "https://registry.npmjs.org/readable-stream/-/readable-stream-1.1.14.tgz"
        },
        "string_decoder": {
          "version": "0.10.31",
          "from": "string_decoder@>=0.10.0 <0.11.0",
          "resolved": "https://registry.npmjs.org/string_decoder/-/string_decoder-0.10.31.tgz"
>>>>>>> a6888fe8
        }
      }
    },
    "stream-http": {
      "version": "2.7.0",
      "from": "stream-http@>=2.3.1 <3.0.0",
      "resolved": "https://registry.npmjs.org/stream-http/-/stream-http-2.7.0.tgz"
    },
    "stream-shift": {
      "version": "1.0.0",
      "from": "stream-shift@>=1.0.0 <2.0.0",
      "resolved": "https://registry.npmjs.org/stream-shift/-/stream-shift-1.0.0.tgz"
    },
    "strict-uri-encode": {
      "version": "1.1.0",
      "from": "strict-uri-encode@>=1.0.0 <2.0.0",
      "resolved": "https://registry.npmjs.org/strict-uri-encode/-/strict-uri-encode-1.1.0.tgz"
    },
    "string_decoder": {
      "version": "1.0.0",
      "from": "string_decoder@>=1.0.0 <1.1.0",
      "resolved": "https://registry.npmjs.org/string_decoder/-/string_decoder-1.0.0.tgz"
    },
    "string-hash": {
      "version": "1.1.3",
      "from": "string-hash@>=1.1.1 <2.0.0",
      "resolved": "https://registry.npmjs.org/string-hash/-/string-hash-1.1.3.tgz"
    },
    "string-width": {
      "version": "1.0.2",
      "from": "string-width@>=1.0.1 <2.0.0",
      "resolved": "https://registry.npmjs.org/string-width/-/string-width-1.0.2.tgz"
    },
    "string.prototype.codepointat": {
      "version": "0.2.0",
      "from": "string.prototype.codepointat@>=0.2.0 <0.3.0",
      "resolved": "https://registry.npmjs.org/string.prototype.codepointat/-/string.prototype.codepointat-0.2.0.tgz"
    },
    "stringify-object": {
      "version": "2.4.0",
      "from": "stringify-object@>=2.3.0 <3.0.0",
      "resolved": "https://registry.npmjs.org/stringify-object/-/stringify-object-2.4.0.tgz"
    },
    "stringstream": {
      "version": "0.0.5",
      "from": "stringstream@>=0.0.4 <0.1.0",
      "resolved": "https://registry.npmjs.org/stringstream/-/stringstream-0.0.5.tgz"
    },
    "strip-ansi": {
      "version": "3.0.1",
      "from": "strip-ansi@>=3.0.0 <4.0.0",
      "resolved": "https://registry.npmjs.org/strip-ansi/-/strip-ansi-3.0.1.tgz"
    },
    "strip-bom": {
      "version": "1.0.0",
      "from": "strip-bom@>=1.0.0 <2.0.0",
      "resolved": "https://registry.npmjs.org/strip-bom/-/strip-bom-1.0.0.tgz"
    },
    "strip-bom-stream": {
      "version": "1.0.0",
      "from": "strip-bom-stream@>=1.0.0 <2.0.0",
      "resolved": "https://registry.npmjs.org/strip-bom-stream/-/strip-bom-stream-1.0.0.tgz",
      "dependencies": {
        "strip-bom": {
          "version": "2.0.0",
          "from": "strip-bom@>=2.0.0 <3.0.0",
          "resolved": "https://registry.npmjs.org/strip-bom/-/strip-bom-2.0.0.tgz"
        }
      }
    },
    "strip-eof": {
      "version": "1.0.0",
      "from": "strip-eof@>=1.0.0 <2.0.0",
      "resolved": "https://registry.npmjs.org/strip-eof/-/strip-eof-1.0.0.tgz"
    },
    "strip-indent": {
      "version": "1.0.1",
      "from": "strip-indent@>=1.0.1 <2.0.0",
      "resolved": "https://registry.npmjs.org/strip-indent/-/strip-indent-1.0.1.tgz"
    },
    "strip-json-comments": {
      "version": "2.0.1",
      "from": "strip-json-comments@>=2.0.1 <2.1.0",
      "resolved": "https://registry.npmjs.org/strip-json-comments/-/strip-json-comments-2.0.1.tgz"
    },
    "style-loader": {
      "version": "0.13.2",
      "from": "style-loader@>=0.13.2 <0.14.0",
      "resolved": "https://registry.npmjs.org/style-loader/-/style-loader-0.13.2.tgz",
      "dependencies": {
        "loader-utils": {
          "version": "1.1.0",
          "from": "loader-utils@>=1.0.2 <2.0.0",
          "resolved": "https://registry.npmjs.org/loader-utils/-/loader-utils-1.1.0.tgz"
        }
      }
    },
    "sudo": {
      "version": "1.0.3",
      "from": "sudo@>=1.0.3 <1.1.0",
      "resolved": "https://registry.npmjs.org/sudo/-/sudo-1.0.3.tgz"
    },
    "supports-color": {
      "version": "2.0.0",
      "from": "supports-color@>=2.0.0 <3.0.0",
      "resolved": "https://registry.npmjs.org/supports-color/-/supports-color-2.0.0.tgz"
    },
    "svgo": {
      "version": "0.7.2",
      "from": "svgo@>=0.7.0 <0.8.0",
      "resolved": "https://registry.npmjs.org/svgo/-/svgo-0.7.2.tgz",
      "dependencies": {
        "js-yaml": {
          "version": "3.7.0",
          "from": "js-yaml@>=3.7.0 <3.8.0",
          "resolved": "https://registry.npmjs.org/js-yaml/-/js-yaml-3.7.0.tgz"
        }
      }
    },
    "symbol": {
      "version": "0.2.3",
      "from": "symbol@>=0.2.1 <0.3.0",
      "resolved": "https://registry.npmjs.org/symbol/-/symbol-0.2.3.tgz"
    },
    "tapable": {
      "version": "0.1.10",
      "from": "tapable@>=0.1.8 <0.2.0",
      "resolved": "https://registry.npmjs.org/tapable/-/tapable-0.1.10.tgz"
    },
    "tar": {
      "version": "2.2.1",
      "from": "tar@>=2.0.0 <3.0.0",
      "resolved": "https://registry.npmjs.org/tar/-/tar-2.2.1.tgz"
    },
    "term-size": {
      "version": "0.1.1",
      "from": "term-size@>=0.1.0 <0.2.0",
      "resolved": "https://registry.npmjs.org/term-size/-/term-size-0.1.1.tgz"
    },
    "ternary-stream": {
      "version": "2.0.1",
      "from": "ternary-stream@>=2.0.1 <3.0.0",
      "resolved": "https://registry.npmjs.org/ternary-stream/-/ternary-stream-2.0.1.tgz"
    },
    "textextensions": {
      "version": "1.0.2",
      "from": "textextensions@>=1.0.0 <1.1.0",
      "resolved": "https://registry.npmjs.org/textextensions/-/textextensions-1.0.2.tgz"
    },
    "throttleit": {
      "version": "1.0.0",
      "from": "throttleit@>=1.0.0 <2.0.0",
      "resolved": "https://registry.npmjs.org/throttleit/-/throttleit-1.0.0.tgz"
    },
    "through": {
      "version": "2.3.8",
      "from": "through@>=2.3.1 <2.4.0",
      "resolved": "https://registry.npmjs.org/through/-/through-2.3.8.tgz"
    },
    "through2": {
      "version": "2.0.3",
      "from": "through2@>=2.0.1 <2.1.0",
<<<<<<< HEAD
      "resolved": "https://registry.npmjs.org/through2/-/through2-2.0.3.tgz",
      "dependencies": {
        "isarray": {
          "version": "1.0.0",
          "from": "isarray@>=1.0.0 <1.1.0",
          "resolved": "https://registry.npmjs.org/isarray/-/isarray-1.0.0.tgz"
        },
        "readable-stream": {
          "version": "2.2.9",
          "from": "readable-stream@>=2.1.5 <3.0.0",
          "resolved": "https://registry.npmjs.org/readable-stream/-/readable-stream-2.2.9.tgz"
        },
        "string_decoder": {
          "version": "1.0.0",
          "from": "string_decoder@>=1.0.0 <1.1.0",
          "resolved": "https://registry.npmjs.org/string_decoder/-/string_decoder-1.0.0.tgz"
        }
      }
=======
      "resolved": "https://registry.npmjs.org/through2/-/through2-2.0.3.tgz"
>>>>>>> a6888fe8
    },
    "through2-concurrent": {
      "version": "1.1.1",
      "from": "through2-concurrent@1.1.1",
      "resolved": "https://registry.npmjs.org/through2-concurrent/-/through2-concurrent-1.1.1.tgz"
    },
    "through2-filter": {
      "version": "2.0.0",
      "from": "through2-filter@>=2.0.0 <3.0.0",
      "resolved": "https://registry.npmjs.org/through2-filter/-/through2-filter-2.0.0.tgz"
    },
    "tildify": {
      "version": "1.2.0",
      "from": "tildify@>=1.0.0 <2.0.0",
      "resolved": "https://registry.npmjs.org/tildify/-/tildify-1.2.0.tgz"
    },
    "time-stamp": {
      "version": "1.0.1",
      "from": "time-stamp@>=1.0.0 <2.0.0",
      "resolved": "https://registry.npmjs.org/time-stamp/-/time-stamp-1.0.1.tgz"
    },
    "timed-out": {
      "version": "4.0.1",
      "from": "timed-out@>=4.0.0 <5.0.0",
      "resolved": "https://registry.npmjs.org/timed-out/-/timed-out-4.0.1.tgz"
    },
    "timers-browserify": {
      "version": "1.4.2",
      "from": "timers-browserify@>=1.0.1 <2.0.0",
      "resolved": "https://registry.npmjs.org/timers-browserify/-/timers-browserify-1.4.2.tgz"
    },
    "tiny-lr": {
      "version": "0.2.1",
      "from": "tiny-lr@>=0.2.1 <0.3.0",
      "resolved": "https://registry.npmjs.org/tiny-lr/-/tiny-lr-0.2.1.tgz",
      "dependencies": {
        "body-parser": {
          "version": "1.14.2",
          "from": "body-parser@>=1.14.0 <1.15.0",
          "resolved": "https://registry.npmjs.org/body-parser/-/body-parser-1.14.2.tgz",
          "dependencies": {
            "qs": {
              "version": "5.2.0",
              "from": "qs@5.2.0",
              "resolved": "https://registry.npmjs.org/qs/-/qs-5.2.0.tgz"
            }
          }
        },
        "bytes": {
          "version": "2.2.0",
          "from": "bytes@2.2.0",
          "resolved": "https://registry.npmjs.org/bytes/-/bytes-2.2.0.tgz"
        },
        "debug": {
          "version": "2.2.0",
          "from": "debug@>=2.2.0 <2.3.0",
          "resolved": "https://registry.npmjs.org/debug/-/debug-2.2.0.tgz"
        },
        "http-errors": {
          "version": "1.3.1",
          "from": "http-errors@>=1.3.1 <1.4.0",
          "resolved": "https://registry.npmjs.org/http-errors/-/http-errors-1.3.1.tgz"
        },
        "iconv-lite": {
          "version": "0.4.13",
          "from": "iconv-lite@0.4.13",
          "resolved": "https://registry.npmjs.org/iconv-lite/-/iconv-lite-0.4.13.tgz"
        },
        "ms": {
          "version": "0.7.1",
          "from": "ms@0.7.1",
          "resolved": "https://registry.npmjs.org/ms/-/ms-0.7.1.tgz"
        },
        "qs": {
          "version": "5.1.0",
          "from": "qs@>=5.1.0 <5.2.0",
          "resolved": "https://registry.npmjs.org/qs/-/qs-5.1.0.tgz"
        },
        "raw-body": {
          "version": "2.1.7",
          "from": "raw-body@>=2.1.5 <2.2.0",
          "resolved": "https://registry.npmjs.org/raw-body/-/raw-body-2.1.7.tgz",
          "dependencies": {
            "bytes": {
              "version": "2.4.0",
              "from": "bytes@2.4.0",
              "resolved": "https://registry.npmjs.org/bytes/-/bytes-2.4.0.tgz"
            }
          }
        }
      }
    },
    "tmp": {
      "version": "0.0.31",
      "from": "tmp@>=0.0.0 <0.1.0",
      "resolved": "https://registry.npmjs.org/tmp/-/tmp-0.0.31.tgz"
    },
    "to-absolute-glob": {
      "version": "0.1.1",
      "from": "to-absolute-glob@>=0.1.1 <0.2.0",
      "resolved": "https://registry.npmjs.org/to-absolute-glob/-/to-absolute-glob-0.1.1.tgz"
    },
    "to-array": {
      "version": "0.1.4",
      "from": "to-array@0.1.4",
      "resolved": "https://registry.npmjs.org/to-array/-/to-array-0.1.4.tgz"
    },
    "to-arraybuffer": {
      "version": "1.0.1",
      "from": "to-arraybuffer@>=1.0.0 <2.0.0",
      "resolved": "https://registry.npmjs.org/to-arraybuffer/-/to-arraybuffer-1.0.1.tgz"
    },
    "to-iso-string": {
      "version": "0.0.2",
      "from": "to-iso-string@0.0.2",
      "resolved": "https://registry.npmjs.org/to-iso-string/-/to-iso-string-0.0.2.tgz"
    },
    "tough-cookie": {
      "version": "2.3.2",
      "from": "tough-cookie@>=2.3.0 <2.4.0",
      "resolved": "https://registry.npmjs.org/tough-cookie/-/tough-cookie-2.3.2.tgz"
    },
    "trim-newlines": {
      "version": "1.0.0",
      "from": "trim-newlines@>=1.0.0 <2.0.0",
      "resolved": "https://registry.npmjs.org/trim-newlines/-/trim-newlines-1.0.0.tgz"
    },
    "try-json-parse": {
      "version": "0.1.1",
      "from": "try-json-parse@>=0.1.1 <0.2.0",
      "resolved": "https://registry.npmjs.org/try-json-parse/-/try-json-parse-0.1.1.tgz"
    },
    "ts-loader": {
      "version": "2.0.3",
      "from": "ts-loader@>=2.0.1 <3.0.0",
      "resolved": "https://registry.npmjs.org/ts-loader/-/ts-loader-2.0.3.tgz",
      "dependencies": {
        "enhanced-resolve": {
          "version": "3.1.0",
          "from": "enhanced-resolve@>=3.0.0 <4.0.0",
          "resolved": "https://registry.npmjs.org/enhanced-resolve/-/enhanced-resolve-3.1.0.tgz"
        },
        "loader-utils": {
          "version": "1.1.0",
          "from": "loader-utils@>=1.0.2 <2.0.0",
          "resolved": "https://registry.npmjs.org/loader-utils/-/loader-utils-1.1.0.tgz"
        },
        "tapable": {
          "version": "0.2.6",
          "from": "tapable@>=0.2.5 <0.3.0",
          "resolved": "https://registry.npmjs.org/tapable/-/tapable-0.2.6.tgz"
        }
      }
    },
    "tslint": {
      "version": "4.5.1",
      "from": "tslint@>=4.5.1 <4.6.0",
      "resolved": "https://registry.npmjs.org/tslint/-/tslint-4.5.1.tgz",
      "dependencies": {
        "diff": {
          "version": "3.2.0",
          "from": "diff@>=3.0.1 <4.0.0",
          "resolved": "https://registry.npmjs.org/diff/-/diff-3.2.0.tgz"
        },
        "findup-sync": {
          "version": "0.3.0",
          "from": "findup-sync@>=0.3.0 <0.4.0",
          "resolved": "https://registry.npmjs.org/findup-sync/-/findup-sync-0.3.0.tgz",
          "dependencies": {
            "glob": {
              "version": "5.0.15",
              "from": "glob@>=5.0.0 <5.1.0",
              "resolved": "https://registry.npmjs.org/glob/-/glob-5.0.15.tgz"
            }
          }
        }
      }
    },
    "tslint-microsoft-contrib": {
      "version": "4.0.1",
      "from": "tslint-microsoft-contrib@>=4.0.0 <4.1.0",
      "resolved": "https://registry.npmjs.org/tslint-microsoft-contrib/-/tslint-microsoft-contrib-4.0.1.tgz"
    },
    "tsscmp": {
      "version": "1.0.5",
      "from": "tsscmp@1.0.5",
      "resolved": "https://registry.npmjs.org/tsscmp/-/tsscmp-1.0.5.tgz"
    },
    "tsutils": {
      "version": "1.6.0",
      "from": "tsutils@>=1.1.0 <2.0.0",
      "resolved": "https://registry.npmjs.org/tsutils/-/tsutils-1.6.0.tgz"
    },
    "tty-browserify": {
      "version": "0.0.0",
      "from": "tty-browserify@0.0.0",
      "resolved": "https://registry.npmjs.org/tty-browserify/-/tty-browserify-0.0.0.tgz"
    },
    "tunnel-agent": {
      "version": "0.6.0",
      "from": "tunnel-agent@>=0.6.0 <0.7.0",
      "resolved": "https://registry.npmjs.org/tunnel-agent/-/tunnel-agent-0.6.0.tgz"
    },
    "tweetnacl": {
      "version": "0.14.5",
      "from": "tweetnacl@>=0.14.0 <0.15.0",
      "resolved": "https://registry.npmjs.org/tweetnacl/-/tweetnacl-0.14.5.tgz",
      "optional": true
    },
    "type-check": {
      "version": "0.3.2",
      "from": "type-check@>=0.3.2 <0.4.0",
      "resolved": "https://registry.npmjs.org/type-check/-/type-check-0.3.2.tgz"
    },
    "type-detect": {
      "version": "1.0.0",
      "from": "type-detect@>=1.0.0 <2.0.0",
      "resolved": "https://registry.npmjs.org/type-detect/-/type-detect-1.0.0.tgz"
    },
    "type-is": {
      "version": "1.6.15",
      "from": "type-is@>=1.6.14 <1.7.0",
      "resolved": "https://registry.npmjs.org/type-is/-/type-is-1.6.15.tgz"
    },
    "typedarray": {
      "version": "0.0.6",
      "from": "typedarray@>=0.0.5 <0.1.0",
      "resolved": "https://registry.npmjs.org/typedarray/-/typedarray-0.0.6.tgz"
    },
    "typescript": {
      "version": "2.2.2",
      "from": "typescript@>=2.2.2 <3.0.0",
      "resolved": "https://registry.npmjs.org/typescript/-/typescript-2.2.2.tgz"
    },
    "ua-parser-js": {
      "version": "0.7.12",
      "from": "ua-parser-js@>=0.7.9 <0.8.0",
      "resolved": "https://registry.npmjs.org/ua-parser-js/-/ua-parser-js-0.7.12.tgz"
    },
    "uglify-js": {
      "version": "2.8.22",
      "from": "uglify-js@>=2.6.0 <3.0.0",
      "resolved": "https://registry.npmjs.org/uglify-js/-/uglify-js-2.8.22.tgz",
      "dependencies": {
        "camelcase": {
          "version": "1.2.1",
          "from": "camelcase@>=1.0.2 <2.0.0",
          "resolved": "https://registry.npmjs.org/camelcase/-/camelcase-1.2.1.tgz"
        },
        "cliui": {
          "version": "2.1.0",
          "from": "cliui@>=2.1.0 <3.0.0",
          "resolved": "https://registry.npmjs.org/cliui/-/cliui-2.1.0.tgz"
        },
        "source-map": {
          "version": "0.5.6",
          "from": "source-map@>=0.5.1 <0.6.0",
          "resolved": "https://registry.npmjs.org/source-map/-/source-map-0.5.6.tgz"
        },
        "window-size": {
          "version": "0.1.0",
          "from": "window-size@0.1.0",
          "resolved": "https://registry.npmjs.org/window-size/-/window-size-0.1.0.tgz"
        },
        "wordwrap": {
          "version": "0.0.2",
          "from": "wordwrap@0.0.2",
          "resolved": "https://registry.npmjs.org/wordwrap/-/wordwrap-0.0.2.tgz"
        },
        "yargs": {
          "version": "3.10.0",
          "from": "yargs@>=3.10.0 <3.11.0",
          "resolved": "https://registry.npmjs.org/yargs/-/yargs-3.10.0.tgz"
        }
      }
    },
    "uglify-to-browserify": {
      "version": "1.0.2",
      "from": "uglify-to-browserify@>=1.0.0 <1.1.0",
      "resolved": "https://registry.npmjs.org/uglify-to-browserify/-/uglify-to-browserify-1.0.2.tgz"
    },
    "uid-safe": {
      "version": "2.1.4",
      "from": "uid-safe@2.1.4",
      "resolved": "https://registry.npmjs.org/uid-safe/-/uid-safe-2.1.4.tgz"
    },
    "ultron": {
      "version": "1.0.2",
      "from": "ultron@>=1.0.0 <1.1.0",
      "resolved": "https://registry.npmjs.org/ultron/-/ultron-1.0.2.tgz"
    },
    "unc-path-regex": {
      "version": "0.1.2",
      "from": "unc-path-regex@>=0.1.0 <0.2.0",
      "resolved": "https://registry.npmjs.org/unc-path-regex/-/unc-path-regex-0.1.2.tgz"
    },
    "uniq": {
      "version": "1.0.1",
      "from": "uniq@>=1.0.1 <2.0.0",
      "resolved": "https://registry.npmjs.org/uniq/-/uniq-1.0.1.tgz"
    },
    "uniqid": {
      "version": "4.1.1",
      "from": "uniqid@>=4.0.0 <5.0.0",
      "resolved": "https://registry.npmjs.org/uniqid/-/uniqid-4.1.1.tgz"
    },
    "uniqs": {
      "version": "2.0.0",
      "from": "uniqs@>=2.0.0 <3.0.0",
      "resolved": "https://registry.npmjs.org/uniqs/-/uniqs-2.0.0.tgz"
    },
    "unique-stream": {
      "version": "1.0.0",
      "from": "unique-stream@>=1.0.0 <2.0.0",
      "resolved": "https://registry.npmjs.org/unique-stream/-/unique-stream-1.0.0.tgz"
    },
    "unique-string": {
      "version": "1.0.0",
      "from": "unique-string@>=1.0.0 <2.0.0",
      "resolved": "https://registry.npmjs.org/unique-string/-/unique-string-1.0.0.tgz"
    },
    "unpipe": {
      "version": "1.0.0",
      "from": "unpipe@1.0.0",
      "resolved": "https://registry.npmjs.org/unpipe/-/unpipe-1.0.0.tgz"
    },
    "unzip-response": {
      "version": "2.0.1",
      "from": "unzip-response@>=2.0.1 <3.0.0",
      "resolved": "https://registry.npmjs.org/unzip-response/-/unzip-response-2.0.1.tgz"
    },
    "update-notifier": {
      "version": "2.1.0",
      "from": "update-notifier@>=2.0.0 <3.0.0",
      "resolved": "https://registry.npmjs.org/update-notifier/-/update-notifier-2.1.0.tgz"
    },
    "url": {
      "version": "0.10.3",
      "from": "url@>=0.10.1 <0.11.0",
      "resolved": "https://registry.npmjs.org/url/-/url-0.10.3.tgz",
      "dependencies": {
        "punycode": {
          "version": "1.3.2",
          "from": "punycode@1.3.2",
          "resolved": "https://registry.npmjs.org/punycode/-/punycode-1.3.2.tgz"
        }
      }
    },
    "url-parse": {
      "version": "1.1.8",
      "from": "url-parse@>=1.1.1 <2.0.0",
      "resolved": "https://registry.npmjs.org/url-parse/-/url-parse-1.1.8.tgz"
    },
    "url-parse-lax": {
      "version": "1.0.0",
      "from": "url-parse-lax@>=1.0.0 <2.0.0",
      "resolved": "https://registry.npmjs.org/url-parse-lax/-/url-parse-lax-1.0.0.tgz"
    },
    "user-home": {
      "version": "1.1.1",
      "from": "user-home@>=1.1.1 <2.0.0",
      "resolved": "https://registry.npmjs.org/user-home/-/user-home-1.1.1.tgz"
    },
    "useragent": {
      "version": "2.1.13",
      "from": "useragent@>=2.1.6 <3.0.0",
      "resolved": "https://registry.npmjs.org/useragent/-/useragent-2.1.13.tgz",
      "dependencies": {
        "lru-cache": {
          "version": "2.2.4",
          "from": "lru-cache@>=2.2.0 <2.3.0",
          "resolved": "https://registry.npmjs.org/lru-cache/-/lru-cache-2.2.4.tgz"
        }
      }
    },
    "util": {
      "version": "0.10.3",
      "from": "util@>=0.10.3 <1.0.0",
      "resolved": "https://registry.npmjs.org/util/-/util-0.10.3.tgz",
      "dependencies": {
        "inherits": {
          "version": "2.0.1",
          "from": "inherits@2.0.1",
          "resolved": "https://registry.npmjs.org/inherits/-/inherits-2.0.1.tgz"
        }
      }
    },
    "util-deprecate": {
      "version": "1.0.2",
      "from": "util-deprecate@>=1.0.1 <1.1.0",
      "resolved": "https://registry.npmjs.org/util-deprecate/-/util-deprecate-1.0.2.tgz"
    },
    "utils-merge": {
      "version": "1.0.0",
      "from": "utils-merge@1.0.0",
      "resolved": "https://registry.npmjs.org/utils-merge/-/utils-merge-1.0.0.tgz"
    },
    "uuid": {
      "version": "2.0.3",
      "from": "uuid@>=2.0.3 <3.0.0",
      "resolved": "https://registry.npmjs.org/uuid/-/uuid-2.0.3.tgz"
    },
    "v8flags": {
      "version": "2.0.12",
      "from": "v8flags@>=2.0.2 <3.0.0",
      "resolved": "https://registry.npmjs.org/v8flags/-/v8flags-2.0.12.tgz"
    },
    "vali-date": {
      "version": "1.0.0",
      "from": "vali-date@>=1.0.0 <2.0.0",
      "resolved": "https://registry.npmjs.org/vali-date/-/vali-date-1.0.0.tgz"
    },
    "validate-npm-package-license": {
      "version": "3.0.1",
      "from": "validate-npm-package-license@>=3.0.1 <4.0.0",
      "resolved": "https://registry.npmjs.org/validate-npm-package-license/-/validate-npm-package-license-3.0.1.tgz"
    },
    "validator": {
      "version": "5.7.0",
      "from": "validator@>=5.0.0 <6.0.0",
      "resolved": "https://registry.npmjs.org/validator/-/validator-5.7.0.tgz"
    },
    "vary": {
      "version": "1.1.1",
      "from": "vary@>=1.1.0 <1.2.0",
      "resolved": "https://registry.npmjs.org/vary/-/vary-1.1.1.tgz"
    },
    "vendors": {
      "version": "1.0.1",
      "from": "vendors@>=1.0.0 <2.0.0",
      "resolved": "https://registry.npmjs.org/vendors/-/vendors-1.0.1.tgz"
    },
    "verror": {
      "version": "1.3.6",
      "from": "verror@1.3.6",
      "resolved": "https://registry.npmjs.org/verror/-/verror-1.3.6.tgz"
    },
    "vhost": {
      "version": "3.0.2",
      "from": "vhost@>=3.0.1 <3.1.0",
      "resolved": "https://registry.npmjs.org/vhost/-/vhost-3.0.2.tgz"
    },
    "vinyl": {
      "version": "0.5.3",
      "from": "vinyl@>=0.5.0 <0.6.0",
      "resolved": "https://registry.npmjs.org/vinyl/-/vinyl-0.5.3.tgz"
    },
    "vinyl-fs": {
      "version": "0.3.14",
      "from": "vinyl-fs@>=0.3.0 <0.4.0",
      "resolved": "https://registry.npmjs.org/vinyl-fs/-/vinyl-fs-0.3.14.tgz",
      "dependencies": {
        "clone": {
          "version": "0.2.0",
          "from": "clone@>=0.2.0 <0.3.0",
          "resolved": "https://registry.npmjs.org/clone/-/clone-0.2.0.tgz"
        },
        "graceful-fs": {
          "version": "3.0.11",
          "from": "graceful-fs@>=3.0.0 <4.0.0",
          "resolved": "https://registry.npmjs.org/graceful-fs/-/graceful-fs-3.0.11.tgz"
        },
        "isarray": {
          "version": "0.0.1",
          "from": "isarray@0.0.1",
          "resolved": "https://registry.npmjs.org/isarray/-/isarray-0.0.1.tgz"
        },
        "readable-stream": {
          "version": "1.0.34",
          "from": "readable-stream@>=1.0.33-1 <1.1.0-0",
          "resolved": "https://registry.npmjs.org/readable-stream/-/readable-stream-1.0.34.tgz"
        },
        "string_decoder": {
          "version": "0.10.31",
          "from": "string_decoder@>=0.10.0 <0.11.0",
          "resolved": "https://registry.npmjs.org/string_decoder/-/string_decoder-0.10.31.tgz"
        },
        "through2": {
          "version": "0.6.5",
          "from": "through2@>=0.6.1 <0.7.0",
          "resolved": "https://registry.npmjs.org/through2/-/through2-0.6.5.tgz"
        },
        "vinyl": {
          "version": "0.4.6",
          "from": "vinyl@>=0.4.0 <0.5.0",
          "resolved": "https://registry.npmjs.org/vinyl/-/vinyl-0.4.6.tgz"
        }
      }
    },
    "vinyl-ftp": {
      "version": "0.4.5",
      "from": "vinyl-ftp@0.4.5",
      "resolved": "https://registry.npmjs.org/vinyl-ftp/-/vinyl-ftp-0.4.5.tgz",
      "dependencies": {
        "clone": {
          "version": "0.2.0",
          "from": "clone@>=0.2.0 <0.3.0",
          "resolved": "https://registry.npmjs.org/clone/-/clone-0.2.0.tgz"
        },
        "isarray": {
          "version": "0.0.1",
          "from": "isarray@0.0.1",
          "resolved": "https://registry.npmjs.org/isarray/-/isarray-0.0.1.tgz"
        },
        "minimatch": {
          "version": "2.0.10",
          "from": "minimatch@>=2.0.1 <2.1.0",
          "resolved": "https://registry.npmjs.org/minimatch/-/minimatch-2.0.10.tgz"
        },
        "object-assign": {
          "version": "1.0.0",
          "from": "object-assign@>=1.0.0 <2.0.0",
          "resolved": "https://registry.npmjs.org/object-assign/-/object-assign-1.0.0.tgz"
        },
        "readable-stream": {
          "version": "1.0.34",
          "from": "readable-stream@>=1.0.33-1 <1.1.0-0",
          "resolved": "https://registry.npmjs.org/readable-stream/-/readable-stream-1.0.34.tgz"
        },
        "string_decoder": {
          "version": "0.10.31",
          "from": "string_decoder@>=0.10.0 <0.11.0",
          "resolved": "https://registry.npmjs.org/string_decoder/-/string_decoder-0.10.31.tgz"
        },
        "through2": {
          "version": "0.6.5",
          "from": "through2@>=0.6.3 <0.7.0",
          "resolved": "https://registry.npmjs.org/through2/-/through2-0.6.5.tgz"
        },
        "vinyl": {
          "version": "0.4.6",
          "from": "vinyl@>=0.4.6 <0.5.0",
          "resolved": "https://registry.npmjs.org/vinyl/-/vinyl-0.4.6.tgz"
        }
      }
    },
    "vinyl-sourcemaps-apply": {
      "version": "0.2.1",
      "from": "vinyl-sourcemaps-apply@>=0.2.1 <0.3.0",
      "resolved": "https://registry.npmjs.org/vinyl-sourcemaps-apply/-/vinyl-sourcemaps-apply-0.2.1.tgz",
      "dependencies": {
        "source-map": {
          "version": "0.5.6",
          "from": "source-map@>=0.5.1 <0.6.0",
          "resolved": "https://registry.npmjs.org/source-map/-/source-map-0.5.6.tgz"
        }
      }
    },
    "vm-browserify": {
      "version": "0.0.4",
      "from": "vm-browserify@0.0.4",
      "resolved": "https://registry.npmjs.org/vm-browserify/-/vm-browserify-0.0.4.tgz"
    },
    "void-elements": {
      "version": "2.0.1",
      "from": "void-elements@>=2.0.0 <3.0.0",
      "resolved": "https://registry.npmjs.org/void-elements/-/void-elements-2.0.1.tgz"
    },
    "watchpack": {
      "version": "0.2.9",
      "from": "watchpack@>=0.2.1 <0.3.0",
      "resolved": "https://registry.npmjs.org/watchpack/-/watchpack-0.2.9.tgz",
      "dependencies": {
        "async": {
          "version": "0.9.2",
          "from": "async@>=0.9.0 <0.10.0",
          "resolved": "https://registry.npmjs.org/async/-/async-0.9.2.tgz"
        }
      }
    },
    "wbuf": {
      "version": "1.7.2",
      "from": "wbuf@>=1.4.0 <2.0.0",
      "resolved": "https://registry.npmjs.org/wbuf/-/wbuf-1.7.2.tgz"
    },
    "webpack": {
      "version": "2.2.1",
      "from": "webpack@2.2.1",
      "resolved": "https://registry.npmjs.org/webpack/-/webpack-2.2.1.tgz",
      "dependencies": {
        "acorn": {
          "version": "4.0.11",
          "from": "acorn@>=4.0.4 <5.0.0",
          "resolved": "https://registry.npmjs.org/acorn/-/acorn-4.0.11.tgz"
        },
        "async": {
          "version": "2.3.0",
          "from": "async@>=2.1.2 <3.0.0",
          "resolved": "https://registry.npmjs.org/async/-/async-2.3.0.tgz"
        },
        "camelcase": {
          "version": "3.0.0",
          "from": "camelcase@>=3.0.0 <4.0.0",
          "resolved": "https://registry.npmjs.org/camelcase/-/camelcase-3.0.0.tgz"
        },
        "constants-browserify": {
          "version": "1.0.0",
          "from": "constants-browserify@>=1.0.0 <2.0.0",
          "resolved": "https://registry.npmjs.org/constants-browserify/-/constants-browserify-1.0.0.tgz"
        },
        "crypto-browserify": {
          "version": "3.11.0",
          "from": "crypto-browserify@>=3.11.0 <4.0.0",
          "resolved": "https://registry.npmjs.org/crypto-browserify/-/crypto-browserify-3.11.0.tgz"
        },
        "enhanced-resolve": {
          "version": "3.1.0",
          "from": "enhanced-resolve@>=3.0.0 <4.0.0",
          "resolved": "https://registry.npmjs.org/enhanced-resolve/-/enhanced-resolve-3.1.0.tgz"
        },
        "https-browserify": {
          "version": "0.0.1",
          "from": "https-browserify@0.0.1",
          "resolved": "https://registry.npmjs.org/https-browserify/-/https-browserify-0.0.1.tgz"
        },
        "node-libs-browser": {
          "version": "2.0.0",
          "from": "node-libs-browser@>=2.0.0 <3.0.0",
          "resolved": "https://registry.npmjs.org/node-libs-browser/-/node-libs-browser-2.0.0.tgz"
        },
        "os-browserify": {
          "version": "0.2.1",
          "from": "os-browserify@>=0.2.0 <0.3.0",
          "resolved": "https://registry.npmjs.org/os-browserify/-/os-browserify-0.2.1.tgz"
        },
<<<<<<< HEAD
        "readable-stream": {
          "version": "2.2.9",
          "from": "readable-stream@>=2.0.5 <3.0.0",
          "resolved": "https://registry.npmjs.org/readable-stream/-/readable-stream-2.2.9.tgz",
          "dependencies": {
            "string_decoder": {
              "version": "1.0.0",
              "from": "string_decoder@>=1.0.0 <1.1.0",
              "resolved": "https://registry.npmjs.org/string_decoder/-/string_decoder-1.0.0.tgz"
            }
          }
        },
=======
>>>>>>> a6888fe8
        "source-map": {
          "version": "0.5.6",
          "from": "source-map@>=0.5.3 <0.6.0",
          "resolved": "https://registry.npmjs.org/source-map/-/source-map-0.5.6.tgz"
        },
        "stream-browserify": {
          "version": "2.0.1",
          "from": "stream-browserify@>=2.0.1 <3.0.0",
          "resolved": "https://registry.npmjs.org/stream-browserify/-/stream-browserify-2.0.1.tgz"
        },
        "string_decoder": {
          "version": "0.10.31",
          "from": "string_decoder@>=0.10.25 <0.11.0",
          "resolved": "https://registry.npmjs.org/string_decoder/-/string_decoder-0.10.31.tgz"
        },
        "supports-color": {
          "version": "3.2.3",
          "from": "supports-color@>=3.1.0 <4.0.0",
          "resolved": "https://registry.npmjs.org/supports-color/-/supports-color-3.2.3.tgz"
        },
        "tapable": {
          "version": "0.2.6",
          "from": "tapable@>=0.2.5 <0.3.0",
          "resolved": "https://registry.npmjs.org/tapable/-/tapable-0.2.6.tgz"
        },
        "timers-browserify": {
          "version": "2.0.2",
          "from": "timers-browserify@>=2.0.2 <3.0.0",
          "resolved": "https://registry.npmjs.org/timers-browserify/-/timers-browserify-2.0.2.tgz"
        },
        "url": {
          "version": "0.11.0",
          "from": "url@>=0.11.0 <0.12.0",
          "resolved": "https://registry.npmjs.org/url/-/url-0.11.0.tgz",
          "dependencies": {
            "punycode": {
              "version": "1.3.2",
              "from": "punycode@1.3.2",
              "resolved": "https://registry.npmjs.org/punycode/-/punycode-1.3.2.tgz"
            }
          }
        },
        "watchpack": {
          "version": "1.3.1",
          "from": "watchpack@>=1.2.0 <2.0.0",
          "resolved": "https://registry.npmjs.org/watchpack/-/watchpack-1.3.1.tgz"
        },
        "yargs": {
          "version": "6.6.0",
          "from": "yargs@>=6.0.0 <7.0.0",
          "resolved": "https://registry.npmjs.org/yargs/-/yargs-6.6.0.tgz"
        },
        "yargs-parser": {
          "version": "4.2.1",
          "from": "yargs-parser@>=4.2.0 <5.0.0",
          "resolved": "https://registry.npmjs.org/yargs-parser/-/yargs-parser-4.2.1.tgz"
        }
      }
    },
    "webpack-bundle-analyzer": {
      "version": "2.4.0",
      "from": "webpack-bundle-analyzer@>=2.2.1 <3.0.0",
      "resolved": "https://registry.npmjs.org/webpack-bundle-analyzer/-/webpack-bundle-analyzer-2.4.0.tgz",
      "dependencies": {
        "acorn": {
          "version": "5.0.3",
          "from": "acorn@>=5.0.3 <6.0.0",
          "resolved": "https://registry.npmjs.org/acorn/-/acorn-5.0.3.tgz"
        },
        "etag": {
          "version": "1.8.0",
          "from": "etag@>=1.8.0 <1.9.0",
          "resolved": "https://registry.npmjs.org/etag/-/etag-1.8.0.tgz"
        },
        "express": {
          "version": "4.15.2",
          "from": "express@>=4.15.2 <5.0.0",
          "resolved": "https://registry.npmjs.org/express/-/express-4.15.2.tgz"
        },
        "fresh": {
          "version": "0.5.0",
          "from": "fresh@0.5.0",
          "resolved": "https://registry.npmjs.org/fresh/-/fresh-0.5.0.tgz"
        },
        "send": {
          "version": "0.15.1",
          "from": "send@0.15.1",
          "resolved": "https://registry.npmjs.org/send/-/send-0.15.1.tgz"
        },
        "serve-static": {
          "version": "1.12.1",
          "from": "serve-static@1.12.1",
          "resolved": "https://registry.npmjs.org/serve-static/-/serve-static-1.12.1.tgz"
        }
      }
    },
    "webpack-core": {
      "version": "0.6.9",
      "from": "webpack-core@>=0.6.0 <0.7.0",
      "resolved": "https://registry.npmjs.org/webpack-core/-/webpack-core-0.6.9.tgz",
      "dependencies": {
        "source-map": {
          "version": "0.4.4",
          "from": "source-map@>=0.4.1 <0.5.0",
          "resolved": "https://registry.npmjs.org/source-map/-/source-map-0.4.4.tgz"
        }
      }
    },
    "webpack-dev-middleware": {
      "version": "1.10.1",
      "from": "webpack-dev-middleware@>=1.0.11 <2.0.0",
      "resolved": "https://registry.npmjs.org/webpack-dev-middleware/-/webpack-dev-middleware-1.10.1.tgz"
    },
    "webpack-dev-server": {
      "version": "2.4.2",
      "from": "webpack-dev-server@>=2.4.1 <3.0.0",
      "resolved": "https://registry.npmjs.org/webpack-dev-server/-/webpack-dev-server-2.4.2.tgz",
      "dependencies": {
        "camelcase": {
          "version": "3.0.0",
          "from": "camelcase@>=3.0.0 <4.0.0",
          "resolved": "https://registry.npmjs.org/camelcase/-/camelcase-3.0.0.tgz"
        },
        "supports-color": {
          "version": "3.2.3",
          "from": "supports-color@>=3.1.1 <4.0.0",
          "resolved": "https://registry.npmjs.org/supports-color/-/supports-color-3.2.3.tgz"
        },
        "yargs": {
          "version": "6.6.0",
          "from": "yargs@>=6.0.0 <7.0.0",
          "resolved": "https://registry.npmjs.org/yargs/-/yargs-6.6.0.tgz"
        },
        "yargs-parser": {
          "version": "4.2.1",
          "from": "yargs-parser@>=4.2.0 <5.0.0",
          "resolved": "https://registry.npmjs.org/yargs-parser/-/yargs-parser-4.2.1.tgz"
        }
      }
    },
    "webpack-notifier": {
      "version": "1.5.0",
      "from": "webpack-notifier@>=1.5.0 <2.0.0",
      "resolved": "https://registry.npmjs.org/webpack-notifier/-/webpack-notifier-1.5.0.tgz",
      "dependencies": {
        "lodash._baseclone": {
          "version": "3.3.0",
          "from": "lodash._baseclone@>=3.0.0 <4.0.0",
          "resolved": "https://registry.npmjs.org/lodash._baseclone/-/lodash._baseclone-3.3.0.tgz"
        },
        "lodash.clonedeep": {
          "version": "3.0.2",
          "from": "lodash.clonedeep@>=3.0.0 <4.0.0",
          "resolved": "https://registry.npmjs.org/lodash.clonedeep/-/lodash.clonedeep-3.0.2.tgz"
        },
        "node-notifier": {
          "version": "4.6.1",
          "from": "node-notifier@>=4.1.0 <5.0.0",
          "resolved": "https://registry.npmjs.org/node-notifier/-/node-notifier-4.6.1.tgz"
        }
      }
    },
    "webpack-sources": {
      "version": "0.1.5",
      "from": "webpack-sources@>=0.1.4 <0.2.0",
      "resolved": "https://registry.npmjs.org/webpack-sources/-/webpack-sources-0.1.5.tgz",
      "dependencies": {
        "source-map": {
          "version": "0.5.6",
          "from": "source-map@>=0.5.3 <0.6.0",
          "resolved": "https://registry.npmjs.org/source-map/-/source-map-0.5.6.tgz"
        }
      }
    },
    "webpack-split-by-path": {
      "version": "0.0.10",
      "from": "webpack-split-by-path@0.0.10",
      "resolved": "https://registry.npmjs.org/webpack-split-by-path/-/webpack-split-by-path-0.0.10.tgz"
    },
    "websocket-driver": {
      "version": "0.6.5",
      "from": "websocket-driver@>=0.5.1",
      "resolved": "https://registry.npmjs.org/websocket-driver/-/websocket-driver-0.6.5.tgz"
    },
    "websocket-extensions": {
      "version": "0.1.1",
      "from": "websocket-extensions@>=0.1.1",
      "resolved": "https://registry.npmjs.org/websocket-extensions/-/websocket-extensions-0.1.1.tgz"
    },
    "whatwg-fetch": {
      "version": "2.0.3",
      "from": "whatwg-fetch@>=0.10.0",
      "resolved": "https://registry.npmjs.org/whatwg-fetch/-/whatwg-fetch-2.0.3.tgz"
    },
    "whet.extend": {
      "version": "0.9.9",
      "from": "whet.extend@>=0.9.9 <0.10.0",
      "resolved": "https://registry.npmjs.org/whet.extend/-/whet.extend-0.9.9.tgz"
    },
    "which": {
      "version": "1.2.14",
      "from": "which@>=1.2.12 <2.0.0",
      "resolved": "https://registry.npmjs.org/which/-/which-1.2.14.tgz"
    },
    "which-module": {
      "version": "1.0.0",
      "from": "which-module@>=1.0.0 <2.0.0",
      "resolved": "https://registry.npmjs.org/which-module/-/which-module-1.0.0.tgz"
    },
    "wide-align": {
      "version": "1.1.0",
      "from": "wide-align@>=1.1.0 <2.0.0",
      "resolved": "https://registry.npmjs.org/wide-align/-/wide-align-1.1.0.tgz"
    },
    "widest-line": {
      "version": "1.0.0",
      "from": "widest-line@>=1.0.0 <2.0.0",
      "resolved": "https://registry.npmjs.org/widest-line/-/widest-line-1.0.0.tgz"
    },
    "window-size": {
      "version": "0.2.0",
      "from": "window-size@>=0.2.0 <0.3.0",
      "resolved": "https://registry.npmjs.org/window-size/-/window-size-0.2.0.tgz"
    },
    "wordwrap": {
      "version": "0.0.3",
      "from": "wordwrap@>=0.0.2 <0.1.0",
      "resolved": "https://registry.npmjs.org/wordwrap/-/wordwrap-0.0.3.tgz"
    },
    "wrap-ansi": {
      "version": "2.1.0",
      "from": "wrap-ansi@>=2.0.0 <3.0.0",
      "resolved": "https://registry.npmjs.org/wrap-ansi/-/wrap-ansi-2.1.0.tgz"
    },
    "wrappy": {
      "version": "1.0.2",
      "from": "wrappy@>=1.0.0 <2.0.0",
      "resolved": "https://registry.npmjs.org/wrappy/-/wrappy-1.0.2.tgz"
    },
    "write-file-atomic": {
      "version": "1.3.1",
      "from": "write-file-atomic@>=1.1.2 <2.0.0",
      "resolved": "https://registry.npmjs.org/write-file-atomic/-/write-file-atomic-1.3.1.tgz"
    },
    "ws": {
      "version": "1.1.2",
      "from": "ws@1.1.2",
      "resolved": "https://registry.npmjs.org/ws/-/ws-1.1.2.tgz"
    },
    "wtf-8": {
      "version": "1.0.0",
      "from": "wtf-8@1.0.0",
      "resolved": "https://registry.npmjs.org/wtf-8/-/wtf-8-1.0.0.tgz"
    },
    "xdg-basedir": {
      "version": "3.0.0",
      "from": "xdg-basedir@>=3.0.0 <4.0.0",
      "resolved": "https://registry.npmjs.org/xdg-basedir/-/xdg-basedir-3.0.0.tgz"
    },
    "xmlhttprequest-ssl": {
      "version": "1.5.3",
      "from": "xmlhttprequest-ssl@1.5.3",
      "resolved": "https://registry.npmjs.org/xmlhttprequest-ssl/-/xmlhttprequest-ssl-1.5.3.tgz"
    },
    "xregexp": {
      "version": "2.0.0",
      "from": "xregexp@2.0.0",
      "resolved": "https://registry.npmjs.org/xregexp/-/xregexp-2.0.0.tgz"
    },
    "xtend": {
      "version": "4.0.1",
      "from": "xtend@>=4.0.1 <4.1.0",
      "resolved": "https://registry.npmjs.org/xtend/-/xtend-4.0.1.tgz"
    },
    "y18n": {
      "version": "3.2.1",
      "from": "y18n@>=3.2.1 <4.0.0",
      "resolved": "https://registry.npmjs.org/y18n/-/y18n-3.2.1.tgz"
    },
    "yallist": {
      "version": "2.1.2",
      "from": "yallist@>=2.0.0 <3.0.0",
      "resolved": "https://registry.npmjs.org/yallist/-/yallist-2.1.2.tgz"
    },
    "yargs": {
      "version": "4.6.0",
      "from": "yargs@>=4.6.0 <4.7.0",
      "resolved": "https://registry.npmjs.org/yargs/-/yargs-4.6.0.tgz"
    },
    "yargs-parser": {
      "version": "2.4.1",
      "from": "yargs-parser@>=2.4.0 <3.0.0",
      "resolved": "https://registry.npmjs.org/yargs-parser/-/yargs-parser-2.4.1.tgz",
      "dependencies": {
        "camelcase": {
          "version": "3.0.0",
          "from": "camelcase@>=3.0.0 <4.0.0",
          "resolved": "https://registry.npmjs.org/camelcase/-/camelcase-3.0.0.tgz"
        }
      }
    },
    "yauzl": {
      "version": "2.4.1",
      "from": "yauzl@2.4.1",
      "resolved": "https://registry.npmjs.org/yauzl/-/yauzl-2.4.1.tgz"
    },
    "yeast": {
      "version": "0.1.2",
      "from": "yeast@0.1.2",
      "resolved": "https://registry.npmjs.org/yeast/-/yeast-0.1.2.tgz"
    },
    "z-schema": {
      "version": "3.17.0",
      "from": "z-schema@>=3.17.0 <3.18.0",
      "resolved": "https://registry.npmjs.org/z-schema/-/z-schema-3.17.0.tgz"
    }
  }
}<|MERGE_RESOLUTION|>--- conflicted
+++ resolved
@@ -3,15 +3,9 @@
   "version": "0.0.0",
   "dependencies": {
     "@microsoft/api-extractor": {
-<<<<<<< HEAD
-      "version": "2.0.2",
-      "from": "@microsoft/api-extractor@>=2.0.2 <3.0.0",
-      "resolved": "https://registry.npmjs.org/@microsoft/api-extractor/-/api-extractor-2.0.2.tgz"
-=======
       "version": "2.0.3",
       "from": "@microsoft/api-extractor@>=2.0.2 <3.0.0",
       "resolved": "https://registry.npmjs.org/@microsoft/api-extractor/-/api-extractor-2.0.3.tgz"
->>>>>>> a6888fe8
     },
     "@microsoft/gulp-core-build": {
       "version": "2.4.3",
@@ -65,23 +59,10 @@
           "from": "memory-fs@>=0.3.0 <0.4.0",
           "resolved": "https://registry.npmjs.org/memory-fs/-/memory-fs-0.3.0.tgz"
         },
-<<<<<<< HEAD
-        "readable-stream": {
-          "version": "2.2.9",
-          "from": "readable-stream@>=2.0.1 <3.0.0",
-          "resolved": "https://registry.npmjs.org/readable-stream/-/readable-stream-2.2.9.tgz"
-        },
-=======
->>>>>>> a6888fe8
         "source-map": {
           "version": "0.5.6",
           "from": "source-map@>=0.5.1 <0.6.0",
           "resolved": "https://registry.npmjs.org/source-map/-/source-map-0.5.6.tgz"
-        },
-        "string_decoder": {
-          "version": "1.0.0",
-          "from": "string_decoder@>=1.0.0 <1.1.0",
-          "resolved": "https://registry.npmjs.org/string_decoder/-/string_decoder-1.0.0.tgz"
         },
         "supports-color": {
           "version": "3.2.3",
@@ -169,23 +150,10 @@
           "from": "memory-fs@>=0.3.0 <0.4.0",
           "resolved": "https://registry.npmjs.org/memory-fs/-/memory-fs-0.3.0.tgz"
         },
-<<<<<<< HEAD
-        "readable-stream": {
-          "version": "2.2.9",
-          "from": "readable-stream@>=2.0.1 <3.0.0",
-          "resolved": "https://registry.npmjs.org/readable-stream/-/readable-stream-2.2.9.tgz"
-        },
-=======
->>>>>>> a6888fe8
         "source-map": {
           "version": "0.5.6",
           "from": "source-map@>=0.5.1 <0.6.0",
           "resolved": "https://registry.npmjs.org/source-map/-/source-map-0.5.6.tgz"
-        },
-        "string_decoder": {
-          "version": "1.0.0",
-          "from": "string_decoder@>=1.0.0 <1.1.0",
-          "resolved": "https://registry.npmjs.org/string_decoder/-/string_decoder-1.0.0.tgz"
         },
         "supports-color": {
           "version": "3.2.3",
@@ -372,15 +340,9 @@
       "resolved": "https://registry.npmjs.org/@types/z-schema/-/z-schema-3.16.31.tgz"
     },
     "@uifabric/utilities": {
-<<<<<<< HEAD
-      "version": "1.6.0",
-      "from": "@uifabric/utilities@1.6.0",
-      "resolved": "https://registry.npmjs.org/@uifabric/utilities/-/utilities-1.6.0.tgz"
-=======
       "version": "1.7.0",
       "from": "@uifabric/utilities@>=1.6.0 <2.0.0",
       "resolved": "https://registry.npmjs.org/@uifabric/utilities/-/utilities-1.7.0.tgz"
->>>>>>> a6888fe8
     },
     "abbrev": {
       "version": "1.0.9",
@@ -955,15 +917,9 @@
       "resolved": "https://registry.npmjs.org/clap/-/clap-1.1.3.tgz"
     },
     "clean-css": {
-<<<<<<< HEAD
-      "version": "4.0.11",
-      "from": "clean-css@>=4.0.9 <5.0.0",
-      "resolved": "https://registry.npmjs.org/clean-css/-/clean-css-4.0.11.tgz",
-=======
       "version": "4.0.12",
       "from": "clean-css@>=4.0.9 <5.0.0",
       "resolved": "https://registry.npmjs.org/clean-css/-/clean-css-4.0.12.tgz",
->>>>>>> a6888fe8
       "dependencies": {
         "source-map": {
           "version": "0.5.6",
@@ -1700,19 +1656,6 @@
           "version": "1.3.3",
           "from": "once@>=1.3.0 <1.4.0",
           "resolved": "https://registry.npmjs.org/once/-/once-1.3.3.tgz"
-<<<<<<< HEAD
-        },
-        "readable-stream": {
-          "version": "2.2.9",
-          "from": "readable-stream@>=2.0.0 <3.0.0",
-          "resolved": "https://registry.npmjs.org/readable-stream/-/readable-stream-2.2.9.tgz"
-        },
-        "string_decoder": {
-          "version": "1.0.0",
-          "from": "string_decoder@>=1.0.0 <1.1.0",
-          "resolved": "https://registry.npmjs.org/string_decoder/-/string_decoder-1.0.0.tgz"
-=======
->>>>>>> a6888fe8
         }
       }
     },
@@ -2095,20 +2038,8 @@
     },
     "fbjs": {
       "version": "0.8.12",
-<<<<<<< HEAD
-      "from": "fbjs@>=0.8.9 <0.9.0",
-      "resolved": "https://registry.npmjs.org/fbjs/-/fbjs-0.8.12.tgz",
-      "dependencies": {
-        "core-js": {
-          "version": "1.2.7",
-          "from": "core-js@>=1.0.0 <2.0.0",
-          "resolved": "https://registry.npmjs.org/core-js/-/core-js-1.2.7.tgz"
-        }
-      }
-=======
       "from": "fbjs@>=0.8.4 <0.9.0",
       "resolved": "https://registry.npmjs.org/fbjs/-/fbjs-0.8.12.tgz"
->>>>>>> a6888fe8
     },
     "fd-slicer": {
       "version": "1.0.1",
@@ -2500,24 +2431,6 @@
           "from": "bluebird@>=3.0.5 <4.0.0",
           "resolved": "https://registry.npmjs.org/bluebird/-/bluebird-3.5.0.tgz"
         },
-<<<<<<< HEAD
-        "isarray": {
-          "version": "1.0.0",
-          "from": "isarray@>=1.0.0 <1.1.0",
-          "resolved": "https://registry.npmjs.org/isarray/-/isarray-1.0.0.tgz"
-        },
-        "readable-stream": {
-          "version": "2.2.9",
-          "from": "readable-stream@>=2.0.4 <3.0.0",
-          "resolved": "https://registry.npmjs.org/readable-stream/-/readable-stream-2.2.9.tgz"
-        },
-        "string_decoder": {
-          "version": "1.0.0",
-          "from": "string_decoder@>=1.0.0 <1.1.0",
-          "resolved": "https://registry.npmjs.org/string_decoder/-/string_decoder-1.0.0.tgz"
-        },
-=======
->>>>>>> a6888fe8
         "vinyl": {
           "version": "1.2.0",
           "from": "vinyl@>=1.1.0 <2.0.0",
@@ -3010,14 +2923,6 @@
           "from": "lodash@3.10.1",
           "resolved": "https://registry.npmjs.org/lodash/-/lodash-3.10.1.tgz"
         },
-<<<<<<< HEAD
-        "node-uuid": {
-          "version": "1.4.8",
-          "from": "node-uuid@>=1.4.7 <1.5.0",
-          "resolved": "https://registry.npmjs.org/node-uuid/-/node-uuid-1.4.8.tgz"
-        },
-=======
->>>>>>> a6888fe8
         "object-assign": {
           "version": "3.0.0",
           "from": "object-assign@>=3.0.0 <4.0.0",
@@ -3068,28 +2973,7 @@
     "gulp-replace": {
       "version": "0.5.4",
       "from": "gulp-replace@>=0.5.4 <0.6.0",
-<<<<<<< HEAD
-      "resolved": "https://registry.npmjs.org/gulp-replace/-/gulp-replace-0.5.4.tgz",
-      "dependencies": {
-        "isarray": {
-          "version": "1.0.0",
-          "from": "isarray@>=1.0.0 <1.1.0",
-          "resolved": "https://registry.npmjs.org/isarray/-/isarray-1.0.0.tgz"
-        },
-        "readable-stream": {
-          "version": "2.2.9",
-          "from": "readable-stream@>=2.0.1 <3.0.0",
-          "resolved": "https://registry.npmjs.org/readable-stream/-/readable-stream-2.2.9.tgz"
-        },
-        "string_decoder": {
-          "version": "1.0.0",
-          "from": "string_decoder@>=1.0.0 <1.1.0",
-          "resolved": "https://registry.npmjs.org/string_decoder/-/string_decoder-1.0.0.tgz"
-        }
-      }
-=======
       "resolved": "https://registry.npmjs.org/gulp-replace/-/gulp-replace-0.5.4.tgz"
->>>>>>> a6888fe8
     },
     "gulp-sass": {
       "version": "3.1.0",
@@ -3180,11 +3064,6 @@
               "from": "readable-stream@>=1.0.33-1 <1.1.0-0",
               "resolved": "https://registry.npmjs.org/readable-stream/-/readable-stream-1.0.34.tgz"
             },
-            "string_decoder": {
-              "version": "0.10.31",
-              "from": "string_decoder@~0.10.x",
-              "resolved": "https://registry.npmjs.org/string_decoder/-/string_decoder-0.10.31.tgz"
-            },
             "through2": {
               "version": "0.6.5",
               "from": "through2@>=0.6.0 <0.7.0",
@@ -3212,29 +3091,15 @@
           "from": "ordered-read-streams@>=0.3.0 <0.4.0",
           "resolved": "https://registry.npmjs.org/ordered-read-streams/-/ordered-read-streams-0.3.0.tgz"
         },
-<<<<<<< HEAD
-        "readable-stream": {
-          "version": "2.2.9",
-          "from": "readable-stream@>=2.0.4 <3.0.0",
-          "resolved": "https://registry.npmjs.org/readable-stream/-/readable-stream-2.2.9.tgz"
-        },
-=======
->>>>>>> a6888fe8
         "source-map": {
           "version": "0.5.6",
           "from": "source-map@>=0.5.3 <0.6.0",
           "resolved": "https://registry.npmjs.org/source-map/-/source-map-0.5.6.tgz"
         },
         "string_decoder": {
-<<<<<<< HEAD
-          "version": "1.0.0",
-          "from": "string_decoder@>=1.0.0 <1.1.0",
-          "resolved": "https://registry.npmjs.org/string_decoder/-/string_decoder-1.0.0.tgz"
-=======
           "version": "0.10.31",
           "from": "string_decoder@>=0.10.0 <0.11.0",
           "resolved": "https://registry.npmjs.org/string_decoder/-/string_decoder-0.10.31.tgz"
->>>>>>> a6888fe8
         },
         "strip-bom": {
           "version": "2.0.0",
@@ -3397,28 +3262,7 @@
     "hpack.js": {
       "version": "2.1.6",
       "from": "hpack.js@>=2.1.6 <3.0.0",
-<<<<<<< HEAD
-      "resolved": "https://registry.npmjs.org/hpack.js/-/hpack.js-2.1.6.tgz",
-      "dependencies": {
-        "isarray": {
-          "version": "1.0.0",
-          "from": "isarray@>=1.0.0 <1.1.0",
-          "resolved": "https://registry.npmjs.org/isarray/-/isarray-1.0.0.tgz"
-        },
-        "readable-stream": {
-          "version": "2.2.9",
-          "from": "readable-stream@>=2.0.1 <3.0.0",
-          "resolved": "https://registry.npmjs.org/readable-stream/-/readable-stream-2.2.9.tgz"
-        },
-        "string_decoder": {
-          "version": "1.0.0",
-          "from": "string_decoder@>=1.0.0 <1.1.0",
-          "resolved": "https://registry.npmjs.org/string_decoder/-/string_decoder-1.0.0.tgz"
-        }
-      }
-=======
       "resolved": "https://registry.npmjs.org/hpack.js/-/hpack.js-2.1.6.tgz"
->>>>>>> a6888fe8
     },
     "html-comment-regex": {
       "version": "1.1.1",
@@ -3433,28 +3277,7 @@
     "htmlparser2": {
       "version": "3.9.2",
       "from": "htmlparser2@>=3.9.1 <4.0.0",
-<<<<<<< HEAD
-      "resolved": "https://registry.npmjs.org/htmlparser2/-/htmlparser2-3.9.2.tgz",
-      "dependencies": {
-        "isarray": {
-          "version": "1.0.0",
-          "from": "isarray@>=1.0.0 <1.1.0",
-          "resolved": "https://registry.npmjs.org/isarray/-/isarray-1.0.0.tgz"
-        },
-        "readable-stream": {
-          "version": "2.2.9",
-          "from": "readable-stream@>=2.0.2 <3.0.0",
-          "resolved": "https://registry.npmjs.org/readable-stream/-/readable-stream-2.2.9.tgz"
-        },
-        "string_decoder": {
-          "version": "1.0.0",
-          "from": "string_decoder@>=1.0.0 <1.1.0",
-          "resolved": "https://registry.npmjs.org/string_decoder/-/string_decoder-1.0.0.tgz"
-        }
-      }
-=======
       "resolved": "https://registry.npmjs.org/htmlparser2/-/htmlparser2-3.9.2.tgz"
->>>>>>> a6888fe8
     },
     "http-browserify": {
       "version": "1.7.0",
@@ -4128,28 +3951,7 @@
     "lazystream": {
       "version": "1.0.0",
       "from": "lazystream@>=1.0.0 <2.0.0",
-<<<<<<< HEAD
-      "resolved": "https://registry.npmjs.org/lazystream/-/lazystream-1.0.0.tgz",
-      "dependencies": {
-        "isarray": {
-          "version": "1.0.0",
-          "from": "isarray@>=1.0.0 <1.1.0",
-          "resolved": "https://registry.npmjs.org/isarray/-/isarray-1.0.0.tgz"
-        },
-        "readable-stream": {
-          "version": "2.2.9",
-          "from": "readable-stream@>=2.0.5 <3.0.0",
-          "resolved": "https://registry.npmjs.org/readable-stream/-/readable-stream-2.2.9.tgz"
-        },
-        "string_decoder": {
-          "version": "1.0.0",
-          "from": "string_decoder@>=1.0.0 <1.1.0",
-          "resolved": "https://registry.npmjs.org/string_decoder/-/string_decoder-1.0.0.tgz"
-        }
-      }
-=======
       "resolved": "https://registry.npmjs.org/lazystream/-/lazystream-1.0.0.tgz"
->>>>>>> a6888fe8
     },
     "lcid": {
       "version": "1.0.0",
@@ -4657,28 +4459,7 @@
     "memory-fs": {
       "version": "0.4.1",
       "from": "memory-fs@>=0.4.1 <0.5.0",
-<<<<<<< HEAD
-      "resolved": "https://registry.npmjs.org/memory-fs/-/memory-fs-0.4.1.tgz",
-      "dependencies": {
-        "isarray": {
-          "version": "1.0.0",
-          "from": "isarray@>=1.0.0 <1.1.0",
-          "resolved": "https://registry.npmjs.org/isarray/-/isarray-1.0.0.tgz"
-        },
-        "readable-stream": {
-          "version": "2.2.9",
-          "from": "readable-stream@>=2.0.1 <3.0.0",
-          "resolved": "https://registry.npmjs.org/readable-stream/-/readable-stream-2.2.9.tgz"
-        },
-        "string_decoder": {
-          "version": "1.0.0",
-          "from": "string_decoder@>=1.0.0 <1.1.0",
-          "resolved": "https://registry.npmjs.org/string_decoder/-/string_decoder-1.0.0.tgz"
-        }
-      }
-=======
       "resolved": "https://registry.npmjs.org/memory-fs/-/memory-fs-0.4.1.tgz"
->>>>>>> a6888fe8
     },
     "meow": {
       "version": "3.7.0",
@@ -4693,28 +4474,7 @@
     "merge-stream": {
       "version": "1.0.1",
       "from": "merge-stream@>=1.0.0 <2.0.0",
-<<<<<<< HEAD
-      "resolved": "https://registry.npmjs.org/merge-stream/-/merge-stream-1.0.1.tgz",
-      "dependencies": {
-        "isarray": {
-          "version": "1.0.0",
-          "from": "isarray@>=1.0.0 <1.1.0",
-          "resolved": "https://registry.npmjs.org/isarray/-/isarray-1.0.0.tgz"
-        },
-        "readable-stream": {
-          "version": "2.2.9",
-          "from": "readable-stream@>=2.0.1 <3.0.0",
-          "resolved": "https://registry.npmjs.org/readable-stream/-/readable-stream-2.2.9.tgz"
-        },
-        "string_decoder": {
-          "version": "1.0.0",
-          "from": "string_decoder@>=1.0.0 <1.1.0",
-          "resolved": "https://registry.npmjs.org/string_decoder/-/string_decoder-1.0.0.tgz"
-        }
-      }
-=======
       "resolved": "https://registry.npmjs.org/merge-stream/-/merge-stream-1.0.1.tgz"
->>>>>>> a6888fe8
     },
     "merge2": {
       "version": "1.0.3",
@@ -4948,15 +4708,9 @@
       "resolved": "https://registry.npmjs.org/mute-stream/-/mute-stream-0.0.7.tgz"
     },
     "nan": {
-<<<<<<< HEAD
-      "version": "2.6.1",
-      "from": "nan@>=2.3.0 <3.0.0",
-      "resolved": "https://registry.npmjs.org/nan/-/nan-2.6.1.tgz"
-=======
       "version": "2.6.2",
       "from": "nan@>=2.3.0 <3.0.0",
       "resolved": "https://registry.npmjs.org/nan/-/nan-2.6.2.tgz"
->>>>>>> a6888fe8
     },
     "natives": {
       "version": "1.1.0",
@@ -5153,20 +4907,14 @@
       "resolved": "https://registry.npmjs.org/obuf/-/obuf-1.1.1.tgz"
     },
     "office-ui-fabric-core": {
-      "version": "6.0.1",
-      "from": "office-ui-fabric-core@6.0.1",
-      "resolved": "https://registry.npmjs.org/office-ui-fabric-core/-/office-ui-fabric-core-6.0.1.tgz"
+      "version": "5.1.0",
+      "from": "office-ui-fabric-core@>=5.0.0 <6.0.0",
+      "resolved": "https://registry.npmjs.org/office-ui-fabric-core/-/office-ui-fabric-core-5.1.0.tgz"
     },
     "office-ui-fabric-react": {
-<<<<<<< HEAD
-      "version": "2.15.0",
-      "from": "office-ui-fabric-react@>=2.11.0-0 <3.0.0-0",
-      "resolved": "https://registry.npmjs.org/office-ui-fabric-react/-/office-ui-fabric-react-2.15.0.tgz"
-=======
       "version": "2.17.0",
       "from": "office-ui-fabric-react@>=2.11.0-0 <3.0.0-0",
       "resolved": "https://registry.npmjs.org/office-ui-fabric-react/-/office-ui-fabric-react-2.17.0.tgz"
->>>>>>> a6888fe8
     },
     "on-finished": {
       "version": "2.3.0",
@@ -5784,11 +5532,6 @@
       "from": "promise@>=7.1.1 <8.0.0",
       "resolved": "https://registry.npmjs.org/promise/-/promise-7.1.1.tgz"
     },
-    "prop-types": {
-      "version": "15.5.6",
-      "from": "prop-types@>=15.5.2 <16.0.0",
-      "resolved": "https://registry.npmjs.org/prop-types/-/prop-types-15.5.6.tgz"
-    },
     "proxy-addr": {
       "version": "1.1.4",
       "from": "proxy-addr@>=1.1.3 <1.2.0",
@@ -5880,21 +5623,6 @@
       "resolved": "https://registry.npmjs.org/rc/-/rc-1.2.1.tgz"
     },
     "react": {
-<<<<<<< HEAD
-      "version": "15.5.3",
-      "from": "react@>=15.4.2 <16.0.0",
-      "resolved": "https://registry.npmjs.org/react/-/react-15.5.3.tgz"
-    },
-    "react-addons-test-utils": {
-      "version": "15.5.1",
-      "from": "react-addons-test-utils@>=15.4.2 <16.0.0",
-      "resolved": "https://registry.npmjs.org/react-addons-test-utils/-/react-addons-test-utils-15.5.1.tgz"
-    },
-    "react-dom": {
-      "version": "15.5.3",
-      "from": "react-dom@>=15.4.2 <16.0.0",
-      "resolved": "https://registry.npmjs.org/react-dom/-/react-dom-15.5.3.tgz"
-=======
       "version": "15.4.2",
       "from": "react@15.4.2",
       "resolved": "https://registry.npmjs.org/react/-/react-15.4.2.tgz"
@@ -5908,7 +5636,6 @@
       "version": "15.4.2",
       "from": "react-dom@15.4.2",
       "resolved": "https://registry.npmjs.org/react-dom/-/react-dom-15.4.2.tgz"
->>>>>>> a6888fe8
     },
     "react-highlight": {
       "version": "0.8.0",
@@ -5945,28 +5672,7 @@
     "readdirp": {
       "version": "2.1.0",
       "from": "readdirp@>=2.0.0 <3.0.0",
-<<<<<<< HEAD
-      "resolved": "https://registry.npmjs.org/readdirp/-/readdirp-2.1.0.tgz",
-      "dependencies": {
-        "isarray": {
-          "version": "1.0.0",
-          "from": "isarray@>=1.0.0 <1.1.0",
-          "resolved": "https://registry.npmjs.org/isarray/-/isarray-1.0.0.tgz"
-        },
-        "readable-stream": {
-          "version": "2.2.9",
-          "from": "readable-stream@>=2.0.2 <3.0.0",
-          "resolved": "https://registry.npmjs.org/readable-stream/-/readable-stream-2.2.9.tgz"
-        },
-        "string_decoder": {
-          "version": "1.0.0",
-          "from": "string_decoder@>=1.0.0 <1.1.0",
-          "resolved": "https://registry.npmjs.org/string_decoder/-/string_decoder-1.0.0.tgz"
-        }
-      }
-=======
       "resolved": "https://registry.npmjs.org/readdirp/-/readdirp-2.1.0.tgz"
->>>>>>> a6888fe8
     },
     "readline2": {
       "version": "1.0.1",
@@ -6075,28 +5781,7 @@
     "replacestream": {
       "version": "4.0.2",
       "from": "replacestream@>=4.0.0 <5.0.0",
-<<<<<<< HEAD
-      "resolved": "https://registry.npmjs.org/replacestream/-/replacestream-4.0.2.tgz",
-      "dependencies": {
-        "isarray": {
-          "version": "1.0.0",
-          "from": "isarray@>=1.0.0 <1.1.0",
-          "resolved": "https://registry.npmjs.org/isarray/-/isarray-1.0.0.tgz"
-        },
-        "readable-stream": {
-          "version": "2.2.9",
-          "from": "readable-stream@>=2.0.2 <3.0.0",
-          "resolved": "https://registry.npmjs.org/readable-stream/-/readable-stream-2.2.9.tgz"
-        },
-        "string_decoder": {
-          "version": "1.0.0",
-          "from": "string_decoder@>=1.0.0 <1.1.0",
-          "resolved": "https://registry.npmjs.org/string_decoder/-/string_decoder-1.0.0.tgz"
-        }
-      }
-=======
       "resolved": "https://registry.npmjs.org/replacestream/-/replacestream-4.0.2.tgz"
->>>>>>> a6888fe8
     },
     "request": {
       "version": "2.81.0",
@@ -6706,28 +6391,7 @@
     "spdy-transport": {
       "version": "2.0.18",
       "from": "spdy-transport@>=2.0.15 <3.0.0",
-<<<<<<< HEAD
-      "resolved": "https://registry.npmjs.org/spdy-transport/-/spdy-transport-2.0.18.tgz",
-      "dependencies": {
-        "isarray": {
-          "version": "1.0.0",
-          "from": "isarray@>=1.0.0 <1.1.0",
-          "resolved": "https://registry.npmjs.org/isarray/-/isarray-1.0.0.tgz"
-        },
-        "readable-stream": {
-          "version": "2.2.9",
-          "from": "readable-stream@>=2.0.1 <3.0.0",
-          "resolved": "https://registry.npmjs.org/readable-stream/-/readable-stream-2.2.9.tgz"
-        },
-        "string_decoder": {
-          "version": "1.0.0",
-          "from": "string_decoder@>=1.0.0 <1.1.0",
-          "resolved": "https://registry.npmjs.org/string_decoder/-/string_decoder-1.0.0.tgz"
-        }
-      }
-=======
       "resolved": "https://registry.npmjs.org/spdy-transport/-/spdy-transport-2.0.18.tgz"
->>>>>>> a6888fe8
     },
     "split": {
       "version": "0.2.10",
@@ -6772,16 +6436,6 @@
           "resolved": "https://registry.npmjs.org/isarray/-/isarray-0.0.1.tgz"
         },
         "readable-stream": {
-<<<<<<< HEAD
-          "version": "2.2.9",
-          "from": "readable-stream@>=2.0.1 <3.0.0",
-          "resolved": "https://registry.npmjs.org/readable-stream/-/readable-stream-2.2.9.tgz"
-        },
-        "string_decoder": {
-          "version": "1.0.0",
-          "from": "string_decoder@>=1.0.0 <1.1.0",
-          "resolved": "https://registry.npmjs.org/string_decoder/-/string_decoder-1.0.0.tgz"
-=======
           "version": "1.1.14",
           "from": "readable-stream@>=1.0.27-1 <2.0.0",
           "resolved": "https://registry.npmjs.org/readable-stream/-/readable-stream-1.1.14.tgz"
@@ -6790,7 +6444,6 @@
           "version": "0.10.31",
           "from": "string_decoder@>=0.10.0 <0.11.0",
           "resolved": "https://registry.npmjs.org/string_decoder/-/string_decoder-0.10.31.tgz"
->>>>>>> a6888fe8
         }
       }
     },
@@ -6807,16 +6460,7 @@
     "stream-counter": {
       "version": "0.2.0",
       "from": "stream-counter@>=0.2.0 <0.3.0",
-<<<<<<< HEAD
-      "resolved": "https://registry.npmjs.org/stream-counter/-/stream-counter-0.2.0.tgz"
-    },
-    "stream-http": {
-      "version": "2.7.0",
-      "from": "stream-http@>=2.3.1 <3.0.0",
-      "resolved": "https://registry.npmjs.org/stream-http/-/stream-http-2.7.0.tgz",
-=======
       "resolved": "https://registry.npmjs.org/stream-counter/-/stream-counter-0.2.0.tgz",
->>>>>>> a6888fe8
       "dependencies": {
         "isarray": {
           "version": "0.0.1",
@@ -6824,16 +6468,6 @@
           "resolved": "https://registry.npmjs.org/isarray/-/isarray-0.0.1.tgz"
         },
         "readable-stream": {
-<<<<<<< HEAD
-          "version": "2.2.9",
-          "from": "readable-stream@>=2.2.6 <3.0.0",
-          "resolved": "https://registry.npmjs.org/readable-stream/-/readable-stream-2.2.9.tgz"
-        },
-        "string_decoder": {
-          "version": "1.0.0",
-          "from": "string_decoder@>=1.0.0 <1.1.0",
-          "resolved": "https://registry.npmjs.org/string_decoder/-/string_decoder-1.0.0.tgz"
-=======
           "version": "1.1.14",
           "from": "readable-stream@>=1.1.8 <1.2.0",
           "resolved": "https://registry.npmjs.org/readable-stream/-/readable-stream-1.1.14.tgz"
@@ -6842,7 +6476,6 @@
           "version": "0.10.31",
           "from": "string_decoder@>=0.10.0 <0.11.0",
           "resolved": "https://registry.npmjs.org/string_decoder/-/string_decoder-0.10.31.tgz"
->>>>>>> a6888fe8
         }
       }
     },
@@ -7005,28 +6638,7 @@
     "through2": {
       "version": "2.0.3",
       "from": "through2@>=2.0.1 <2.1.0",
-<<<<<<< HEAD
-      "resolved": "https://registry.npmjs.org/through2/-/through2-2.0.3.tgz",
-      "dependencies": {
-        "isarray": {
-          "version": "1.0.0",
-          "from": "isarray@>=1.0.0 <1.1.0",
-          "resolved": "https://registry.npmjs.org/isarray/-/isarray-1.0.0.tgz"
-        },
-        "readable-stream": {
-          "version": "2.2.9",
-          "from": "readable-stream@>=2.1.5 <3.0.0",
-          "resolved": "https://registry.npmjs.org/readable-stream/-/readable-stream-2.2.9.tgz"
-        },
-        "string_decoder": {
-          "version": "1.0.0",
-          "from": "string_decoder@>=1.0.0 <1.1.0",
-          "resolved": "https://registry.npmjs.org/string_decoder/-/string_decoder-1.0.0.tgz"
-        }
-      }
-=======
       "resolved": "https://registry.npmjs.org/through2/-/through2-2.0.3.tgz"
->>>>>>> a6888fe8
     },
     "through2-concurrent": {
       "version": "1.1.1",
@@ -7652,21 +7264,6 @@
           "from": "os-browserify@>=0.2.0 <0.3.0",
           "resolved": "https://registry.npmjs.org/os-browserify/-/os-browserify-0.2.1.tgz"
         },
-<<<<<<< HEAD
-        "readable-stream": {
-          "version": "2.2.9",
-          "from": "readable-stream@>=2.0.5 <3.0.0",
-          "resolved": "https://registry.npmjs.org/readable-stream/-/readable-stream-2.2.9.tgz",
-          "dependencies": {
-            "string_decoder": {
-              "version": "1.0.0",
-              "from": "string_decoder@>=1.0.0 <1.1.0",
-              "resolved": "https://registry.npmjs.org/string_decoder/-/string_decoder-1.0.0.tgz"
-            }
-          }
-        },
-=======
->>>>>>> a6888fe8
         "source-map": {
           "version": "0.5.6",
           "from": "source-map@>=0.5.3 <0.6.0",

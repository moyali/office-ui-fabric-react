--- conflicted
+++ resolved
@@ -3,15 +3,9 @@
   "version": "0.0.0",
   "dependencies": {
     "@microsoft/api-extractor": {
-<<<<<<< HEAD
-      "version": "2.0.5",
-      "from": "@microsoft/api-extractor@>=2.0.3 <3.0.0",
-      "resolved": "https://registry.npmjs.org/@microsoft/api-extractor/-/api-extractor-2.0.5.tgz"
-=======
       "version": "2.0.6",
       "from": "@microsoft/api-extractor@>=2.0.5 <3.0.0",
       "resolved": "https://registry.npmjs.org/@microsoft/api-extractor/-/api-extractor-2.0.6.tgz"
->>>>>>> bf17c179
     },
     "@microsoft/gulp-core-build": {
       "version": "2.5.0",
@@ -260,170 +254,9 @@
       }
     },
     "@microsoft/load-themed-styles": {
-<<<<<<< HEAD
-      "version": "1.3.0",
-      "from": "@microsoft/load-themed-styles@>=1.2.2 <2.0.0",
-      "resolved": "https://registry.npmjs.org/@microsoft/load-themed-styles/-/load-themed-styles-1.3.0.tgz"
-    },
-    "@microsoft/web-library-build": {
-      "version": "3.0.1",
-      "from": "@microsoft/web-library-build@>=3.0.0-0 <4.0.0-0",
-      "resolved": "https://registry.npmjs.org/@microsoft/web-library-build/-/web-library-build-3.0.1.tgz"
-    },
-    "@types/assertion-error": {
-      "version": "1.0.30",
-      "from": "@types/assertion-error@1.0.30",
-      "resolved": "https://registry.npmjs.org/@types/assertion-error/-/assertion-error-1.0.30.tgz"
-    },
-    "@types/chai": {
-      "version": "3.5.1",
-      "from": "@types/chai@>=3.4.35 <4.0.0",
-      "resolved": "https://registry.npmjs.org/@types/chai/-/chai-3.5.1.tgz"
-    },
-    "@types/chalk": {
-      "version": "0.4.31",
-      "from": "@types/chalk@0.4.31",
-      "resolved": "https://registry.npmjs.org/@types/chalk/-/chalk-0.4.31.tgz"
-    },
-    "@types/cheerio": {
-      "version": "0.22.1",
-      "from": "@types/cheerio@*",
-      "resolved": "https://registry.npmjs.org/@types/cheerio/-/cheerio-0.22.1.tgz"
-    },
-    "@types/enzyme": {
-      "version": "2.7.9",
-      "from": "@types/enzyme@>=2.7.5 <3.0.0",
-      "resolved": "https://registry.npmjs.org/@types/enzyme/-/enzyme-2.7.9.tgz"
-    },
-    "@types/es6-collections": {
-      "version": "0.5.29",
-      "from": "@types/es6-collections@0.5.29",
-      "resolved": "https://registry.npmjs.org/@types/es6-collections/-/es6-collections-0.5.29.tgz"
-    },
-    "@types/es6-promise": {
-      "version": "0.0.32",
-      "from": "@types/es6-promise@>=0.0.32 <0.0.33",
-      "resolved": "https://registry.npmjs.org/@types/es6-promise/-/es6-promise-0.0.32.tgz"
-    },
-    "@types/fs-extra": {
-      "version": "0.0.37",
-      "from": "@types/fs-extra@0.0.37",
-      "resolved": "https://registry.npmjs.org/@types/fs-extra/-/fs-extra-0.0.37.tgz"
-    },
-    "@types/gulp": {
-      "version": "3.8.32",
-      "from": "@types/gulp@3.8.32",
-      "resolved": "https://registry.npmjs.org/@types/gulp/-/gulp-3.8.32.tgz"
-    },
-    "@types/gulp-util": {
-      "version": "3.0.30",
-      "from": "@types/gulp-util@3.0.30",
-      "resolved": "https://registry.npmjs.org/@types/gulp-util/-/gulp-util-3.0.30.tgz"
-    },
-    "@types/mkdirp": {
-      "version": "0.3.29",
-      "from": "@types/mkdirp@0.3.29",
-      "resolved": "https://registry.npmjs.org/@types/mkdirp/-/mkdirp-0.3.29.tgz"
-    },
-    "@types/mocha": {
-      "version": "2.2.41",
-      "from": "@types/mocha@>=2.2.39 <3.0.0",
-      "resolved": "https://registry.npmjs.org/@types/mocha/-/mocha-2.2.41.tgz"
-    },
-    "@types/node": {
-      "version": "6.0.62",
-      "from": "@types/node@6.0.62",
-      "resolved": "https://registry.npmjs.org/@types/node/-/node-6.0.62.tgz"
-    },
-    "@types/node-notifier": {
-      "version": "0.0.28",
-      "from": "@types/node-notifier@0.0.28",
-      "resolved": "https://registry.npmjs.org/@types/node-notifier/-/node-notifier-0.0.28.tgz"
-    },
-    "@types/orchestrator": {
-      "version": "0.0.30",
-      "from": "@types/orchestrator@0.0.30",
-      "resolved": "https://registry.npmjs.org/@types/orchestrator/-/orchestrator-0.0.30.tgz"
-    },
-    "@types/q": {
-      "version": "0.0.32",
-      "from": "@types/q@0.0.32",
-      "resolved": "https://registry.npmjs.org/@types/q/-/q-0.0.32.tgz"
-    },
-    "@types/react": {
-      "version": "15.0.22",
-      "from": "@types/react@>=15.0.16 <16.0.0",
-      "resolved": "https://registry.npmjs.org/@types/react/-/react-15.0.22.tgz"
-    },
-    "@types/react-addons-test-utils": {
-      "version": "0.14.18",
-      "from": "@types/react-addons-test-utils@>=0.14.17 <0.15.0",
-      "resolved": "https://registry.npmjs.org/@types/react-addons-test-utils/-/react-addons-test-utils-0.14.18.tgz"
-    },
-    "@types/react-dom": {
-      "version": "0.14.23",
-      "from": "@types/react-dom@>=0.14.23 <0.15.0",
-      "resolved": "https://registry.npmjs.org/@types/react-dom/-/react-dom-0.14.23.tgz"
-    },
-    "@types/resemblejs": {
-      "version": "1.3.28",
-      "from": "@types/resemblejs@>=1.3.28 <1.4.0",
-      "resolved": "https://registry.npmjs.org/@types/resemblejs/-/resemblejs-1.3.28.tgz"
-    },
-    "@types/rimraf": {
-      "version": "0.0.28",
-      "from": "@types/rimraf@0.0.28",
-      "resolved": "https://registry.npmjs.org/@types/rimraf/-/rimraf-0.0.28.tgz"
-    },
-    "@types/semver": {
-      "version": "5.3.31",
-      "from": "@types/semver@5.3.31",
-      "resolved": "https://registry.npmjs.org/@types/semver/-/semver-5.3.31.tgz"
-    },
-    "@types/through2": {
-      "version": "2.0.32",
-      "from": "@types/through2@2.0.32",
-      "resolved": "https://registry.npmjs.org/@types/through2/-/through2-2.0.32.tgz"
-    },
-    "@types/vinyl": {
-      "version": "1.2.30",
-      "from": "@types/vinyl@1.2.30",
-      "resolved": "https://registry.npmjs.org/@types/vinyl/-/vinyl-1.2.30.tgz"
-    },
-    "@types/webpack-env": {
-      "version": "1.13.0",
-      "from": "@types/webpack-env@>=1.13.0 <2.0.0",
-      "resolved": "https://registry.npmjs.org/@types/webpack-env/-/webpack-env-1.13.0.tgz"
-    },
-    "@types/yargs": {
-      "version": "0.0.34",
-      "from": "@types/yargs@0.0.34",
-      "resolved": "https://registry.npmjs.org/@types/yargs/-/yargs-0.0.34.tgz"
-    },
-    "@types/z-schema": {
-      "version": "3.16.31",
-      "from": "@types/z-schema@3.16.31",
-      "resolved": "https://registry.npmjs.org/@types/z-schema/-/z-schema-3.16.31.tgz"
-    },
-    "@uifabric/utilities": {
-      "version": "1.8.4",
-      "from": "@uifabric/utilities@>=1.8.3 <2.0.0",
-      "resolved": "https://registry.npmjs.org/@uifabric/utilities/-/utilities-1.8.4.tgz"
-    },
-    "abbrev": {
-      "version": "1.0.9",
-      "from": "abbrev@>=1.0.0 <1.1.0",
-      "resolved": "https://registry.npmjs.org/abbrev/-/abbrev-1.0.9.tgz"
-    },
-    "accepts": {
-      "version": "1.3.3",
-      "from": "accepts@1.3.3",
-      "resolved": "https://registry.npmjs.org/accepts/-/accepts-1.3.3.tgz"
-=======
       "version": "1.4.0",
       "from": "@microsoft/load-themed-styles@>=1.2.2 <2.0.0",
       "resolved": "https://registry.npmjs.org/@microsoft/load-themed-styles/-/load-themed-styles-1.4.0.tgz"
->>>>>>> bf17c179
     },
     "@microsoft/loader-cased-file": {
       "version": "1.0.0",
@@ -1608,7 +1441,7 @@
     },
     "brace-expansion": {
       "version": "1.1.7",
-      "from": "brace-expansion@>=1.0.0 <2.0.0",
+      "from": "brace-expansion@>=1.1.7 <2.0.0",
       "resolved": "https://registry.npmjs.org/brace-expansion/-/brace-expansion-1.1.7.tgz"
     },
     "braces": {
@@ -1749,15 +1582,9 @@
       "resolved": "https://registry.npmjs.org/caniuse-api/-/caniuse-api-1.6.1.tgz"
     },
     "caniuse-db": {
-<<<<<<< HEAD
-      "version": "1.0.30000660",
+      "version": "1.0.30000666",
       "from": "caniuse-db@>=1.0.30000488 <2.0.0",
-      "resolved": "https://registry.npmjs.org/caniuse-db/-/caniuse-db-1.0.30000660.tgz"
-=======
-      "version": "1.0.30000665",
-      "from": "caniuse-db@>=1.0.30000488 <2.0.0",
-      "resolved": "https://registry.npmjs.org/caniuse-db/-/caniuse-db-1.0.30000665.tgz"
->>>>>>> bf17c179
+      "resolved": "https://registry.npmjs.org/caniuse-db/-/caniuse-db-1.0.30000666.tgz"
     },
     "capture-stack-trace": {
       "version": "1.0.0",
@@ -1805,9 +1632,9 @@
       "resolved": "https://registry.npmjs.org/cheerio/-/cheerio-0.22.0.tgz"
     },
     "chokidar": {
-      "version": "1.6.1",
+      "version": "1.7.0",
       "from": "chokidar@>=1.4.1 <2.0.0",
-      "resolved": "https://registry.npmjs.org/chokidar/-/chokidar-1.6.1.tgz"
+      "resolved": "https://registry.npmjs.org/chokidar/-/chokidar-1.7.0.tgz"
     },
     "cipher-base": {
       "version": "1.0.3",
@@ -1820,9 +1647,9 @@
       "resolved": "https://registry.npmjs.org/clap/-/clap-1.1.3.tgz"
     },
     "clean-css": {
-      "version": "4.0.12",
+      "version": "4.1.1",
       "from": "clean-css@>=4.0.9 <5.0.0",
-      "resolved": "https://registry.npmjs.org/clean-css/-/clean-css-4.0.12.tgz",
+      "resolved": "https://registry.npmjs.org/clean-css/-/clean-css-4.1.1.tgz",
       "dependencies": {
         "source-map": {
           "version": "0.5.6",
@@ -2545,9 +2372,9 @@
       "resolved": "https://registry.npmjs.org/domelementtype/-/domelementtype-1.3.0.tgz"
     },
     "domhandler": {
-      "version": "2.3.0",
+      "version": "2.4.1",
       "from": "domhandler@>=2.3.0 <3.0.0",
-      "resolved": "https://registry.npmjs.org/domhandler/-/domhandler-2.3.0.tgz"
+      "resolved": "https://registry.npmjs.org/domhandler/-/domhandler-2.4.1.tgz"
     },
     "domutils": {
       "version": "1.5.1",
@@ -2625,15 +2452,9 @@
       "resolved": "https://registry.npmjs.org/ejs/-/ejs-2.5.6.tgz"
     },
     "electron-to-chromium": {
-<<<<<<< HEAD
-      "version": "1.3.8",
-      "from": "electron-to-chromium@>=1.2.7 <2.0.0",
-      "resolved": "https://registry.npmjs.org/electron-to-chromium/-/electron-to-chromium-1.3.8.tgz"
-=======
       "version": "1.3.9",
       "from": "electron-to-chromium@>=1.2.7 <2.0.0",
       "resolved": "https://registry.npmjs.org/electron-to-chromium/-/electron-to-chromium-1.3.9.tgz"
->>>>>>> bf17c179
     },
     "elliptic": {
       "version": "6.4.0",
@@ -2668,9 +2489,9 @@
       }
     },
     "engine.io": {
-      "version": "1.8.3",
-      "from": "engine.io@1.8.3",
-      "resolved": "https://registry.npmjs.org/engine.io/-/engine.io-1.8.3.tgz",
+      "version": "1.8.4",
+      "from": "engine.io@>=1.8.4 <1.9.0",
+      "resolved": "https://registry.npmjs.org/engine.io/-/engine.io-1.8.4.tgz",
       "dependencies": {
         "debug": {
           "version": "2.3.3",
@@ -2680,9 +2501,9 @@
       }
     },
     "engine.io-client": {
-      "version": "1.8.3",
-      "from": "engine.io-client@1.8.3",
-      "resolved": "https://registry.npmjs.org/engine.io-client/-/engine.io-client-1.8.3.tgz",
+      "version": "1.8.4",
+      "from": "engine.io-client@>=1.8.4 <1.9.0",
+      "resolved": "https://registry.npmjs.org/engine.io-client/-/engine.io-client-1.8.4.tgz",
       "dependencies": {
         "component-emitter": {
           "version": "1.2.1",
@@ -2693,6 +2514,11 @@
           "version": "2.3.3",
           "from": "debug@2.3.3",
           "resolved": "https://registry.npmjs.org/debug/-/debug-2.3.3.tgz"
+        },
+        "ws": {
+          "version": "1.1.2",
+          "from": "ws@1.1.2",
+          "resolved": "https://registry.npmjs.org/ws/-/ws-1.1.2.tgz"
         }
       }
     },
@@ -3197,11 +3023,7 @@
     },
     "gauge": {
       "version": "2.7.4",
-<<<<<<< HEAD
-      "from": "gauge@>=2.7.1 <2.8.0",
-=======
       "from": "gauge@>=2.7.3 <2.8.0",
->>>>>>> bf17c179
       "resolved": "https://registry.npmjs.org/gauge/-/gauge-2.7.4.tgz"
     },
     "gaze": {
@@ -4279,8 +4101,6 @@
       "version": "1.2.1",
       "from": "html-entities@>=1.2.0 <2.0.0",
       "resolved": "https://registry.npmjs.org/html-entities/-/html-entities-1.2.1.tgz"
-<<<<<<< HEAD
-=======
     },
     "html-loader": {
       "version": "0.4.5",
@@ -4295,10 +4115,21 @@
       }
     },
     "html-minifier": {
-      "version": "3.4.3",
+      "version": "3.4.4",
       "from": "html-minifier@>=3.0.1 <4.0.0",
-      "resolved": "https://registry.npmjs.org/html-minifier/-/html-minifier-3.4.3.tgz"
->>>>>>> bf17c179
+      "resolved": "https://registry.npmjs.org/html-minifier/-/html-minifier-3.4.4.tgz",
+      "dependencies": {
+        "clean-css": {
+          "version": "4.0.12",
+          "from": "clean-css@>=4.0.0 <4.1.0",
+          "resolved": "https://registry.npmjs.org/clean-css/-/clean-css-4.0.12.tgz"
+        },
+        "source-map": {
+          "version": "0.5.6",
+          "from": "source-map@>=0.5.0 <0.6.0",
+          "resolved": "https://registry.npmjs.org/source-map/-/source-map-0.5.6.tgz"
+        }
+      }
     },
     "htmlparser2": {
       "version": "3.9.2",
@@ -4353,15 +4184,9 @@
       "resolved": "https://registry.npmjs.org/https-browserify/-/https-browserify-0.0.0.tgz"
     },
     "iconv-lite": {
-<<<<<<< HEAD
-      "version": "0.4.16",
-      "from": "iconv-lite@>=0.4.13 <0.5.0",
-      "resolved": "https://registry.npmjs.org/iconv-lite/-/iconv-lite-0.4.16.tgz"
-=======
       "version": "0.4.17",
       "from": "iconv-lite@>=0.4.13 <0.5.0",
       "resolved": "https://registry.npmjs.org/iconv-lite/-/iconv-lite-0.4.17.tgz"
->>>>>>> bf17c179
     },
     "icss-replace-symbols": {
       "version": "1.0.2",
@@ -4788,9 +4613,9 @@
       "resolved": "https://registry.npmjs.org/js-tokens/-/js-tokens-3.0.1.tgz"
     },
     "js-yaml": {
-      "version": "3.8.3",
+      "version": "3.8.4",
       "from": "js-yaml@>=3.0.0 <4.0.0",
-      "resolved": "https://registry.npmjs.org/js-yaml/-/js-yaml-3.8.3.tgz",
+      "resolved": "https://registry.npmjs.org/js-yaml/-/js-yaml-3.8.4.tgz",
       "dependencies": {
         "esprima": {
           "version": "3.1.3",
@@ -5608,9 +5433,9 @@
       "resolved": "https://registry.npmjs.org/minimalistic-crypto-utils/-/minimalistic-crypto-utils-1.0.1.tgz"
     },
     "minimatch": {
-      "version": "3.0.3",
+      "version": "3.0.4",
       "from": "minimatch@>=3.0.2 <4.0.0",
-      "resolved": "https://registry.npmjs.org/minimatch/-/minimatch-3.0.3.tgz"
+      "resolved": "https://registry.npmjs.org/minimatch/-/minimatch-3.0.4.tgz"
     },
     "minimist": {
       "version": "1.2.0",
@@ -5996,15 +5821,9 @@
       "resolved": "https://registry.npmjs.org/office-ui-fabric-core/-/office-ui-fabric-core-7.0.0.tgz"
     },
     "office-ui-fabric-react": {
-<<<<<<< HEAD
-      "version": "2.21.0",
+      "version": "2.27.0",
       "from": "office-ui-fabric-react@>=2.11.0-0 <3.0.0-0",
-      "resolved": "https://registry.npmjs.org/office-ui-fabric-react/-/office-ui-fabric-react-2.21.0.tgz"
-=======
-      "version": "2.25.1",
-      "from": "office-ui-fabric-react@>=2.11.0-0 <3.0.0-0",
-      "resolved": "https://registry.npmjs.org/office-ui-fabric-react/-/office-ui-fabric-react-2.25.1.tgz"
->>>>>>> bf17c179
+      "resolved": "https://registry.npmjs.org/office-ui-fabric-react/-/office-ui-fabric-react-2.27.0.tgz"
     },
     "on-finished": {
       "version": "2.3.0",
@@ -6866,15 +6685,9 @@
       "resolved": "https://registry.npmjs.org/regexpu-core/-/regexpu-core-1.0.0.tgz"
     },
     "registry-auth-token": {
-<<<<<<< HEAD
-      "version": "3.2.0",
-      "from": "registry-auth-token@>=3.0.1 <4.0.0",
-      "resolved": "https://registry.npmjs.org/registry-auth-token/-/registry-auth-token-3.2.0.tgz"
-=======
       "version": "3.3.1",
       "from": "registry-auth-token@>=3.0.1 <4.0.0",
       "resolved": "https://registry.npmjs.org/registry-auth-token/-/registry-auth-token-3.3.1.tgz"
->>>>>>> bf17c179
     },
     "registry-url": {
       "version": "3.1.0",
@@ -7048,22 +6861,6 @@
           "from": "browserslist@>=1.7.6 <2.0.0",
           "resolved": "https://registry.npmjs.org/browserslist/-/browserslist-1.7.7.tgz"
         },
-<<<<<<< HEAD
-        "debug": {
-          "version": "2.6.0",
-          "from": "debug@2.6.0",
-          "resolved": "https://registry.npmjs.org/debug/-/debug-2.6.0.tgz"
-        },
-        "diff": {
-          "version": "3.2.0",
-          "from": "diff@3.2.0",
-          "resolved": "https://registry.npmjs.org/diff/-/diff-3.2.0.tgz"
-        },
-        "mocha": {
-          "version": "3.3.0",
-          "from": "mocha@>=3.2.0 <4.0.0",
-          "resolved": "https://registry.npmjs.org/mocha/-/mocha-3.3.0.tgz"
-=======
         "camelcase": {
           "version": "3.0.0",
           "from": "camelcase@>=3.0.0 <4.0.0",
@@ -7113,7 +6910,6 @@
           "version": "0.10.31",
           "from": "string_decoder@>=0.10.25 <0.11.0",
           "resolved": "https://registry.npmjs.org/string_decoder/-/string_decoder-0.10.31.tgz"
->>>>>>> bf17c179
         },
         "supports-color": {
           "version": "3.2.3",
@@ -7148,9 +6944,9 @@
           "resolved": "https://registry.npmjs.org/watchpack/-/watchpack-1.3.1.tgz"
         },
         "webpack": {
-          "version": "2.5.0",
+          "version": "2.5.1",
           "from": "webpack@>=2.4.1 <3.0.0",
-          "resolved": "https://registry.npmjs.org/webpack/-/webpack-2.5.0.tgz"
+          "resolved": "https://registry.npmjs.org/webpack/-/webpack-2.5.1.tgz"
         },
         "yargs": {
           "version": "6.6.0",
@@ -7317,9 +7113,9 @@
           "resolved": "https://registry.npmjs.org/watchpack/-/watchpack-1.3.1.tgz"
         },
         "webpack": {
-          "version": "2.5.0",
+          "version": "2.5.1",
           "from": "webpack@>=2.4.1 <3.0.0",
-          "resolved": "https://registry.npmjs.org/webpack/-/webpack-2.5.0.tgz"
+          "resolved": "https://registry.npmjs.org/webpack/-/webpack-2.5.1.tgz"
         },
         "yargs": {
           "version": "6.6.0",
@@ -7353,17 +7149,6 @@
           "from": "camelcase@>=3.0.0 <4.0.0",
           "resolved": "https://registry.npmjs.org/camelcase/-/camelcase-3.0.0.tgz"
         },
-<<<<<<< HEAD
-        "debug": {
-          "version": "2.6.0",
-          "from": "debug@2.6.0",
-          "resolved": "https://registry.npmjs.org/debug/-/debug-2.6.0.tgz"
-        },
-        "diff": {
-          "version": "3.2.0",
-          "from": "diff@3.2.0",
-          "resolved": "https://registry.npmjs.org/diff/-/diff-3.2.0.tgz"
-=======
         "constants-browserify": {
           "version": "1.0.0",
           "from": "constants-browserify@>=1.0.0 <2.0.0",
@@ -7373,19 +7158,12 @@
           "version": "3.11.0",
           "from": "crypto-browserify@>=3.11.0 <4.0.0",
           "resolved": "https://registry.npmjs.org/crypto-browserify/-/crypto-browserify-3.11.0.tgz"
->>>>>>> bf17c179
         },
         "enhanced-resolve": {
           "version": "3.1.0",
           "from": "enhanced-resolve@>=3.0.0 <4.0.0",
           "resolved": "https://registry.npmjs.org/enhanced-resolve/-/enhanced-resolve-3.1.0.tgz"
         },
-<<<<<<< HEAD
-        "mocha": {
-          "version": "3.3.0",
-          "from": "mocha@>=3.2.0 <4.0.0",
-          "resolved": "https://registry.npmjs.org/mocha/-/mocha-3.3.0.tgz"
-=======
         "https-browserify": {
           "version": "0.0.1",
           "from": "https-browserify@0.0.1",
@@ -7395,7 +7173,6 @@
           "version": "2.0.0",
           "from": "node-libs-browser@>=2.0.0 <3.0.0",
           "resolved": "https://registry.npmjs.org/node-libs-browser/-/node-libs-browser-2.0.0.tgz"
->>>>>>> bf17c179
         },
         "os-browserify": {
           "version": "0.2.1",
@@ -7450,9 +7227,9 @@
           "resolved": "https://registry.npmjs.org/watchpack/-/watchpack-1.3.1.tgz"
         },
         "webpack": {
-          "version": "2.5.0",
+          "version": "2.5.1",
           "from": "webpack@>=2.4.1 <3.0.0",
-          "resolved": "https://registry.npmjs.org/webpack/-/webpack-2.5.0.tgz"
+          "resolved": "https://registry.npmjs.org/webpack/-/webpack-2.5.1.tgz"
         },
         "yargs": {
           "version": "6.6.0",
@@ -7471,34 +7248,16 @@
       "from": "temp_modules/rush-styling",
       "resolved": "file:temp_modules/rush-styling",
       "dependencies": {
-<<<<<<< HEAD
-        "debug": {
-          "version": "2.6.0",
-          "from": "debug@2.6.0",
-          "resolved": "https://registry.npmjs.org/debug/-/debug-2.6.0.tgz"
-        },
-        "diff": {
-          "version": "3.2.0",
-          "from": "diff@3.2.0",
-          "resolved": "https://registry.npmjs.org/diff/-/diff-3.2.0.tgz"
-=======
         "acorn": {
           "version": "5.0.3",
           "from": "acorn@>=5.0.0 <6.0.0",
           "resolved": "https://registry.npmjs.org/acorn/-/acorn-5.0.3.tgz"
->>>>>>> bf17c179
         },
         "async": {
           "version": "2.4.0",
           "from": "async@>=2.1.2 <3.0.0",
           "resolved": "https://registry.npmjs.org/async/-/async-2.4.0.tgz"
         },
-<<<<<<< HEAD
-        "mocha": {
-          "version": "3.3.0",
-          "from": "mocha@>=3.2.0 <4.0.0",
-          "resolved": "https://registry.npmjs.org/mocha/-/mocha-3.3.0.tgz"
-=======
         "camelcase": {
           "version": "3.0.0",
           "from": "camelcase@>=3.0.0 <4.0.0",
@@ -7548,7 +7307,6 @@
           "version": "0.10.31",
           "from": "string_decoder@>=0.10.25 <0.11.0",
           "resolved": "https://registry.npmjs.org/string_decoder/-/string_decoder-0.10.31.tgz"
->>>>>>> bf17c179
         },
         "supports-color": {
           "version": "3.2.3",
@@ -7583,9 +7341,9 @@
           "resolved": "https://registry.npmjs.org/watchpack/-/watchpack-1.3.1.tgz"
         },
         "webpack": {
-          "version": "2.5.0",
+          "version": "2.5.1",
           "from": "webpack@>=2.4.1 <3.0.0",
-          "resolved": "https://registry.npmjs.org/webpack/-/webpack-2.5.0.tgz"
+          "resolved": "https://registry.npmjs.org/webpack/-/webpack-2.5.1.tgz"
         },
         "yargs": {
           "version": "6.6.0",
@@ -7866,9 +7624,9 @@
       "resolved": "https://registry.npmjs.org/sntp/-/sntp-1.0.9.tgz"
     },
     "socket.io": {
-      "version": "1.7.3",
+      "version": "1.7.4",
       "from": "socket.io@>=1.4.5 <2.0.0",
-      "resolved": "https://registry.npmjs.org/socket.io/-/socket.io-1.7.3.tgz",
+      "resolved": "https://registry.npmjs.org/socket.io/-/socket.io-1.7.4.tgz",
       "dependencies": {
         "debug": {
           "version": "2.3.3",
@@ -7895,9 +7653,9 @@
       }
     },
     "socket.io-client": {
-      "version": "1.7.3",
-      "from": "socket.io-client@1.7.3",
-      "resolved": "https://registry.npmjs.org/socket.io-client/-/socket.io-client-1.7.3.tgz",
+      "version": "1.7.4",
+      "from": "socket.io-client@1.7.4",
+      "resolved": "https://registry.npmjs.org/socket.io-client/-/socket.io-client-1.7.4.tgz",
       "dependencies": {
         "component-emitter": {
           "version": "1.2.1",
@@ -8574,9 +8332,9 @@
       "resolved": "https://registry.npmjs.org/ua-parser-js/-/ua-parser-js-0.7.12.tgz"
     },
     "uglify-js": {
-      "version": "2.8.22",
+      "version": "2.8.23",
       "from": "uglify-js@>=2.6.0 <3.0.0",
-      "resolved": "https://registry.npmjs.org/uglify-js/-/uglify-js-2.8.22.tgz",
+      "resolved": "https://registry.npmjs.org/uglify-js/-/uglify-js-2.8.23.tgz",
       "dependencies": {
         "camelcase": {
           "version": "1.2.1",
@@ -9038,9 +8796,9 @@
       }
     },
     "webpack-bundle-analyzer": {
-      "version": "2.4.0",
+      "version": "2.6.0",
       "from": "webpack-bundle-analyzer@>=2.2.1 <3.0.0",
-      "resolved": "https://registry.npmjs.org/webpack-bundle-analyzer/-/webpack-bundle-analyzer-2.4.0.tgz",
+      "resolved": "https://registry.npmjs.org/webpack-bundle-analyzer/-/webpack-bundle-analyzer-2.6.0.tgz",
       "dependencies": {
         "acorn": {
           "version": "5.0.3",
@@ -9092,15 +8850,9 @@
       "resolved": "https://registry.npmjs.org/webpack-dev-middleware/-/webpack-dev-middleware-1.10.2.tgz"
     },
     "webpack-dev-server": {
-<<<<<<< HEAD
-      "version": "2.4.4",
-      "from": "webpack-dev-server@>=2.4.1 <3.0.0",
-      "resolved": "https://registry.npmjs.org/webpack-dev-server/-/webpack-dev-server-2.4.4.tgz",
-=======
       "version": "2.4.5",
       "from": "webpack-dev-server@>=2.4.1 <3.0.0",
       "resolved": "https://registry.npmjs.org/webpack-dev-server/-/webpack-dev-server-2.4.5.tgz",
->>>>>>> bf17c179
       "dependencies": {
         "camelcase": {
           "version": "3.0.0",
@@ -9125,9 +8877,9 @@
       }
     },
     "webpack-node-externals": {
-      "version": "1.5.4",
+      "version": "1.6.0",
       "from": "webpack-node-externals@>=1.5.4 <2.0.0",
-      "resolved": "https://registry.npmjs.org/webpack-node-externals/-/webpack-node-externals-1.5.4.tgz"
+      "resolved": "https://registry.npmjs.org/webpack-node-externals/-/webpack-node-externals-1.6.0.tgz"
     },
     "webpack-notifier": {
       "version": "1.5.0",
@@ -9397,20 +9149,14 @@
       "resolved": "https://registry.npmjs.org/wrappy/-/wrappy-1.0.2.tgz"
     },
     "write-file-atomic": {
-<<<<<<< HEAD
-      "version": "1.3.3",
-      "from": "write-file-atomic@>=1.1.2 <2.0.0",
-      "resolved": "https://registry.npmjs.org/write-file-atomic/-/write-file-atomic-1.3.3.tgz"
-=======
       "version": "1.3.4",
       "from": "write-file-atomic@>=1.1.2 <2.0.0",
       "resolved": "https://registry.npmjs.org/write-file-atomic/-/write-file-atomic-1.3.4.tgz"
->>>>>>> bf17c179
     },
     "ws": {
-      "version": "1.1.2",
-      "from": "ws@1.1.2",
-      "resolved": "https://registry.npmjs.org/ws/-/ws-1.1.2.tgz"
+      "version": "1.1.4",
+      "from": "ws@1.1.4",
+      "resolved": "https://registry.npmjs.org/ws/-/ws-1.1.4.tgz"
     },
     "wtf-8": {
       "version": "1.0.0",

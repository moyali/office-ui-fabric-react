{
  "name": "rush-common",
  "version": "0.0.0",
  "dependencies": {
    "@microsoft/gulp-core-build": {
      "version": "1.1.0",
      "from": "@microsoft/gulp-core-build@>=1.0.1 <2.0.0",
      "resolved": "https://registry.npmjs.org/@microsoft/gulp-core-build/-/gulp-core-build-1.1.0.tgz",
      "dependencies": {
        "es6-promise": {
          "version": "3.1.2",
          "from": "es6-promise@>=3.1.2 <3.2.0",
          "resolved": "https://registry.npmjs.org/es6-promise/-/es6-promise-3.1.2.tgz"
        },
        "node-notifier": {
          "version": "4.5.0",
          "from": "node-notifier@>=4.5.0 <4.6.0",
          "resolved": "https://registry.npmjs.org/node-notifier/-/node-notifier-4.5.0.tgz"
        }
      }
    },
    "@microsoft/gulp-core-build-karma": {
      "version": "1.0.1",
      "from": "@microsoft/gulp-core-build-karma@>=1.0.1 <2.0.0",
      "resolved": "https://registry.npmjs.org/@microsoft/gulp-core-build-karma/-/gulp-core-build-karma-1.0.1.tgz"
    },
    "@microsoft/gulp-core-build-sass": {
      "version": "1.1.1",
      "from": "@microsoft/gulp-core-build-sass@>=1.0.0 <2.0.0",
      "resolved": "https://registry.npmjs.org/@microsoft/gulp-core-build-sass/-/gulp-core-build-sass-1.1.1.tgz"
    },
    "@microsoft/gulp-core-build-serve": {
      "version": "1.0.1",
      "from": "@microsoft/gulp-core-build-serve@>=1.0.1 <2.0.0",
      "resolved": "https://registry.npmjs.org/@microsoft/gulp-core-build-serve/-/gulp-core-build-serve-1.0.1.tgz"
    },
    "@microsoft/gulp-core-build-typescript": {
      "version": "1.2.0",
      "from": "@microsoft/gulp-core-build-typescript@>=1.0.1 <2.0.0",
      "resolved": "https://registry.npmjs.org/@microsoft/gulp-core-build-typescript/-/gulp-core-build-typescript-1.2.0.tgz",
      "dependencies": {
        "lodash": {
          "version": "4.15.0",
          "from": "lodash@>=4.15.0 <4.16.0",
          "resolved": "https://registry.npmjs.org/lodash/-/lodash-4.15.0.tgz"
        },
        "typescript": {
          "version": "2.0.10",
          "from": "typescript@>=2.0.6 <2.1.0",
          "resolved": "https://registry.npmjs.org/typescript/-/typescript-2.0.10.tgz"
        }
      }
    },
    "@microsoft/gulp-core-build-webpack": {
      "version": "1.1.2",
      "from": "@microsoft/gulp-core-build-webpack@>=1.0.1 <2.0.0",
      "resolved": "https://registry.npmjs.org/@microsoft/gulp-core-build-webpack/-/gulp-core-build-webpack-1.1.2.tgz",
      "dependencies": {
        "@microsoft/gulp-core-build": {
          "version": "2.3.1",
          "from": "@microsoft/gulp-core-build@>=2.1.1 <3.0.0",
          "resolved": "https://registry.npmjs.org/@microsoft/gulp-core-build/-/gulp-core-build-2.3.1.tgz"
        },
        "es6-promise": {
          "version": "3.1.2",
          "from": "es6-promise@>=3.1.2 <3.2.0",
          "resolved": "https://registry.npmjs.org/es6-promise/-/es6-promise-3.1.2.tgz"
        },
        "node-notifier": {
          "version": "5.0.2",
          "from": "node-notifier@>=5.0.2 <5.1.0",
          "resolved": "https://registry.npmjs.org/node-notifier/-/node-notifier-5.0.2.tgz"
        }
      }
    },
    "@microsoft/load-themed-styles": {
      "version": "1.2.2",
      "from": "@microsoft/load-themed-styles@>=1.2.2 <2.0.0",
      "resolved": "https://registry.npmjs.org/@microsoft/load-themed-styles/-/load-themed-styles-1.2.2.tgz"
    },
    "@microsoft/web-library-build": {
      "version": "1.1.0",
      "from": "@microsoft/web-library-build@>=1.0.0 <2.0.0",
      "resolved": "https://registry.npmjs.org/@microsoft/web-library-build/-/web-library-build-1.1.0.tgz"
    },
    "@types/assertion-error": {
      "version": "1.0.30",
      "from": "@types/assertion-error@>=1.0.30 <2.0.0",
      "resolved": "https://registry.npmjs.org/@types/assertion-error/-/assertion-error-1.0.30.tgz"
    },
    "@types/chai": {
      "version": "3.4.34",
      "from": "@types/chai@>=3.4.34 <4.0.0",
      "resolved": "https://registry.npmjs.org/@types/chai/-/chai-3.4.34.tgz"
    },
    "@types/chalk": {
      "version": "0.4.31",
      "from": "@types/chalk@>=0.4.31 <0.5.0",
      "resolved": "https://registry.npmjs.org/@types/chalk/-/chalk-0.4.31.tgz"
    },
    "@types/cheerio": {
      "version": "0.17.31",
      "from": "@types/cheerio@*",
      "resolved": "https://registry.npmjs.org/@types/cheerio/-/cheerio-0.17.31.tgz"
    },
    "@types/enzyme": {
      "version": "2.7.4",
      "from": "@types/enzyme@>=2.7.1 <3.0.0",
      "resolved": "https://registry.npmjs.org/@types/enzyme/-/enzyme-2.7.4.tgz"
    },
    "@types/es6-promise": {
      "version": "0.0.32",
      "from": "@types/es6-promise@0.0.32",
      "resolved": "https://registry.npmjs.org/@types/es6-promise/-/es6-promise-0.0.32.tgz"
    },
    "@types/gulp": {
      "version": "3.8.32",
      "from": "@types/gulp@>=3.8.32 <4.0.0",
      "resolved": "https://registry.npmjs.org/@types/gulp/-/gulp-3.8.32.tgz"
    },
    "@types/gulp-util": {
      "version": "3.0.30",
      "from": "@types/gulp-util@>=3.0.29 <4.0.0",
      "resolved": "https://registry.npmjs.org/@types/gulp-util/-/gulp-util-3.0.30.tgz"
    },
    "@types/immutability-helper": {
      "version": "2.0.15",
      "from": "@types/immutability-helper@>=2.0.15 <3.0.0",
      "resolved": "https://registry.npmjs.org/@types/immutability-helper/-/immutability-helper-2.0.15.tgz"
    },
    "@types/mocha": {
      "version": "2.2.39",
      "from": "@types/mocha@>=2.2.32 <3.0.0",
      "resolved": "https://registry.npmjs.org/@types/mocha/-/mocha-2.2.39.tgz"
    },
    "@types/node": {
      "version": "6.0.63",
      "from": "@types/node@>=6.0.46 <7.0.0",
      "resolved": "https://registry.npmjs.org/@types/node/-/node-6.0.63.tgz"
    },
    "@types/node-notifier": {
      "version": "0.0.28",
      "from": "@types/node-notifier@0.0.28",
      "resolved": "https://registry.npmjs.org/@types/node-notifier/-/node-notifier-0.0.28.tgz"
    },
    "@types/orchestrator": {
      "version": "0.0.30",
      "from": "@types/orchestrator@0.0.30",
      "resolved": "https://registry.npmjs.org/@types/orchestrator/-/orchestrator-0.0.30.tgz"
    },
    "@types/q": {
      "version": "0.0.32",
      "from": "@types/q@0.0.32",
      "resolved": "https://registry.npmjs.org/@types/q/-/q-0.0.32.tgz"
    },
    "@types/react": {
      "version": "0.14.57",
      "from": "@types/react@>=0.14.41 <0.15.0",
      "resolved": "https://registry.npmjs.org/@types/react/-/react-0.14.57.tgz"
    },
    "@types/react-addons-test-utils": {
      "version": "0.14.17",
      "from": "@types/react-addons-test-utils@>=0.14.15 <0.15.0",
      "resolved": "https://registry.npmjs.org/@types/react-addons-test-utils/-/react-addons-test-utils-0.14.17.tgz"
    },
    "@types/react-dom": {
      "version": "0.14.23",
      "from": "@types/react-dom@>=0.14.18 <0.15.0",
      "resolved": "https://registry.npmjs.org/@types/react-dom/-/react-dom-0.14.23.tgz"
    },
    "@types/rimraf": {
      "version": "0.0.28",
      "from": "@types/rimraf@0.0.28",
      "resolved": "https://registry.npmjs.org/@types/rimraf/-/rimraf-0.0.28.tgz"
    },
    "@types/semver": {
      "version": "5.3.30",
      "from": "@types/semver@>=5.3.30 <6.0.0",
      "resolved": "https://registry.npmjs.org/@types/semver/-/semver-5.3.30.tgz"
    },
    "@types/through2": {
      "version": "2.0.32",
      "from": "@types/through2@>=2.0.31 <3.0.0",
      "resolved": "https://registry.npmjs.org/@types/through2/-/through2-2.0.32.tgz"
    },
    "@types/vinyl": {
      "version": "1.2.30",
      "from": "@types/vinyl@>=1.2.30 <2.0.0",
      "resolved": "https://registry.npmjs.org/@types/vinyl/-/vinyl-1.2.30.tgz"
    },
    "@types/webpack-env": {
      "version": "1.13.0",
      "from": "@types/webpack-env@>=1.13.0 <2.0.0",
      "resolved": "https://registry.npmjs.org/@types/webpack-env/-/webpack-env-1.13.0.tgz"
    },
    "@types/yargs": {
      "version": "0.0.34",
      "from": "@types/yargs@0.0.34",
      "resolved": "https://registry.npmjs.org/@types/yargs/-/yargs-0.0.34.tgz"
    },
    "@types/z-schema": {
      "version": "3.16.20-alpha",
      "from": "@types/z-schema@3.16.20-alpha",
      "resolved": "https://registry.npmjs.org/@types/z-schema/-/z-schema-3.16.20-alpha.tgz"
    },
    "abbrev": {
      "version": "1.0.9",
      "from": "abbrev@>=1.0.0 <1.1.0",
      "resolved": "https://registry.npmjs.org/abbrev/-/abbrev-1.0.9.tgz"
    },
    "accepts": {
      "version": "1.3.3",
      "from": "accepts@1.3.3",
      "resolved": "https://registry.npmjs.org/accepts/-/accepts-1.3.3.tgz"
    },
    "acorn": {
      "version": "3.3.0",
      "from": "acorn@>=3.0.0 <4.0.0",
      "resolved": "https://registry.npmjs.org/acorn/-/acorn-3.3.0.tgz"
    },
    "after": {
      "version": "0.8.2",
      "from": "after@0.8.2",
      "resolved": "https://registry.npmjs.org/after/-/after-0.8.2.tgz"
    },
    "align-text": {
      "version": "0.1.4",
      "from": "align-text@>=0.1.3 <0.2.0",
      "resolved": "https://registry.npmjs.org/align-text/-/align-text-0.1.4.tgz"
    },
    "amdefine": {
      "version": "1.0.1",
      "from": "amdefine@>=0.0.4",
      "resolved": "https://registry.npmjs.org/amdefine/-/amdefine-1.0.1.tgz"
    },
    "ansi-escapes": {
      "version": "1.4.0",
      "from": "ansi-escapes@>=1.1.0 <2.0.0",
      "resolved": "https://registry.npmjs.org/ansi-escapes/-/ansi-escapes-1.4.0.tgz"
    },
    "ansi-regex": {
      "version": "2.1.1",
      "from": "ansi-regex@>=2.0.0 <3.0.0",
      "resolved": "https://registry.npmjs.org/ansi-regex/-/ansi-regex-2.1.1.tgz"
    },
    "ansi-styles": {
      "version": "2.2.1",
      "from": "ansi-styles@>=2.2.1 <3.0.0",
      "resolved": "https://registry.npmjs.org/ansi-styles/-/ansi-styles-2.2.1.tgz"
    },
    "ansicolors": {
      "version": "0.2.1",
      "from": "ansicolors@>=0.2.1 <0.3.0",
      "resolved": "https://registry.npmjs.org/ansicolors/-/ansicolors-0.2.1.tgz"
    },
    "anymatch": {
      "version": "1.3.0",
      "from": "anymatch@>=1.3.0 <2.0.0",
      "resolved": "https://registry.npmjs.org/anymatch/-/anymatch-1.3.0.tgz"
    },
    "aproba": {
      "version": "1.1.1",
      "from": "aproba@>=1.0.3 <2.0.0",
      "resolved": "https://registry.npmjs.org/aproba/-/aproba-1.1.1.tgz"
    },
    "archy": {
      "version": "1.0.0",
      "from": "archy@>=1.0.0 <2.0.0",
      "resolved": "https://registry.npmjs.org/archy/-/archy-1.0.0.tgz"
    },
    "are-we-there-yet": {
      "version": "1.1.2",
      "from": "are-we-there-yet@>=1.1.2 <1.2.0",
      "resolved": "https://registry.npmjs.org/are-we-there-yet/-/are-we-there-yet-1.1.2.tgz"
    },
    "argparse": {
      "version": "1.0.9",
      "from": "argparse@>=1.0.7 <2.0.0",
      "resolved": "https://registry.npmjs.org/argparse/-/argparse-1.0.9.tgz"
    },
    "arr-diff": {
      "version": "2.0.0",
      "from": "arr-diff@>=2.0.0 <3.0.0",
      "resolved": "https://registry.npmjs.org/arr-diff/-/arr-diff-2.0.0.tgz"
    },
    "arr-flatten": {
      "version": "1.0.1",
      "from": "arr-flatten@>=1.0.1 <2.0.0",
      "resolved": "https://registry.npmjs.org/arr-flatten/-/arr-flatten-1.0.1.tgz"
    },
    "array-differ": {
      "version": "1.0.0",
      "from": "array-differ@>=1.0.0 <2.0.0",
      "resolved": "https://registry.npmjs.org/array-differ/-/array-differ-1.0.0.tgz"
    },
    "array-find-index": {
      "version": "1.0.2",
      "from": "array-find-index@>=1.0.1 <2.0.0",
      "resolved": "https://registry.npmjs.org/array-find-index/-/array-find-index-1.0.2.tgz"
    },
    "array-flatten": {
      "version": "1.1.1",
      "from": "array-flatten@1.1.1",
      "resolved": "https://registry.npmjs.org/array-flatten/-/array-flatten-1.1.1.tgz"
    },
    "array-slice": {
      "version": "0.2.3",
      "from": "array-slice@>=0.2.3 <0.3.0",
      "resolved": "https://registry.npmjs.org/array-slice/-/array-slice-0.2.3.tgz"
    },
    "array-union": {
      "version": "1.0.2",
      "from": "array-union@>=1.0.1 <2.0.0",
      "resolved": "https://registry.npmjs.org/array-union/-/array-union-1.0.2.tgz"
    },
    "array-uniq": {
      "version": "1.0.3",
      "from": "array-uniq@>=1.0.1 <2.0.0",
      "resolved": "https://registry.npmjs.org/array-uniq/-/array-uniq-1.0.3.tgz"
    },
    "array-unique": {
      "version": "0.2.1",
      "from": "array-unique@>=0.2.1 <0.3.0",
      "resolved": "https://registry.npmjs.org/array-unique/-/array-unique-0.2.1.tgz"
    },
    "arraybuffer.slice": {
      "version": "0.0.6",
      "from": "arraybuffer.slice@0.0.6",
      "resolved": "https://registry.npmjs.org/arraybuffer.slice/-/arraybuffer.slice-0.0.6.tgz"
    },
    "arrify": {
      "version": "1.0.1",
      "from": "arrify@>=1.0.0 <2.0.0",
      "resolved": "https://registry.npmjs.org/arrify/-/arrify-1.0.1.tgz"
    },
    "asap": {
      "version": "2.0.5",
      "from": "asap@>=2.0.3 <2.1.0",
      "resolved": "https://registry.npmjs.org/asap/-/asap-2.0.5.tgz"
    },
    "asn1": {
      "version": "0.2.3",
      "from": "asn1@>=0.2.3 <0.3.0",
      "resolved": "https://registry.npmjs.org/asn1/-/asn1-0.2.3.tgz"
    },
    "assert": {
      "version": "1.4.1",
      "from": "assert@>=1.1.1 <2.0.0",
      "resolved": "https://registry.npmjs.org/assert/-/assert-1.4.1.tgz"
    },
    "assert-plus": {
      "version": "0.2.0",
      "from": "assert-plus@>=0.2.0 <0.3.0",
      "resolved": "https://registry.npmjs.org/assert-plus/-/assert-plus-0.2.0.tgz"
    },
    "assertion-error": {
      "version": "1.0.2",
      "from": "assertion-error@>=1.0.1 <2.0.0",
      "resolved": "https://registry.npmjs.org/assertion-error/-/assertion-error-1.0.2.tgz"
    },
    "async": {
      "version": "1.5.2",
      "from": "async@>=1.0.0 <2.0.0",
      "resolved": "https://registry.npmjs.org/async/-/async-1.5.2.tgz"
    },
    "async-each": {
      "version": "1.0.1",
      "from": "async-each@>=1.0.0 <2.0.0",
      "resolved": "https://registry.npmjs.org/async-each/-/async-each-1.0.1.tgz"
    },
    "async-foreach": {
      "version": "0.1.3",
      "from": "async-foreach@>=0.1.3 <0.2.0",
      "resolved": "https://registry.npmjs.org/async-foreach/-/async-foreach-0.1.3.tgz"
    },
    "asynckit": {
      "version": "0.4.0",
      "from": "asynckit@>=0.4.0 <0.5.0",
      "resolved": "https://registry.npmjs.org/asynckit/-/asynckit-0.4.0.tgz"
    },
    "autoprefixer": {
      "version": "6.3.7",
      "from": "autoprefixer@6.3.7",
      "resolved": "https://registry.npmjs.org/autoprefixer/-/autoprefixer-6.3.7.tgz"
    },
    "aws-sign2": {
      "version": "0.6.0",
      "from": "aws-sign2@>=0.6.0 <0.7.0",
      "resolved": "https://registry.npmjs.org/aws-sign2/-/aws-sign2-0.6.0.tgz"
    },
    "aws4": {
      "version": "1.6.0",
      "from": "aws4@>=1.2.1 <2.0.0",
      "resolved": "https://registry.npmjs.org/aws4/-/aws4-1.6.0.tgz"
    },
    "backo2": {
      "version": "1.0.2",
      "from": "backo2@1.0.2",
      "resolved": "https://registry.npmjs.org/backo2/-/backo2-1.0.2.tgz"
    },
    "balanced-match": {
      "version": "0.4.2",
      "from": "balanced-match@>=0.4.1 <0.5.0",
      "resolved": "https://registry.npmjs.org/balanced-match/-/balanced-match-0.4.2.tgz"
    },
    "Base64": {
      "version": "0.2.1",
      "from": "Base64@>=0.2.0 <0.3.0",
      "resolved": "https://registry.npmjs.org/Base64/-/Base64-0.2.1.tgz"
    },
    "base64-arraybuffer": {
      "version": "0.1.5",
      "from": "base64-arraybuffer@0.1.5",
      "resolved": "https://registry.npmjs.org/base64-arraybuffer/-/base64-arraybuffer-0.1.5.tgz"
    },
    "base64-js": {
      "version": "1.2.0",
      "from": "base64-js@>=1.0.2 <2.0.0",
      "resolved": "https://registry.npmjs.org/base64-js/-/base64-js-1.2.0.tgz"
    },
    "base64-url": {
      "version": "1.3.3",
      "from": "base64-url@1.3.3",
      "resolved": "https://registry.npmjs.org/base64-url/-/base64-url-1.3.3.tgz"
    },
    "base64id": {
      "version": "1.0.0",
      "from": "base64id@1.0.0",
      "resolved": "https://registry.npmjs.org/base64id/-/base64id-1.0.0.tgz"
    },
    "basic-auth": {
      "version": "1.0.4",
      "from": "basic-auth@>=1.0.3 <1.1.0",
      "resolved": "https://registry.npmjs.org/basic-auth/-/basic-auth-1.0.4.tgz"
    },
    "basic-auth-connect": {
      "version": "1.0.0",
      "from": "basic-auth-connect@1.0.0",
      "resolved": "https://registry.npmjs.org/basic-auth-connect/-/basic-auth-connect-1.0.0.tgz"
    },
    "batch": {
      "version": "0.5.3",
      "from": "batch@>=0.5.3 <0.6.0",
      "resolved": "https://registry.npmjs.org/batch/-/batch-0.5.3.tgz"
    },
    "bcrypt-pbkdf": {
      "version": "1.0.1",
      "from": "bcrypt-pbkdf@>=1.0.0 <2.0.0",
      "resolved": "https://registry.npmjs.org/bcrypt-pbkdf/-/bcrypt-pbkdf-1.0.1.tgz",
      "optional": true
    },
    "beeper": {
      "version": "1.1.1",
      "from": "beeper@>=1.0.0 <2.0.0",
      "resolved": "https://registry.npmjs.org/beeper/-/beeper-1.1.1.tgz"
    },
    "better-assert": {
      "version": "1.0.2",
      "from": "better-assert@>=1.0.0 <1.1.0",
      "resolved": "https://registry.npmjs.org/better-assert/-/better-assert-1.0.2.tgz"
    },
    "big.js": {
      "version": "3.1.3",
      "from": "big.js@>=3.1.3 <4.0.0",
      "resolved": "https://registry.npmjs.org/big.js/-/big.js-3.1.3.tgz"
    },
    "binary-extensions": {
      "version": "1.8.0",
      "from": "binary-extensions@>=1.0.0 <2.0.0",
      "resolved": "https://registry.npmjs.org/binary-extensions/-/binary-extensions-1.8.0.tgz"
    },
    "binaryextensions": {
      "version": "1.0.1",
      "from": "binaryextensions@>=1.0.0 <1.1.0",
      "resolved": "https://registry.npmjs.org/binaryextensions/-/binaryextensions-1.0.1.tgz"
    },
    "bindings": {
      "version": "1.2.1",
      "from": "bindings@>=1.2.1 <1.3.0",
      "resolved": "https://registry.npmjs.org/bindings/-/bindings-1.2.1.tgz"
    },
    "blob": {
      "version": "0.0.4",
      "from": "blob@0.0.4",
      "resolved": "https://registry.npmjs.org/blob/-/blob-0.0.4.tgz"
    },
    "block-stream": {
      "version": "0.0.9",
      "from": "block-stream@*",
      "resolved": "https://registry.npmjs.org/block-stream/-/block-stream-0.0.9.tgz"
    },
    "bluebird": {
      "version": "2.11.0",
      "from": "bluebird@>=2.9.27 <3.0.0",
      "resolved": "https://registry.npmjs.org/bluebird/-/bluebird-2.11.0.tgz"
    },
    "body-parser": {
      "version": "1.16.1",
      "from": "body-parser@>=1.12.4 <2.0.0",
      "resolved": "https://registry.npmjs.org/body-parser/-/body-parser-1.16.1.tgz",
      "dependencies": {
        "qs": {
          "version": "6.2.1",
          "from": "qs@6.2.1",
          "resolved": "https://registry.npmjs.org/qs/-/qs-6.2.1.tgz"
        }
      }
    },
    "boolbase": {
      "version": "1.0.0",
      "from": "boolbase@>=1.0.0 <1.1.0",
      "resolved": "https://registry.npmjs.org/boolbase/-/boolbase-1.0.0.tgz"
    },
    "boom": {
      "version": "2.10.1",
      "from": "boom@>=2.0.0 <3.0.0",
      "resolved": "https://registry.npmjs.org/boom/-/boom-2.10.1.tgz"
    },
    "brace-expansion": {
      "version": "1.1.6",
      "from": "brace-expansion@>=1.0.0 <2.0.0",
      "resolved": "https://registry.npmjs.org/brace-expansion/-/brace-expansion-1.1.6.tgz"
    },
    "braces": {
      "version": "1.8.5",
      "from": "braces@>=1.8.2 <2.0.0",
      "resolved": "https://registry.npmjs.org/braces/-/braces-1.8.5.tgz"
    },
    "browserify-zlib": {
      "version": "0.1.4",
      "from": "browserify-zlib@>=0.1.4 <0.2.0",
      "resolved": "https://registry.npmjs.org/browserify-zlib/-/browserify-zlib-0.1.4.tgz"
    },
    "browserslist": {
      "version": "1.3.6",
      "from": "browserslist@>=1.3.4 <1.4.0",
      "resolved": "https://registry.npmjs.org/browserslist/-/browserslist-1.3.6.tgz"
    },
    "buffer": {
      "version": "4.9.1",
      "from": "buffer@>=4.9.0 <5.0.0",
      "resolved": "https://registry.npmjs.org/buffer/-/buffer-4.9.1.tgz",
      "dependencies": {
        "isarray": {
          "version": "1.0.0",
          "from": "isarray@>=1.0.0 <2.0.0",
          "resolved": "https://registry.npmjs.org/isarray/-/isarray-1.0.0.tgz"
        }
      }
    },
    "buffer-shims": {
      "version": "1.0.0",
      "from": "buffer-shims@>=1.0.0 <2.0.0",
      "resolved": "https://registry.npmjs.org/buffer-shims/-/buffer-shims-1.0.0.tgz"
    },
    "bufferstreams": {
      "version": "1.0.1",
      "from": "bufferstreams@1.0.1",
      "resolved": "https://registry.npmjs.org/bufferstreams/-/bufferstreams-1.0.1.tgz"
    },
    "builtin-modules": {
      "version": "1.1.1",
      "from": "builtin-modules@>=1.0.0 <2.0.0",
      "resolved": "https://registry.npmjs.org/builtin-modules/-/builtin-modules-1.1.1.tgz"
    },
    "bytes": {
      "version": "2.4.0",
      "from": "bytes@2.4.0",
      "resolved": "https://registry.npmjs.org/bytes/-/bytes-2.4.0.tgz"
    },
    "cache-swap": {
      "version": "0.2.3",
      "from": "cache-swap@>=0.2.3 <0.3.0",
      "resolved": "https://registry.npmjs.org/cache-swap/-/cache-swap-0.2.3.tgz"
    },
    "callsite": {
      "version": "1.0.0",
      "from": "callsite@1.0.0",
      "resolved": "https://registry.npmjs.org/callsite/-/callsite-1.0.0.tgz"
    },
    "camelcase": {
      "version": "2.1.1",
      "from": "camelcase@>=2.0.1 <3.0.0",
      "resolved": "https://registry.npmjs.org/camelcase/-/camelcase-2.1.1.tgz"
    },
    "camelcase-keys": {
      "version": "2.1.0",
      "from": "camelcase-keys@>=2.0.0 <3.0.0",
      "resolved": "https://registry.npmjs.org/camelcase-keys/-/camelcase-keys-2.1.0.tgz"
    },
    "caniuse-db": {
<<<<<<< HEAD
      "version": "1.0.30000624",
      "from": "caniuse-db@>=1.0.30000488 <2.0.0",
      "resolved": "https://registry.npmjs.org/caniuse-db/-/caniuse-db-1.0.30000624.tgz"
=======
      "version": "1.0.30000623",
      "from": "caniuse-db@>=1.0.30000488 <2.0.0",
      "resolved": "https://registry.npmjs.org/caniuse-db/-/caniuse-db-1.0.30000623.tgz"
>>>>>>> c40990d0
    },
    "cardinal": {
      "version": "1.0.0",
      "from": "cardinal@>=1.0.0 <2.0.0",
      "resolved": "https://registry.npmjs.org/cardinal/-/cardinal-1.0.0.tgz"
    },
    "caseless": {
      "version": "0.11.0",
      "from": "caseless@>=0.11.0 <0.12.0",
      "resolved": "https://registry.npmjs.org/caseless/-/caseless-0.11.0.tgz"
    },
    "center-align": {
      "version": "0.1.3",
      "from": "center-align@>=0.1.1 <0.2.0",
      "resolved": "https://registry.npmjs.org/center-align/-/center-align-0.1.3.tgz"
    },
    "chai": {
      "version": "3.5.0",
      "from": "chai@>=3.5.0 <3.6.0",
      "resolved": "https://registry.npmjs.org/chai/-/chai-3.5.0.tgz"
    },
    "chalk": {
      "version": "1.1.3",
      "from": "chalk@>=1.0.0 <2.0.0",
      "resolved": "https://registry.npmjs.org/chalk/-/chalk-1.1.3.tgz"
    },
    "charenc": {
      "version": "0.0.2",
      "from": "charenc@>=0.0.1 <0.1.0",
      "resolved": "https://registry.npmjs.org/charenc/-/charenc-0.0.2.tgz"
    },
    "cheerio": {
      "version": "0.22.0",
      "from": "cheerio@>=0.22.0 <0.23.0",
      "resolved": "https://registry.npmjs.org/cheerio/-/cheerio-0.22.0.tgz",
      "dependencies": {
        "lodash.defaults": {
          "version": "4.2.0",
          "from": "lodash.defaults@>=4.0.1 <5.0.0",
          "resolved": "https://registry.npmjs.org/lodash.defaults/-/lodash.defaults-4.2.0.tgz"
        },
        "lodash.merge": {
          "version": "4.6.0",
          "from": "lodash.merge@>=4.4.0 <5.0.0",
          "resolved": "https://registry.npmjs.org/lodash.merge/-/lodash.merge-4.6.0.tgz"
        }
      }
    },
    "chokidar": {
      "version": "1.6.1",
      "from": "chokidar@>=1.4.1 <2.0.0",
      "resolved": "https://registry.npmjs.org/chokidar/-/chokidar-1.6.1.tgz"
    },
    "clean-css": {
      "version": "3.4.24",
      "from": "clean-css@>=3.4.20 <4.0.0",
      "resolved": "https://registry.npmjs.org/clean-css/-/clean-css-3.4.24.tgz",
      "dependencies": {
        "commander": {
          "version": "2.8.1",
          "from": "commander@>=2.8.0 <2.9.0",
          "resolved": "https://registry.npmjs.org/commander/-/commander-2.8.1.tgz"
        },
        "source-map": {
          "version": "0.4.4",
          "from": "source-map@>=0.4.0 <0.5.0",
          "resolved": "https://registry.npmjs.org/source-map/-/source-map-0.4.4.tgz"
        }
      }
    },
    "cli-cursor": {
      "version": "1.0.2",
      "from": "cli-cursor@>=1.0.1 <2.0.0",
      "resolved": "https://registry.npmjs.org/cli-cursor/-/cli-cursor-1.0.2.tgz"
    },
    "cli-table": {
      "version": "0.3.1",
      "from": "cli-table@>=0.3.1 <0.4.0",
      "resolved": "https://registry.npmjs.org/cli-table/-/cli-table-0.3.1.tgz"
    },
    "cli-usage": {
      "version": "0.1.4",
      "from": "cli-usage@>=0.1.1 <0.2.0",
      "resolved": "https://registry.npmjs.org/cli-usage/-/cli-usage-0.1.4.tgz"
    },
    "cli-width": {
      "version": "1.1.1",
      "from": "cli-width@>=1.0.1 <2.0.0",
      "resolved": "https://registry.npmjs.org/cli-width/-/cli-width-1.1.1.tgz"
    },
    "cliui": {
      "version": "3.2.0",
      "from": "cliui@>=3.2.0 <4.0.0",
      "resolved": "https://registry.npmjs.org/cliui/-/cliui-3.2.0.tgz"
    },
    "clone": {
      "version": "1.0.2",
      "from": "clone@>=1.0.0 <2.0.0",
      "resolved": "https://registry.npmjs.org/clone/-/clone-1.0.2.tgz"
    },
    "clone-stats": {
      "version": "0.0.1",
      "from": "clone-stats@>=0.0.1 <0.0.2",
      "resolved": "https://registry.npmjs.org/clone-stats/-/clone-stats-0.0.1.tgz"
    },
    "code-point-at": {
      "version": "1.1.0",
      "from": "code-point-at@>=1.0.0 <2.0.0",
      "resolved": "https://registry.npmjs.org/code-point-at/-/code-point-at-1.1.0.tgz"
    },
    "color-functions": {
      "version": "1.1.0",
      "from": "color-functions@1.1.0",
      "resolved": "https://registry.npmjs.org/color-functions/-/color-functions-1.1.0.tgz"
    },
    "colors": {
      "version": "1.0.3",
      "from": "colors@1.0.3",
      "resolved": "https://registry.npmjs.org/colors/-/colors-1.0.3.tgz"
    },
    "combined-stream": {
      "version": "1.0.5",
      "from": "combined-stream@>=1.0.5 <1.1.0",
      "resolved": "https://registry.npmjs.org/combined-stream/-/combined-stream-1.0.5.tgz"
    },
    "commander": {
      "version": "2.9.0",
      "from": "commander@>=2.7.1 <3.0.0",
      "resolved": "https://registry.npmjs.org/commander/-/commander-2.9.0.tgz"
    },
    "component-bind": {
      "version": "1.0.0",
      "from": "component-bind@1.0.0",
      "resolved": "https://registry.npmjs.org/component-bind/-/component-bind-1.0.0.tgz"
    },
    "component-emitter": {
      "version": "1.1.2",
      "from": "component-emitter@1.1.2",
      "resolved": "https://registry.npmjs.org/component-emitter/-/component-emitter-1.1.2.tgz"
    },
    "component-inherit": {
      "version": "0.0.3",
      "from": "component-inherit@0.0.3",
      "resolved": "https://registry.npmjs.org/component-inherit/-/component-inherit-0.0.3.tgz"
    },
    "compressible": {
      "version": "2.0.9",
      "from": "compressible@>=2.0.5 <2.1.0",
      "resolved": "https://registry.npmjs.org/compressible/-/compressible-2.0.9.tgz"
    },
    "compression": {
      "version": "1.5.2",
      "from": "compression@>=1.5.2 <1.6.0",
      "resolved": "https://registry.npmjs.org/compression/-/compression-1.5.2.tgz",
      "dependencies": {
        "accepts": {
          "version": "1.2.13",
          "from": "accepts@>=1.2.12 <1.3.0",
          "resolved": "https://registry.npmjs.org/accepts/-/accepts-1.2.13.tgz"
        },
        "bytes": {
          "version": "2.1.0",
          "from": "bytes@2.1.0",
          "resolved": "https://registry.npmjs.org/bytes/-/bytes-2.1.0.tgz"
        },
        "debug": {
          "version": "2.2.0",
          "from": "debug@>=2.2.0 <2.3.0",
          "resolved": "https://registry.npmjs.org/debug/-/debug-2.2.0.tgz"
        },
        "ms": {
          "version": "0.7.1",
          "from": "ms@0.7.1",
          "resolved": "https://registry.npmjs.org/ms/-/ms-0.7.1.tgz"
        },
        "negotiator": {
          "version": "0.5.3",
          "from": "negotiator@0.5.3",
          "resolved": "https://registry.npmjs.org/negotiator/-/negotiator-0.5.3.tgz"
        },
        "vary": {
          "version": "1.0.1",
          "from": "vary@>=1.0.1 <1.1.0",
          "resolved": "https://registry.npmjs.org/vary/-/vary-1.0.1.tgz"
        }
      }
    },
    "concat-map": {
      "version": "0.0.1",
      "from": "concat-map@0.0.1",
      "resolved": "https://registry.npmjs.org/concat-map/-/concat-map-0.0.1.tgz"
    },
    "concat-stream": {
      "version": "1.5.0",
      "from": "concat-stream@1.5.0",
      "resolved": "https://registry.npmjs.org/concat-stream/-/concat-stream-1.5.0.tgz",
      "dependencies": {
        "isarray": {
          "version": "1.0.0",
          "from": "isarray@>=1.0.0 <1.1.0",
          "resolved": "https://registry.npmjs.org/isarray/-/isarray-1.0.0.tgz"
        },
        "readable-stream": {
          "version": "2.0.6",
          "from": "readable-stream@>=2.0.0 <2.1.0",
          "resolved": "https://registry.npmjs.org/readable-stream/-/readable-stream-2.0.6.tgz"
        }
      }
    },
    "connect": {
      "version": "3.5.1",
      "from": "connect@>=3.3.5 <4.0.0",
      "resolved": "https://registry.npmjs.org/connect/-/connect-3.5.1.tgz",
      "dependencies": {
        "debug": {
          "version": "2.2.0",
          "from": "debug@>=2.2.0 <2.3.0",
          "resolved": "https://registry.npmjs.org/debug/-/debug-2.2.0.tgz"
        },
        "ms": {
          "version": "0.7.1",
          "from": "ms@0.7.1",
          "resolved": "https://registry.npmjs.org/ms/-/ms-0.7.1.tgz"
        }
      }
    },
    "connect-livereload": {
      "version": "0.5.4",
      "from": "connect-livereload@>=0.5.4 <0.6.0",
      "resolved": "https://registry.npmjs.org/connect-livereload/-/connect-livereload-0.5.4.tgz"
    },
    "connect-timeout": {
      "version": "1.6.2",
      "from": "connect-timeout@>=1.6.2 <1.7.0",
      "resolved": "https://registry.npmjs.org/connect-timeout/-/connect-timeout-1.6.2.tgz",
      "dependencies": {
        "debug": {
          "version": "2.2.0",
          "from": "debug@>=2.2.0 <2.3.0",
          "resolved": "https://registry.npmjs.org/debug/-/debug-2.2.0.tgz"
        },
        "http-errors": {
          "version": "1.3.1",
          "from": "http-errors@>=1.3.1 <1.4.0",
          "resolved": "https://registry.npmjs.org/http-errors/-/http-errors-1.3.1.tgz"
        },
        "ms": {
          "version": "0.7.1",
          "from": "ms@0.7.1",
          "resolved": "https://registry.npmjs.org/ms/-/ms-0.7.1.tgz"
        }
      }
    },
    "console-browserify": {
      "version": "1.1.0",
      "from": "console-browserify@>=1.1.0 <2.0.0",
      "resolved": "https://registry.npmjs.org/console-browserify/-/console-browserify-1.1.0.tgz"
    },
    "console-control-strings": {
      "version": "1.1.0",
      "from": "console-control-strings@>=1.1.0 <1.2.0",
      "resolved": "https://registry.npmjs.org/console-control-strings/-/console-control-strings-1.1.0.tgz"
    },
    "constants-browserify": {
      "version": "0.0.1",
      "from": "constants-browserify@0.0.1",
      "resolved": "https://registry.npmjs.org/constants-browserify/-/constants-browserify-0.0.1.tgz"
    },
    "content-disposition": {
      "version": "0.5.2",
      "from": "content-disposition@0.5.2",
      "resolved": "https://registry.npmjs.org/content-disposition/-/content-disposition-0.5.2.tgz"
    },
    "content-type": {
      "version": "1.0.2",
      "from": "content-type@>=1.0.2 <1.1.0",
      "resolved": "https://registry.npmjs.org/content-type/-/content-type-1.0.2.tgz"
    },
    "convert-source-map": {
      "version": "1.4.0",
      "from": "convert-source-map@>=1.1.1 <2.0.0",
      "resolved": "https://registry.npmjs.org/convert-source-map/-/convert-source-map-1.4.0.tgz"
    },
    "cookie": {
      "version": "0.3.1",
      "from": "cookie@0.3.1",
      "resolved": "https://registry.npmjs.org/cookie/-/cookie-0.3.1.tgz"
    },
    "cookie-parser": {
      "version": "1.3.5",
      "from": "cookie-parser@>=1.3.5 <1.4.0",
      "resolved": "https://registry.npmjs.org/cookie-parser/-/cookie-parser-1.3.5.tgz",
      "dependencies": {
        "cookie": {
          "version": "0.1.3",
          "from": "cookie@0.1.3",
          "resolved": "https://registry.npmjs.org/cookie/-/cookie-0.1.3.tgz"
        }
      }
    },
    "cookie-signature": {
      "version": "1.0.6",
      "from": "cookie-signature@1.0.6",
      "resolved": "https://registry.npmjs.org/cookie-signature/-/cookie-signature-1.0.6.tgz"
    },
    "core-js": {
      "version": "2.4.1",
      "from": "core-js@>=2.1.0 <3.0.0",
      "resolved": "https://registry.npmjs.org/core-js/-/core-js-2.4.1.tgz"
    },
    "core-util-is": {
      "version": "1.0.2",
      "from": "core-util-is@>=1.0.0 <1.1.0",
      "resolved": "https://registry.npmjs.org/core-util-is/-/core-util-is-1.0.2.tgz"
    },
    "crc": {
      "version": "3.3.0",
      "from": "crc@3.3.0",
      "resolved": "https://registry.npmjs.org/crc/-/crc-3.3.0.tgz"
    },
    "cross-spawn": {
      "version": "3.0.1",
      "from": "cross-spawn@>=3.0.0 <4.0.0",
      "resolved": "https://registry.npmjs.org/cross-spawn/-/cross-spawn-3.0.1.tgz",
      "dependencies": {
        "lru-cache": {
          "version": "4.0.2",
          "from": "lru-cache@>=4.0.1 <5.0.0",
          "resolved": "https://registry.npmjs.org/lru-cache/-/lru-cache-4.0.2.tgz"
        }
      }
    },
    "crypt": {
      "version": "0.0.2",
      "from": "crypt@>=0.0.1 <0.1.0",
      "resolved": "https://registry.npmjs.org/crypt/-/crypt-0.0.2.tgz"
    },
    "cryptiles": {
      "version": "2.0.5",
      "from": "cryptiles@>=2.0.0 <3.0.0",
      "resolved": "https://registry.npmjs.org/cryptiles/-/cryptiles-2.0.5.tgz"
    },
    "crypto-browserify": {
      "version": "3.2.8",
      "from": "crypto-browserify@>=3.2.6 <3.3.0",
      "resolved": "https://registry.npmjs.org/crypto-browserify/-/crypto-browserify-3.2.8.tgz"
    },
    "csrf": {
      "version": "3.0.4",
      "from": "csrf@>=3.0.0 <3.1.0",
      "resolved": "https://registry.npmjs.org/csrf/-/csrf-3.0.4.tgz"
    },
    "css-modules-loader-core": {
      "version": "1.0.1",
      "from": "css-modules-loader-core@>=1.0.1 <2.0.0",
      "resolved": "https://registry.npmjs.org/css-modules-loader-core/-/css-modules-loader-core-1.0.1.tgz",
      "dependencies": {
        "postcss": {
          "version": "5.1.2",
          "from": "postcss@5.1.2",
          "resolved": "https://registry.npmjs.org/postcss/-/postcss-5.1.2.tgz"
        },
        "source-map": {
          "version": "0.5.6",
          "from": "source-map@>=0.5.6 <0.6.0",
          "resolved": "https://registry.npmjs.org/source-map/-/source-map-0.5.6.tgz"
        },
        "supports-color": {
          "version": "3.2.3",
          "from": "supports-color@>=3.1.2 <4.0.0",
          "resolved": "https://registry.npmjs.org/supports-color/-/supports-color-3.2.3.tgz"
        }
      }
    },
    "css-select": {
      "version": "1.2.0",
      "from": "css-select@>=1.2.0 <1.3.0",
      "resolved": "https://registry.npmjs.org/css-select/-/css-select-1.2.0.tgz"
    },
    "css-selector-tokenizer": {
      "version": "0.6.0",
      "from": "css-selector-tokenizer@>=0.6.0 <0.7.0",
      "resolved": "https://registry.npmjs.org/css-selector-tokenizer/-/css-selector-tokenizer-0.6.0.tgz"
    },
    "css-what": {
      "version": "2.1.0",
      "from": "css-what@>=2.1.0 <2.2.0",
      "resolved": "https://registry.npmjs.org/css-what/-/css-what-2.1.0.tgz"
    },
    "cssesc": {
      "version": "0.1.0",
      "from": "cssesc@>=0.1.0 <0.2.0",
      "resolved": "https://registry.npmjs.org/cssesc/-/cssesc-0.1.0.tgz"
    },
    "csurf": {
      "version": "1.8.3",
      "from": "csurf@>=1.8.3 <1.9.0",
      "resolved": "https://registry.npmjs.org/csurf/-/csurf-1.8.3.tgz",
      "dependencies": {
        "cookie": {
          "version": "0.1.3",
          "from": "cookie@0.1.3",
          "resolved": "https://registry.npmjs.org/cookie/-/cookie-0.1.3.tgz"
        },
        "http-errors": {
          "version": "1.3.1",
          "from": "http-errors@>=1.3.1 <1.4.0",
          "resolved": "https://registry.npmjs.org/http-errors/-/http-errors-1.3.1.tgz"
        }
      }
    },
    "currently-unhandled": {
      "version": "0.4.1",
      "from": "currently-unhandled@>=0.4.1 <0.5.0",
      "resolved": "https://registry.npmjs.org/currently-unhandled/-/currently-unhandled-0.4.1.tgz"
    },
    "custom-event": {
      "version": "1.0.1",
      "from": "custom-event@>=1.0.0 <1.1.0",
      "resolved": "https://registry.npmjs.org/custom-event/-/custom-event-1.0.1.tgz"
    },
    "cyclist": {
      "version": "0.2.2",
      "from": "cyclist@>=0.2.2 <0.3.0",
      "resolved": "https://registry.npmjs.org/cyclist/-/cyclist-0.2.2.tgz"
    },
    "dashdash": {
      "version": "1.14.1",
      "from": "dashdash@>=1.12.0 <2.0.0",
      "resolved": "https://registry.npmjs.org/dashdash/-/dashdash-1.14.1.tgz",
      "dependencies": {
        "assert-plus": {
          "version": "1.0.0",
          "from": "assert-plus@>=1.0.0 <2.0.0",
          "resolved": "https://registry.npmjs.org/assert-plus/-/assert-plus-1.0.0.tgz"
        }
      }
    },
    "date-now": {
      "version": "0.1.4",
      "from": "date-now@>=0.1.4 <0.2.0",
      "resolved": "https://registry.npmjs.org/date-now/-/date-now-0.1.4.tgz"
    },
    "dateformat": {
      "version": "2.0.0",
      "from": "dateformat@>=2.0.0 <3.0.0",
      "resolved": "https://registry.npmjs.org/dateformat/-/dateformat-2.0.0.tgz"
    },
    "deasync": {
      "version": "0.1.9",
      "from": "deasync@>=0.1.7 <0.2.0",
      "resolved": "https://registry.npmjs.org/deasync/-/deasync-0.1.9.tgz"
    },
    "debug": {
      "version": "2.6.1",
      "from": "debug@2.6.1",
      "resolved": "https://registry.npmjs.org/debug/-/debug-2.6.1.tgz"
    },
    "decamelize": {
      "version": "1.2.0",
      "from": "decamelize@>=1.1.1 <2.0.0",
      "resolved": "https://registry.npmjs.org/decamelize/-/decamelize-1.2.0.tgz"
    },
    "decomment": {
      "version": "0.8.7",
      "from": "decomment@>=0.8.2 <0.9.0",
      "resolved": "https://registry.npmjs.org/decomment/-/decomment-0.8.7.tgz",
      "dependencies": {
        "esprima": {
          "version": "3.1.3",
          "from": "esprima@>=3.1.0 <3.2.0",
          "resolved": "https://registry.npmjs.org/esprima/-/esprima-3.1.3.tgz"
        }
      }
    },
    "deep-eql": {
      "version": "0.1.3",
      "from": "deep-eql@>=0.1.3 <0.2.0",
      "resolved": "https://registry.npmjs.org/deep-eql/-/deep-eql-0.1.3.tgz",
      "dependencies": {
        "type-detect": {
          "version": "0.1.1",
          "from": "type-detect@0.1.1",
          "resolved": "https://registry.npmjs.org/type-detect/-/type-detect-0.1.1.tgz"
        }
      }
    },
    "deep-is": {
      "version": "0.1.3",
      "from": "deep-is@>=0.1.3 <0.2.0",
      "resolved": "https://registry.npmjs.org/deep-is/-/deep-is-0.1.3.tgz"
    },
    "defaults": {
      "version": "1.0.3",
      "from": "defaults@>=1.0.0 <2.0.0",
      "resolved": "https://registry.npmjs.org/defaults/-/defaults-1.0.3.tgz"
    },
    "define-properties": {
      "version": "1.1.2",
      "from": "define-properties@>=1.1.2 <2.0.0",
      "resolved": "https://registry.npmjs.org/define-properties/-/define-properties-1.1.2.tgz",
      "dependencies": {
        "object-keys": {
          "version": "1.0.11",
          "from": "object-keys@>=1.0.8 <2.0.0",
          "resolved": "https://registry.npmjs.org/object-keys/-/object-keys-1.0.11.tgz"
        }
      }
    },
    "del": {
      "version": "2.2.2",
      "from": "del@>=2.2.2 <3.0.0",
      "resolved": "https://registry.npmjs.org/del/-/del-2.2.2.tgz"
    },
    "delayed-stream": {
      "version": "1.0.0",
      "from": "delayed-stream@>=1.0.0 <1.1.0",
      "resolved": "https://registry.npmjs.org/delayed-stream/-/delayed-stream-1.0.0.tgz"
    },
    "delegates": {
      "version": "1.0.0",
      "from": "delegates@>=1.0.0 <2.0.0",
      "resolved": "https://registry.npmjs.org/delegates/-/delegates-1.0.0.tgz"
    },
    "depd": {
      "version": "1.1.0",
      "from": "depd@>=1.1.0 <1.2.0",
      "resolved": "https://registry.npmjs.org/depd/-/depd-1.1.0.tgz"
    },
    "deprecated": {
      "version": "0.0.1",
      "from": "deprecated@>=0.0.1 <0.0.2",
      "resolved": "https://registry.npmjs.org/deprecated/-/deprecated-0.0.1.tgz"
    },
    "destroy": {
      "version": "1.0.4",
      "from": "destroy@>=1.0.4 <1.1.0",
      "resolved": "https://registry.npmjs.org/destroy/-/destroy-1.0.4.tgz"
    },
    "detect-file": {
      "version": "0.1.0",
      "from": "detect-file@>=0.1.0 <0.2.0",
      "resolved": "https://registry.npmjs.org/detect-file/-/detect-file-0.1.0.tgz"
    },
    "di": {
      "version": "0.0.1",
      "from": "di@>=0.0.1 <0.0.2",
      "resolved": "https://registry.npmjs.org/di/-/di-0.0.1.tgz"
    },
    "diff": {
      "version": "1.4.0",
      "from": "diff@1.4.0",
      "resolved": "https://registry.npmjs.org/diff/-/diff-1.4.0.tgz"
    },
    "dom-serialize": {
      "version": "2.2.1",
      "from": "dom-serialize@>=2.2.0 <3.0.0",
      "resolved": "https://registry.npmjs.org/dom-serialize/-/dom-serialize-2.2.1.tgz"
    },
    "dom-serializer": {
      "version": "0.1.0",
      "from": "dom-serializer@>=0.1.0 <0.2.0",
      "resolved": "https://registry.npmjs.org/dom-serializer/-/dom-serializer-0.1.0.tgz",
      "dependencies": {
        "domelementtype": {
          "version": "1.1.3",
          "from": "domelementtype@>=1.1.1 <1.2.0",
          "resolved": "https://registry.npmjs.org/domelementtype/-/domelementtype-1.1.3.tgz"
        }
      }
    },
    "domain-browser": {
      "version": "1.1.7",
      "from": "domain-browser@>=1.1.1 <2.0.0",
      "resolved": "https://registry.npmjs.org/domain-browser/-/domain-browser-1.1.7.tgz"
    },
    "domelementtype": {
      "version": "1.3.0",
      "from": "domelementtype@>=1.0.0 <2.0.0",
      "resolved": "https://registry.npmjs.org/domelementtype/-/domelementtype-1.3.0.tgz"
    },
    "domhandler": {
      "version": "2.3.0",
      "from": "domhandler@>=2.3.0 <3.0.0",
      "resolved": "https://registry.npmjs.org/domhandler/-/domhandler-2.3.0.tgz"
    },
    "domutils": {
      "version": "1.5.1",
      "from": "domutils@1.5.1",
      "resolved": "https://registry.npmjs.org/domutils/-/domutils-1.5.1.tgz"
    },
    "duplexer": {
      "version": "0.1.1",
      "from": "duplexer@>=0.1.1 <0.2.0",
      "resolved": "https://registry.npmjs.org/duplexer/-/duplexer-0.1.1.tgz"
    },
    "duplexer2": {
      "version": "0.0.2",
      "from": "duplexer2@0.0.2",
      "resolved": "https://registry.npmjs.org/duplexer2/-/duplexer2-0.0.2.tgz"
    },
    "duplexify": {
      "version": "3.5.0",
      "from": "duplexify@>=3.5.0 <4.0.0",
      "resolved": "https://registry.npmjs.org/duplexify/-/duplexify-3.5.0.tgz",
      "dependencies": {
        "end-of-stream": {
          "version": "1.0.0",
          "from": "end-of-stream@1.0.0",
          "resolved": "https://registry.npmjs.org/end-of-stream/-/end-of-stream-1.0.0.tgz"
        },
        "isarray": {
          "version": "1.0.0",
          "from": "isarray@>=1.0.0 <1.1.0",
          "resolved": "https://registry.npmjs.org/isarray/-/isarray-1.0.0.tgz"
        },
        "once": {
          "version": "1.3.3",
          "from": "once@>=1.3.0 <1.4.0",
          "resolved": "https://registry.npmjs.org/once/-/once-1.3.3.tgz"
        },
        "readable-stream": {
          "version": "2.2.2",
          "from": "readable-stream@>=2.0.0 <3.0.0",
          "resolved": "https://registry.npmjs.org/readable-stream/-/readable-stream-2.2.2.tgz"
        }
      }
    },
    "ecc-jsbn": {
      "version": "0.1.1",
      "from": "ecc-jsbn@>=0.1.1 <0.2.0",
      "resolved": "https://registry.npmjs.org/ecc-jsbn/-/ecc-jsbn-0.1.1.tgz",
      "optional": true
    },
    "ee-first": {
      "version": "1.1.1",
      "from": "ee-first@1.1.1",
      "resolved": "https://registry.npmjs.org/ee-first/-/ee-first-1.1.1.tgz"
    },
    "ejs": {
      "version": "2.5.6",
      "from": "ejs@>=2.5.5 <3.0.0",
      "resolved": "https://registry.npmjs.org/ejs/-/ejs-2.5.6.tgz"
    },
    "emojis-list": {
      "version": "2.1.0",
      "from": "emojis-list@>=2.0.0 <3.0.0",
      "resolved": "https://registry.npmjs.org/emojis-list/-/emojis-list-2.1.0.tgz"
    },
    "encodeurl": {
      "version": "1.0.1",
      "from": "encodeurl@>=1.0.1 <1.1.0",
      "resolved": "https://registry.npmjs.org/encodeurl/-/encodeurl-1.0.1.tgz"
    },
    "encoding": {
      "version": "0.1.12",
      "from": "encoding@>=0.1.11 <0.2.0",
      "resolved": "https://registry.npmjs.org/encoding/-/encoding-0.1.12.tgz"
    },
    "end-of-stream": {
      "version": "1.1.0",
      "from": "end-of-stream@>=1.1.0 <1.2.0",
      "resolved": "https://registry.npmjs.org/end-of-stream/-/end-of-stream-1.1.0.tgz",
      "dependencies": {
        "once": {
          "version": "1.3.3",
          "from": "once@>=1.3.0 <1.4.0",
          "resolved": "https://registry.npmjs.org/once/-/once-1.3.3.tgz"
        }
      }
    },
    "engine.io": {
      "version": "1.8.3",
      "from": "engine.io@1.8.3",
      "resolved": "https://registry.npmjs.org/engine.io/-/engine.io-1.8.3.tgz",
      "dependencies": {
        "debug": {
          "version": "2.3.3",
          "from": "debug@2.3.3",
          "resolved": "https://registry.npmjs.org/debug/-/debug-2.3.3.tgz"
        }
      }
    },
    "engine.io-client": {
      "version": "1.8.3",
      "from": "engine.io-client@1.8.3",
      "resolved": "https://registry.npmjs.org/engine.io-client/-/engine.io-client-1.8.3.tgz",
      "dependencies": {
        "component-emitter": {
          "version": "1.2.1",
          "from": "component-emitter@1.2.1",
          "resolved": "https://registry.npmjs.org/component-emitter/-/component-emitter-1.2.1.tgz"
        },
        "debug": {
          "version": "2.3.3",
          "from": "debug@2.3.3",
          "resolved": "https://registry.npmjs.org/debug/-/debug-2.3.3.tgz"
        }
      }
    },
    "engine.io-parser": {
      "version": "1.3.2",
      "from": "engine.io-parser@1.3.2",
      "resolved": "https://registry.npmjs.org/engine.io-parser/-/engine.io-parser-1.3.2.tgz"
    },
    "enhanced-resolve": {
      "version": "0.9.1",
      "from": "enhanced-resolve@>=0.9.0 <0.10.0",
      "resolved": "https://registry.npmjs.org/enhanced-resolve/-/enhanced-resolve-0.9.1.tgz",
      "dependencies": {
        "memory-fs": {
          "version": "0.2.0",
          "from": "memory-fs@>=0.2.0 <0.3.0",
          "resolved": "https://registry.npmjs.org/memory-fs/-/memory-fs-0.2.0.tgz"
        }
      }
    },
    "ent": {
      "version": "2.2.0",
      "from": "ent@>=2.2.0 <2.3.0",
      "resolved": "https://registry.npmjs.org/ent/-/ent-2.2.0.tgz"
    },
    "entities": {
      "version": "1.1.1",
      "from": "entities@>=1.1.1 <1.2.0",
      "resolved": "https://registry.npmjs.org/entities/-/entities-1.1.1.tgz"
    },
    "enzyme": {
      "version": "2.7.1",
      "from": "enzyme@>=2.7.0 <3.0.0",
      "resolved": "https://registry.npmjs.org/enzyme/-/enzyme-2.7.1.tgz",
      "dependencies": {
        "lodash": {
          "version": "4.17.4",
          "from": "lodash@>=4.17.2 <5.0.0",
          "resolved": "https://registry.npmjs.org/lodash/-/lodash-4.17.4.tgz"
        },
        "uuid": {
          "version": "2.0.3",
          "from": "uuid@>=2.0.3 <3.0.0",
          "resolved": "https://registry.npmjs.org/uuid/-/uuid-2.0.3.tgz"
        }
      }
    },
    "errno": {
      "version": "0.1.4",
      "from": "errno@>=0.1.3 <0.2.0",
      "resolved": "https://registry.npmjs.org/errno/-/errno-0.1.4.tgz"
    },
    "error-ex": {
      "version": "1.3.0",
      "from": "error-ex@>=1.2.0 <2.0.0",
      "resolved": "https://registry.npmjs.org/error-ex/-/error-ex-1.3.0.tgz"
    },
    "errorhandler": {
      "version": "1.4.3",
      "from": "errorhandler@>=1.4.2 <1.5.0",
      "resolved": "https://registry.npmjs.org/errorhandler/-/errorhandler-1.4.3.tgz"
    },
    "es-abstract": {
      "version": "1.7.0",
      "from": "es-abstract@>=1.6.1 <2.0.0",
      "resolved": "https://registry.npmjs.org/es-abstract/-/es-abstract-1.7.0.tgz"
    },
    "es-to-primitive": {
      "version": "1.1.1",
      "from": "es-to-primitive@>=1.1.1 <2.0.0",
      "resolved": "https://registry.npmjs.org/es-to-primitive/-/es-to-primitive-1.1.1.tgz"
    },
    "es6-promise": {
      "version": "3.2.1",
      "from": "es6-promise@3.2.1",
      "resolved": "https://registry.npmjs.org/es6-promise/-/es6-promise-3.2.1.tgz"
    },
    "escape-html": {
      "version": "1.0.3",
      "from": "escape-html@>=1.0.3 <1.1.0",
      "resolved": "https://registry.npmjs.org/escape-html/-/escape-html-1.0.3.tgz"
    },
    "escape-string-regexp": {
      "version": "1.0.5",
      "from": "escape-string-regexp@>=1.0.2 <2.0.0",
      "resolved": "https://registry.npmjs.org/escape-string-regexp/-/escape-string-regexp-1.0.5.tgz"
    },
    "escodegen": {
      "version": "1.8.1",
      "from": "escodegen@>=1.8.0 <1.9.0",
      "resolved": "https://registry.npmjs.org/escodegen/-/escodegen-1.8.1.tgz",
      "dependencies": {
        "esprima": {
          "version": "2.7.3",
          "from": "esprima@>=2.7.1 <3.0.0",
          "resolved": "https://registry.npmjs.org/esprima/-/esprima-2.7.3.tgz"
        }
      }
    },
    "esprima": {
      "version": "3.0.0",
      "from": "esprima@>=3.0.0 <3.1.0",
      "resolved": "https://registry.npmjs.org/esprima/-/esprima-3.0.0.tgz"
    },
    "estraverse": {
      "version": "1.9.3",
      "from": "estraverse@>=1.9.1 <2.0.0",
      "resolved": "https://registry.npmjs.org/estraverse/-/estraverse-1.9.3.tgz"
    },
    "esutils": {
      "version": "2.0.2",
      "from": "esutils@>=2.0.2 <3.0.0",
      "resolved": "https://registry.npmjs.org/esutils/-/esutils-2.0.2.tgz"
    },
    "etag": {
      "version": "1.7.0",
      "from": "etag@>=1.7.0 <1.8.0",
      "resolved": "https://registry.npmjs.org/etag/-/etag-1.7.0.tgz"
    },
    "event-stream": {
      "version": "3.0.20",
      "from": "event-stream@>=3.0.20 <3.1.0",
      "resolved": "https://registry.npmjs.org/event-stream/-/event-stream-3.0.20.tgz"
    },
    "eventemitter3": {
      "version": "1.2.0",
      "from": "eventemitter3@>=1.0.0 <2.0.0",
      "resolved": "https://registry.npmjs.org/eventemitter3/-/eventemitter3-1.2.0.tgz"
    },
    "events": {
      "version": "1.1.1",
      "from": "events@>=1.0.0 <2.0.0",
      "resolved": "https://registry.npmjs.org/events/-/events-1.1.1.tgz"
    },
    "exit-hook": {
      "version": "1.1.1",
      "from": "exit-hook@>=1.0.0 <2.0.0",
      "resolved": "https://registry.npmjs.org/exit-hook/-/exit-hook-1.1.1.tgz"
    },
    "expand-braces": {
      "version": "0.1.2",
      "from": "expand-braces@>=0.1.1 <0.2.0",
      "resolved": "https://registry.npmjs.org/expand-braces/-/expand-braces-0.1.2.tgz",
      "dependencies": {
        "braces": {
          "version": "0.1.5",
          "from": "braces@>=0.1.2 <0.2.0",
          "resolved": "https://registry.npmjs.org/braces/-/braces-0.1.5.tgz"
        },
        "expand-range": {
          "version": "0.1.1",
          "from": "expand-range@>=0.1.0 <0.2.0",
          "resolved": "https://registry.npmjs.org/expand-range/-/expand-range-0.1.1.tgz"
        },
        "is-number": {
          "version": "0.1.1",
          "from": "is-number@>=0.1.1 <0.2.0",
          "resolved": "https://registry.npmjs.org/is-number/-/is-number-0.1.1.tgz"
        },
        "repeat-string": {
          "version": "0.2.2",
          "from": "repeat-string@>=0.2.2 <0.3.0",
          "resolved": "https://registry.npmjs.org/repeat-string/-/repeat-string-0.2.2.tgz"
        }
      }
    },
    "expand-brackets": {
      "version": "0.1.5",
      "from": "expand-brackets@>=0.1.4 <0.2.0",
      "resolved": "https://registry.npmjs.org/expand-brackets/-/expand-brackets-0.1.5.tgz"
    },
    "expand-range": {
      "version": "1.8.2",
      "from": "expand-range@>=1.8.1 <2.0.0",
      "resolved": "https://registry.npmjs.org/expand-range/-/expand-range-1.8.2.tgz"
    },
    "expand-tilde": {
      "version": "1.2.2",
      "from": "expand-tilde@>=1.2.2 <2.0.0",
      "resolved": "https://registry.npmjs.org/expand-tilde/-/expand-tilde-1.2.2.tgz"
    },
    "express": {
      "version": "4.14.1",
      "from": "express@>=4.14.0 <4.15.0",
      "resolved": "https://registry.npmjs.org/express/-/express-4.14.1.tgz",
      "dependencies": {
        "debug": {
          "version": "2.2.0",
          "from": "debug@>=2.2.0 <2.3.0",
          "resolved": "https://registry.npmjs.org/debug/-/debug-2.2.0.tgz"
        },
        "ms": {
          "version": "0.7.1",
          "from": "ms@0.7.1",
          "resolved": "https://registry.npmjs.org/ms/-/ms-0.7.1.tgz"
        },
        "qs": {
          "version": "6.2.0",
          "from": "qs@6.2.0",
          "resolved": "https://registry.npmjs.org/qs/-/qs-6.2.0.tgz"
        }
      }
    },
    "express-session": {
      "version": "1.11.3",
      "from": "express-session@>=1.11.3 <1.12.0",
      "resolved": "https://registry.npmjs.org/express-session/-/express-session-1.11.3.tgz",
      "dependencies": {
        "base64-url": {
          "version": "1.2.1",
          "from": "base64-url@1.2.1",
          "resolved": "https://registry.npmjs.org/base64-url/-/base64-url-1.2.1.tgz"
        },
        "cookie": {
          "version": "0.1.3",
          "from": "cookie@0.1.3",
          "resolved": "https://registry.npmjs.org/cookie/-/cookie-0.1.3.tgz"
        },
        "debug": {
          "version": "2.2.0",
          "from": "debug@>=2.2.0 <2.3.0",
          "resolved": "https://registry.npmjs.org/debug/-/debug-2.2.0.tgz"
        },
        "depd": {
          "version": "1.0.1",
          "from": "depd@>=1.0.1 <1.1.0",
          "resolved": "https://registry.npmjs.org/depd/-/depd-1.0.1.tgz"
        },
        "ms": {
          "version": "0.7.1",
          "from": "ms@0.7.1",
          "resolved": "https://registry.npmjs.org/ms/-/ms-0.7.1.tgz"
        },
        "uid-safe": {
          "version": "2.0.0",
          "from": "uid-safe@>=2.0.0 <2.1.0",
          "resolved": "https://registry.npmjs.org/uid-safe/-/uid-safe-2.0.0.tgz"
        }
      }
    },
    "extend": {
      "version": "3.0.0",
      "from": "extend@>=3.0.0 <4.0.0",
      "resolved": "https://registry.npmjs.org/extend/-/extend-3.0.0.tgz"
    },
    "extend-shallow": {
      "version": "2.0.1",
      "from": "extend-shallow@>=2.0.1 <3.0.0",
      "resolved": "https://registry.npmjs.org/extend-shallow/-/extend-shallow-2.0.1.tgz"
    },
    "extglob": {
      "version": "0.3.2",
      "from": "extglob@>=0.3.1 <0.4.0",
      "resolved": "https://registry.npmjs.org/extglob/-/extglob-0.3.2.tgz"
    },
    "extract-zip": {
      "version": "1.5.0",
      "from": "extract-zip@>=1.5.0 <1.6.0",
      "resolved": "https://registry.npmjs.org/extract-zip/-/extract-zip-1.5.0.tgz",
      "dependencies": {
        "debug": {
          "version": "0.7.4",
          "from": "debug@0.7.4",
          "resolved": "https://registry.npmjs.org/debug/-/debug-0.7.4.tgz"
        },
        "minimist": {
          "version": "0.0.8",
          "from": "minimist@0.0.8",
          "resolved": "https://registry.npmjs.org/minimist/-/minimist-0.0.8.tgz"
        },
        "mkdirp": {
          "version": "0.5.0",
          "from": "mkdirp@0.5.0",
          "resolved": "https://registry.npmjs.org/mkdirp/-/mkdirp-0.5.0.tgz"
        }
      }
    },
    "extsprintf": {
      "version": "1.0.2",
      "from": "extsprintf@1.0.2",
      "resolved": "https://registry.npmjs.org/extsprintf/-/extsprintf-1.0.2.tgz"
    },
    "fancy-log": {
      "version": "1.3.0",
      "from": "fancy-log@>=1.1.0 <2.0.0",
      "resolved": "https://registry.npmjs.org/fancy-log/-/fancy-log-1.3.0.tgz"
    },
    "fast-levenshtein": {
      "version": "2.0.6",
      "from": "fast-levenshtein@>=2.0.4 <2.1.0",
      "resolved": "https://registry.npmjs.org/fast-levenshtein/-/fast-levenshtein-2.0.6.tgz"
    },
    "fastparse": {
      "version": "1.1.1",
      "from": "fastparse@>=1.1.1 <2.0.0",
      "resolved": "https://registry.npmjs.org/fastparse/-/fastparse-1.1.1.tgz"
    },
    "faye-websocket": {
      "version": "0.10.0",
      "from": "faye-websocket@>=0.10.0 <0.11.0",
      "resolved": "https://registry.npmjs.org/faye-websocket/-/faye-websocket-0.10.0.tgz"
    },
    "fbjs": {
      "version": "0.8.9",
      "from": "fbjs@>=0.8.4 <0.9.0",
      "resolved": "https://registry.npmjs.org/fbjs/-/fbjs-0.8.9.tgz",
      "dependencies": {
        "core-js": {
          "version": "1.2.7",
          "from": "core-js@>=1.0.0 <2.0.0",
          "resolved": "https://registry.npmjs.org/core-js/-/core-js-1.2.7.tgz"
        }
      }
    },
    "fd-slicer": {
      "version": "1.0.1",
      "from": "fd-slicer@>=1.0.1 <1.1.0",
      "resolved": "https://registry.npmjs.org/fd-slicer/-/fd-slicer-1.0.1.tgz"
    },
    "figures": {
      "version": "1.7.0",
      "from": "figures@>=1.3.5 <2.0.0",
      "resolved": "https://registry.npmjs.org/figures/-/figures-1.7.0.tgz"
    },
    "filename-regex": {
      "version": "2.0.0",
      "from": "filename-regex@>=2.0.0 <3.0.0",
      "resolved": "https://registry.npmjs.org/filename-regex/-/filename-regex-2.0.0.tgz"
    },
    "filesize": {
      "version": "3.5.4",
      "from": "filesize@>=3.5.4 <4.0.0",
      "resolved": "https://registry.npmjs.org/filesize/-/filesize-3.5.4.tgz"
    },
    "fill-range": {
      "version": "2.2.3",
      "from": "fill-range@>=2.1.0 <3.0.0",
      "resolved": "https://registry.npmjs.org/fill-range/-/fill-range-2.2.3.tgz"
    },
    "finalhandler": {
      "version": "0.5.1",
      "from": "finalhandler@0.5.1",
      "resolved": "https://registry.npmjs.org/finalhandler/-/finalhandler-0.5.1.tgz",
      "dependencies": {
        "debug": {
          "version": "2.2.0",
          "from": "debug@>=2.2.0 <2.3.0",
          "resolved": "https://registry.npmjs.org/debug/-/debug-2.2.0.tgz"
        },
        "ms": {
          "version": "0.7.1",
          "from": "ms@0.7.1",
          "resolved": "https://registry.npmjs.org/ms/-/ms-0.7.1.tgz"
        }
      }
    },
    "find-index": {
      "version": "0.1.1",
      "from": "find-index@>=0.1.1 <0.2.0",
      "resolved": "https://registry.npmjs.org/find-index/-/find-index-0.1.1.tgz"
    },
    "find-up": {
      "version": "1.1.2",
      "from": "find-up@>=1.0.0 <2.0.0",
      "resolved": "https://registry.npmjs.org/find-up/-/find-up-1.1.2.tgz"
    },
    "findup-sync": {
      "version": "0.4.3",
      "from": "findup-sync@>=0.4.2 <0.5.0",
      "resolved": "https://registry.npmjs.org/findup-sync/-/findup-sync-0.4.3.tgz"
    },
    "fined": {
      "version": "1.0.2",
      "from": "fined@>=1.0.1 <2.0.0",
      "resolved": "https://registry.npmjs.org/fined/-/fined-1.0.2.tgz"
    },
    "first-chunk-stream": {
      "version": "1.0.0",
      "from": "first-chunk-stream@>=1.0.0 <2.0.0",
      "resolved": "https://registry.npmjs.org/first-chunk-stream/-/first-chunk-stream-1.0.0.tgz"
    },
    "flagged-respawn": {
      "version": "0.3.2",
      "from": "flagged-respawn@>=0.3.2 <0.4.0",
      "resolved": "https://registry.npmjs.org/flagged-respawn/-/flagged-respawn-0.3.2.tgz"
    },
    "for-in": {
      "version": "0.1.6",
      "from": "for-in@>=0.1.5 <0.2.0",
      "resolved": "https://registry.npmjs.org/for-in/-/for-in-0.1.6.tgz"
    },
    "for-own": {
      "version": "0.1.4",
      "from": "for-own@>=0.1.4 <0.2.0",
      "resolved": "https://registry.npmjs.org/for-own/-/for-own-0.1.4.tgz"
    },
    "foreach": {
      "version": "2.0.5",
      "from": "foreach@>=2.0.5 <3.0.0",
      "resolved": "https://registry.npmjs.org/foreach/-/foreach-2.0.5.tgz"
    },
    "forever-agent": {
      "version": "0.6.1",
      "from": "forever-agent@>=0.6.1 <0.7.0",
      "resolved": "https://registry.npmjs.org/forever-agent/-/forever-agent-0.6.1.tgz"
    },
    "fork-stream": {
      "version": "0.0.4",
      "from": "fork-stream@>=0.0.4 <0.0.5",
      "resolved": "https://registry.npmjs.org/fork-stream/-/fork-stream-0.0.4.tgz"
    },
    "form-data": {
      "version": "2.1.2",
      "from": "form-data@>=2.1.1 <2.2.0",
      "resolved": "https://registry.npmjs.org/form-data/-/form-data-2.1.2.tgz"
    },
    "formatio": {
      "version": "1.1.1",
      "from": "formatio@1.1.1",
      "resolved": "https://registry.npmjs.org/formatio/-/formatio-1.1.1.tgz"
    },
    "forwarded": {
      "version": "0.1.0",
      "from": "forwarded@>=0.1.0 <0.2.0",
      "resolved": "https://registry.npmjs.org/forwarded/-/forwarded-0.1.0.tgz"
    },
    "fresh": {
      "version": "0.3.0",
      "from": "fresh@0.3.0",
      "resolved": "https://registry.npmjs.org/fresh/-/fresh-0.3.0.tgz"
    },
    "from": {
      "version": "0.1.3",
      "from": "from@>=0.0.0 <1.0.0",
      "resolved": "https://registry.npmjs.org/from/-/from-0.1.3.tgz"
    },
    "fs-exists-sync": {
      "version": "0.1.0",
      "from": "fs-exists-sync@>=0.1.0 <0.2.0",
      "resolved": "https://registry.npmjs.org/fs-exists-sync/-/fs-exists-sync-0.1.0.tgz"
    },
    "fs-extra": {
      "version": "0.26.7",
      "from": "fs-extra@>=0.26.7 <0.27.0",
      "resolved": "https://registry.npmjs.org/fs-extra/-/fs-extra-0.26.7.tgz"
    },
    "fs.realpath": {
      "version": "1.0.0",
      "from": "fs.realpath@>=1.0.0 <2.0.0",
      "resolved": "https://registry.npmjs.org/fs.realpath/-/fs.realpath-1.0.0.tgz"
    },
    "fstream": {
      "version": "1.0.10",
      "from": "fstream@>=1.0.0 <2.0.0",
      "resolved": "https://registry.npmjs.org/fstream/-/fstream-1.0.10.tgz"
    },
    "ftp": {
      "version": "0.3.10",
      "from": "ftp@>=0.3.8 <0.4.0",
      "resolved": "https://registry.npmjs.org/ftp/-/ftp-0.3.10.tgz"
    },
    "function-bind": {
      "version": "1.1.0",
      "from": "function-bind@>=1.1.0 <2.0.0",
      "resolved": "https://registry.npmjs.org/function-bind/-/function-bind-1.1.0.tgz"
    },
    "function.prototype.name": {
      "version": "1.0.0",
      "from": "function.prototype.name@>=1.0.0 <2.0.0",
      "resolved": "https://registry.npmjs.org/function.prototype.name/-/function.prototype.name-1.0.0.tgz"
    },
    "gauge": {
      "version": "2.7.3",
      "from": "gauge@>=2.7.1 <2.8.0",
      "resolved": "https://registry.npmjs.org/gauge/-/gauge-2.7.3.tgz"
    },
    "gaze": {
      "version": "0.5.2",
      "from": "gaze@>=0.5.1 <0.6.0",
      "resolved": "https://registry.npmjs.org/gaze/-/gaze-0.5.2.tgz"
    },
    "generate-function": {
      "version": "2.0.0",
      "from": "generate-function@>=2.0.0 <3.0.0",
      "resolved": "https://registry.npmjs.org/generate-function/-/generate-function-2.0.0.tgz"
    },
    "generate-object-property": {
      "version": "1.2.0",
      "from": "generate-object-property@>=1.1.0 <2.0.0",
      "resolved": "https://registry.npmjs.org/generate-object-property/-/generate-object-property-1.2.0.tgz"
    },
    "generic-names": {
      "version": "1.0.2",
      "from": "generic-names@>=1.0.1 <2.0.0",
      "resolved": "https://registry.npmjs.org/generic-names/-/generic-names-1.0.2.tgz"
    },
    "get-caller-file": {
      "version": "1.0.2",
      "from": "get-caller-file@>=1.0.1 <2.0.0",
      "resolved": "https://registry.npmjs.org/get-caller-file/-/get-caller-file-1.0.2.tgz"
    },
    "get-stdin": {
      "version": "4.0.1",
      "from": "get-stdin@>=4.0.1 <5.0.0",
      "resolved": "https://registry.npmjs.org/get-stdin/-/get-stdin-4.0.1.tgz"
    },
    "getpass": {
      "version": "0.1.6",
      "from": "getpass@>=0.1.1 <0.2.0",
      "resolved": "https://registry.npmjs.org/getpass/-/getpass-0.1.6.tgz",
      "dependencies": {
        "assert-plus": {
          "version": "1.0.0",
          "from": "assert-plus@>=1.0.0 <2.0.0",
          "resolved": "https://registry.npmjs.org/assert-plus/-/assert-plus-1.0.0.tgz"
        }
      }
    },
    "git-rev": {
      "version": "0.2.1",
      "from": "git-rev@0.2.1",
      "resolved": "https://registry.npmjs.org/git-rev/-/git-rev-0.2.1.tgz"
    },
    "glob": {
      "version": "7.1.1",
      "from": "glob@>=7.0.3 <8.0.0",
      "resolved": "https://registry.npmjs.org/glob/-/glob-7.1.1.tgz"
    },
    "glob-base": {
      "version": "0.3.0",
      "from": "glob-base@>=0.3.0 <0.4.0",
      "resolved": "https://registry.npmjs.org/glob-base/-/glob-base-0.3.0.tgz"
    },
    "glob-parent": {
      "version": "2.0.0",
      "from": "glob-parent@>=2.0.0 <3.0.0",
      "resolved": "https://registry.npmjs.org/glob-parent/-/glob-parent-2.0.0.tgz"
    },
    "glob-stream": {
      "version": "3.1.18",
      "from": "glob-stream@>=3.1.5 <4.0.0",
      "resolved": "https://registry.npmjs.org/glob-stream/-/glob-stream-3.1.18.tgz",
      "dependencies": {
        "glob": {
          "version": "4.5.3",
          "from": "glob@>=4.3.1 <5.0.0",
          "resolved": "https://registry.npmjs.org/glob/-/glob-4.5.3.tgz"
        },
        "minimatch": {
          "version": "2.0.10",
          "from": "minimatch@>=2.0.1 <3.0.0",
          "resolved": "https://registry.npmjs.org/minimatch/-/minimatch-2.0.10.tgz"
        },
        "readable-stream": {
          "version": "1.0.34",
          "from": "readable-stream@>=1.0.33-1 <1.1.0-0",
          "resolved": "https://registry.npmjs.org/readable-stream/-/readable-stream-1.0.34.tgz"
        },
        "through2": {
          "version": "0.6.5",
          "from": "through2@>=0.6.1 <0.7.0",
          "resolved": "https://registry.npmjs.org/through2/-/through2-0.6.5.tgz"
        }
      }
    },
    "glob-watcher": {
      "version": "0.0.6",
      "from": "glob-watcher@>=0.0.6 <0.0.7",
      "resolved": "https://registry.npmjs.org/glob-watcher/-/glob-watcher-0.0.6.tgz"
    },
    "glob2base": {
      "version": "0.0.12",
      "from": "glob2base@>=0.0.12 <0.0.13",
      "resolved": "https://registry.npmjs.org/glob2base/-/glob2base-0.0.12.tgz"
    },
    "global-modules": {
      "version": "0.2.3",
      "from": "global-modules@>=0.2.3 <0.3.0",
      "resolved": "https://registry.npmjs.org/global-modules/-/global-modules-0.2.3.tgz"
    },
    "global-prefix": {
      "version": "0.1.5",
      "from": "global-prefix@>=0.1.4 <0.2.0",
      "resolved": "https://registry.npmjs.org/global-prefix/-/global-prefix-0.1.5.tgz"
    },
    "globby": {
      "version": "5.0.0",
      "from": "globby@>=5.0.0 <6.0.0",
      "resolved": "https://registry.npmjs.org/globby/-/globby-5.0.0.tgz"
    },
    "globule": {
      "version": "0.1.0",
      "from": "globule@>=0.1.0 <0.2.0",
      "resolved": "https://registry.npmjs.org/globule/-/globule-0.1.0.tgz",
      "dependencies": {
        "glob": {
          "version": "3.1.21",
          "from": "glob@>=3.1.21 <3.2.0",
          "resolved": "https://registry.npmjs.org/glob/-/glob-3.1.21.tgz"
        },
        "graceful-fs": {
          "version": "1.2.3",
          "from": "graceful-fs@>=1.2.0 <1.3.0",
          "resolved": "https://registry.npmjs.org/graceful-fs/-/graceful-fs-1.2.3.tgz"
        },
        "inherits": {
          "version": "1.0.2",
          "from": "inherits@>=1.0.0 <2.0.0",
          "resolved": "https://registry.npmjs.org/inherits/-/inherits-1.0.2.tgz"
        },
        "minimatch": {
          "version": "0.2.14",
          "from": "minimatch@>=0.2.11 <0.3.0",
          "resolved": "https://registry.npmjs.org/minimatch/-/minimatch-0.2.14.tgz"
        }
      }
    },
    "glogg": {
      "version": "1.0.0",
      "from": "glogg@>=1.0.0 <2.0.0",
      "resolved": "https://registry.npmjs.org/glogg/-/glogg-1.0.0.tgz"
    },
    "graceful-fs": {
      "version": "4.1.11",
      "from": "graceful-fs@>=4.1.2 <5.0.0",
      "resolved": "https://registry.npmjs.org/graceful-fs/-/graceful-fs-4.1.11.tgz"
    },
    "graceful-readlink": {
      "version": "1.0.1",
      "from": "graceful-readlink@>=1.0.0",
      "resolved": "https://registry.npmjs.org/graceful-readlink/-/graceful-readlink-1.0.1.tgz"
    },
    "growl": {
      "version": "1.9.2",
      "from": "growl@1.9.2",
      "resolved": "https://registry.npmjs.org/growl/-/growl-1.9.2.tgz"
    },
    "growly": {
      "version": "1.3.0",
      "from": "growly@>=1.2.0 <2.0.0",
      "resolved": "https://registry.npmjs.org/growly/-/growly-1.3.0.tgz"
    },
    "gulp": {
      "version": "3.9.1",
      "from": "gulp@>=3.9.1 <3.10.0",
      "resolved": "https://registry.npmjs.org/gulp/-/gulp-3.9.1.tgz",
      "dependencies": {
        "semver": {
          "version": "4.3.6",
          "from": "semver@>=4.1.0 <5.0.0",
          "resolved": "https://registry.npmjs.org/semver/-/semver-4.3.6.tgz"
        }
      }
    },
    "gulp-cache": {
      "version": "0.4.5",
      "from": "gulp-cache@>=0.4.5 <0.5.0",
      "resolved": "https://registry.npmjs.org/gulp-cache/-/gulp-cache-0.4.5.tgz",
      "dependencies": {
        "bluebird": {
          "version": "3.4.7",
          "from": "bluebird@>=3.0.5 <4.0.0",
          "resolved": "https://registry.npmjs.org/bluebird/-/bluebird-3.4.7.tgz"
        },
        "isarray": {
          "version": "1.0.0",
          "from": "isarray@>=1.0.0 <1.1.0",
          "resolved": "https://registry.npmjs.org/isarray/-/isarray-1.0.0.tgz"
        },
        "readable-stream": {
          "version": "2.2.2",
          "from": "readable-stream@>=2.0.4 <3.0.0",
          "resolved": "https://registry.npmjs.org/readable-stream/-/readable-stream-2.2.2.tgz"
        },
        "vinyl": {
          "version": "1.2.0",
          "from": "vinyl@>=1.1.0 <2.0.0",
          "resolved": "https://registry.npmjs.org/vinyl/-/vinyl-1.2.0.tgz"
        }
      }
    },
    "gulp-changed": {
      "version": "1.3.2",
      "from": "gulp-changed@>=1.3.0 <1.4.0",
      "resolved": "https://registry.npmjs.org/gulp-changed/-/gulp-changed-1.3.2.tgz"
    },
    "gulp-clean-css": {
      "version": "2.0.13",
      "from": "gulp-clean-css@>=2.0.11 <2.1.0",
      "resolved": "https://registry.npmjs.org/gulp-clean-css/-/gulp-clean-css-2.0.13.tgz",
      "dependencies": {
        "isarray": {
          "version": "1.0.0",
          "from": "isarray@>=1.0.0 <1.1.0",
          "resolved": "https://registry.npmjs.org/isarray/-/isarray-1.0.0.tgz"
        },
        "readable-stream": {
          "version": "2.2.2",
          "from": "readable-stream@>=2.1.5 <3.0.0",
          "resolved": "https://registry.npmjs.org/readable-stream/-/readable-stream-2.2.2.tgz"
        }
      }
    },
    "gulp-clip-empty-files": {
      "version": "0.1.2",
      "from": "gulp-clip-empty-files@>=0.1.2 <0.2.0",
      "resolved": "https://registry.npmjs.org/gulp-clip-empty-files/-/gulp-clip-empty-files-0.1.2.tgz"
    },
    "gulp-clone": {
      "version": "1.0.0",
      "from": "gulp-clone@>=1.0.0 <1.1.0",
      "resolved": "https://registry.npmjs.org/gulp-clone/-/gulp-clone-1.0.0.tgz",
      "dependencies": {
        "ansi-regex": {
          "version": "0.2.1",
          "from": "ansi-regex@>=0.2.0 <0.3.0",
          "resolved": "https://registry.npmjs.org/ansi-regex/-/ansi-regex-0.2.1.tgz"
        },
        "ansi-styles": {
          "version": "1.1.0",
          "from": "ansi-styles@>=1.1.0 <2.0.0",
          "resolved": "https://registry.npmjs.org/ansi-styles/-/ansi-styles-1.1.0.tgz"
        },
        "chalk": {
          "version": "0.5.1",
          "from": "chalk@>=0.5.0 <0.6.0",
          "resolved": "https://registry.npmjs.org/chalk/-/chalk-0.5.1.tgz"
        },
        "dateformat": {
          "version": "1.0.12",
          "from": "dateformat@>=1.0.7-1.2.3 <2.0.0",
          "resolved": "https://registry.npmjs.org/dateformat/-/dateformat-1.0.12.tgz"
        },
        "gulp-util": {
          "version": "2.2.20",
          "from": "gulp-util@>=2.2.14 <2.3.0",
          "resolved": "https://registry.npmjs.org/gulp-util/-/gulp-util-2.2.20.tgz",
          "dependencies": {
            "through2": {
              "version": "0.5.1",
              "from": "through2@>=0.5.0 <0.6.0",
              "resolved": "https://registry.npmjs.org/through2/-/through2-0.5.1.tgz"
            }
          }
        },
        "has-ansi": {
          "version": "0.1.0",
          "from": "has-ansi@>=0.1.0 <0.2.0",
          "resolved": "https://registry.npmjs.org/has-ansi/-/has-ansi-0.1.0.tgz"
        },
        "lodash._reinterpolate": {
          "version": "2.4.1",
          "from": "lodash._reinterpolate@>=2.4.1 <3.0.0",
          "resolved": "https://registry.npmjs.org/lodash._reinterpolate/-/lodash._reinterpolate-2.4.1.tgz"
        },
        "lodash.escape": {
          "version": "2.4.1",
          "from": "lodash.escape@>=2.4.1 <2.5.0",
          "resolved": "https://registry.npmjs.org/lodash.escape/-/lodash.escape-2.4.1.tgz"
        },
        "lodash.keys": {
          "version": "2.4.1",
          "from": "lodash.keys@>=2.4.1 <2.5.0",
          "resolved": "https://registry.npmjs.org/lodash.keys/-/lodash.keys-2.4.1.tgz"
        },
        "lodash.template": {
          "version": "2.4.1",
          "from": "lodash.template@>=2.4.1 <3.0.0",
          "resolved": "https://registry.npmjs.org/lodash.template/-/lodash.template-2.4.1.tgz"
        },
        "lodash.templatesettings": {
          "version": "2.4.1",
          "from": "lodash.templatesettings@>=2.4.1 <2.5.0",
          "resolved": "https://registry.npmjs.org/lodash.templatesettings/-/lodash.templatesettings-2.4.1.tgz"
        },
        "minimist": {
          "version": "0.2.0",
          "from": "minimist@>=0.2.0 <0.3.0",
          "resolved": "https://registry.npmjs.org/minimist/-/minimist-0.2.0.tgz"
        },
        "readable-stream": {
          "version": "1.0.34",
          "from": "readable-stream@>=1.0.17 <1.1.0",
          "resolved": "https://registry.npmjs.org/readable-stream/-/readable-stream-1.0.34.tgz"
        },
        "strip-ansi": {
          "version": "0.3.0",
          "from": "strip-ansi@>=0.3.0 <0.4.0",
          "resolved": "https://registry.npmjs.org/strip-ansi/-/strip-ansi-0.3.0.tgz"
        },
        "supports-color": {
          "version": "0.2.0",
          "from": "supports-color@>=0.2.0 <0.3.0",
          "resolved": "https://registry.npmjs.org/supports-color/-/supports-color-0.2.0.tgz"
        },
        "through2": {
          "version": "0.4.2",
          "from": "through2@>=0.4.1 <0.5.0",
          "resolved": "https://registry.npmjs.org/through2/-/through2-0.4.2.tgz",
          "dependencies": {
            "xtend": {
              "version": "2.1.2",
              "from": "xtend@>=2.1.1 <2.2.0",
              "resolved": "https://registry.npmjs.org/xtend/-/xtend-2.1.2.tgz"
            }
          }
        },
        "vinyl": {
          "version": "0.2.3",
          "from": "vinyl@>=0.2.1 <0.3.0",
          "resolved": "https://registry.npmjs.org/vinyl/-/vinyl-0.2.3.tgz"
        },
        "xtend": {
          "version": "3.0.0",
          "from": "xtend@>=3.0.0 <3.1.0",
          "resolved": "https://registry.npmjs.org/xtend/-/xtend-3.0.0.tgz"
        }
      }
    },
    "gulp-connect": {
      "version": "5.0.0",
      "from": "gulp-connect@>=5.0.0 <5.1.0",
      "resolved": "https://registry.npmjs.org/gulp-connect/-/gulp-connect-5.0.0.tgz",
      "dependencies": {
        "body-parser": {
          "version": "1.13.3",
          "from": "body-parser@>=1.13.3 <1.14.0",
          "resolved": "https://registry.npmjs.org/body-parser/-/body-parser-1.13.3.tgz"
        },
        "bytes": {
          "version": "2.1.0",
          "from": "bytes@2.1.0",
          "resolved": "https://registry.npmjs.org/bytes/-/bytes-2.1.0.tgz"
        },
        "connect": {
          "version": "2.30.2",
          "from": "connect@>=2.30.0 <3.0.0",
          "resolved": "https://registry.npmjs.org/connect/-/connect-2.30.2.tgz"
        },
        "cookie": {
          "version": "0.1.3",
          "from": "cookie@0.1.3",
          "resolved": "https://registry.npmjs.org/cookie/-/cookie-0.1.3.tgz"
        },
        "debug": {
          "version": "2.2.0",
          "from": "debug@>=2.2.0 <2.3.0",
          "resolved": "https://registry.npmjs.org/debug/-/debug-2.2.0.tgz"
        },
        "depd": {
          "version": "1.0.1",
          "from": "depd@>=1.0.1 <1.1.0",
          "resolved": "https://registry.npmjs.org/depd/-/depd-1.0.1.tgz"
        },
        "escape-html": {
          "version": "1.0.2",
          "from": "escape-html@1.0.2",
          "resolved": "https://registry.npmjs.org/escape-html/-/escape-html-1.0.2.tgz"
        },
        "event-stream": {
          "version": "3.3.4",
          "from": "event-stream@>=3.3.2 <4.0.0",
          "resolved": "https://registry.npmjs.org/event-stream/-/event-stream-3.3.4.tgz"
        },
        "finalhandler": {
          "version": "0.4.0",
          "from": "finalhandler@0.4.0",
          "resolved": "https://registry.npmjs.org/finalhandler/-/finalhandler-0.4.0.tgz"
        },
        "http-errors": {
          "version": "1.3.1",
          "from": "http-errors@>=1.3.1 <1.4.0",
          "resolved": "https://registry.npmjs.org/http-errors/-/http-errors-1.3.1.tgz"
        },
        "iconv-lite": {
          "version": "0.4.11",
          "from": "iconv-lite@0.4.11",
          "resolved": "https://registry.npmjs.org/iconv-lite/-/iconv-lite-0.4.11.tgz"
        },
        "map-stream": {
          "version": "0.1.0",
          "from": "map-stream@>=0.1.0 <0.2.0",
          "resolved": "https://registry.npmjs.org/map-stream/-/map-stream-0.1.0.tgz"
        },
        "ms": {
          "version": "0.7.1",
          "from": "ms@0.7.1",
          "resolved": "https://registry.npmjs.org/ms/-/ms-0.7.1.tgz"
        },
        "qs": {
          "version": "4.0.0",
          "from": "qs@4.0.0",
          "resolved": "https://registry.npmjs.org/qs/-/qs-4.0.0.tgz"
        },
        "range-parser": {
          "version": "1.0.3",
          "from": "range-parser@>=1.0.3 <1.1.0",
          "resolved": "https://registry.npmjs.org/range-parser/-/range-parser-1.0.3.tgz"
        },
        "raw-body": {
          "version": "2.1.7",
          "from": "raw-body@>=2.1.2 <2.2.0",
          "resolved": "https://registry.npmjs.org/raw-body/-/raw-body-2.1.7.tgz",
          "dependencies": {
            "bytes": {
              "version": "2.4.0",
              "from": "bytes@2.4.0",
              "resolved": "https://registry.npmjs.org/bytes/-/bytes-2.4.0.tgz"
            },
            "iconv-lite": {
              "version": "0.4.13",
              "from": "iconv-lite@0.4.13",
              "resolved": "https://registry.npmjs.org/iconv-lite/-/iconv-lite-0.4.13.tgz"
            }
          }
        },
        "send": {
          "version": "0.13.2",
          "from": "send@0.13.2",
          "resolved": "https://registry.npmjs.org/send/-/send-0.13.2.tgz",
          "dependencies": {
            "depd": {
              "version": "1.1.0",
              "from": "depd@~1.1.0",
              "resolved": "https://registry.npmjs.org/depd/-/depd-1.1.0.tgz"
            },
            "escape-html": {
              "version": "1.0.3",
              "from": "escape-html@~1.0.3",
              "resolved": "https://registry.npmjs.org/escape-html/-/escape-html-1.0.3.tgz"
            },
            "statuses": {
              "version": "1.2.1",
              "from": "statuses@>=1.2.1 <1.3.0",
              "resolved": "https://registry.npmjs.org/statuses/-/statuses-1.2.1.tgz"
            }
          }
        },
        "serve-static": {
          "version": "1.10.3",
          "from": "serve-static@>=1.10.0 <1.11.0",
          "resolved": "https://registry.npmjs.org/serve-static/-/serve-static-1.10.3.tgz",
          "dependencies": {
            "escape-html": {
              "version": "1.0.3",
              "from": "escape-html@~1.0.3",
              "resolved": "https://registry.npmjs.org/escape-html/-/escape-html-1.0.3.tgz"
            }
          }
        },
        "split": {
          "version": "0.3.3",
          "from": "split@>=0.3.0 <0.4.0",
          "resolved": "https://registry.npmjs.org/split/-/split-0.3.3.tgz"
        }
      }
    },
    "gulp-debug": {
      "version": "2.1.2",
      "from": "gulp-debug@2.1.2",
      "resolved": "https://registry.npmjs.org/gulp-debug/-/gulp-debug-2.1.2.tgz"
    },
    "gulp-decomment": {
      "version": "0.1.3",
      "from": "gulp-decomment@>=0.1.3 <0.2.0",
      "resolved": "https://registry.npmjs.org/gulp-decomment/-/gulp-decomment-0.1.3.tgz"
    },
    "gulp-flatten": {
      "version": "0.2.0",
      "from": "gulp-flatten@>=0.2.0 <0.3.0",
      "resolved": "https://registry.npmjs.org/gulp-flatten/-/gulp-flatten-0.2.0.tgz"
    },
    "gulp-if": {
      "version": "2.0.2",
      "from": "gulp-if@>=2.0.1 <3.0.0",
      "resolved": "https://registry.npmjs.org/gulp-if/-/gulp-if-2.0.2.tgz"
    },
    "gulp-karma": {
      "version": "0.0.5",
      "from": "gulp-karma@>=0.0.5 <0.1.0",
      "resolved": "https://registry.npmjs.org/gulp-karma/-/gulp-karma-0.0.5.tgz",
      "dependencies": {
        "ansi-regex": {
          "version": "0.2.1",
          "from": "ansi-regex@>=0.2.0 <0.3.0",
          "resolved": "https://registry.npmjs.org/ansi-regex/-/ansi-regex-0.2.1.tgz"
        },
        "ansi-styles": {
          "version": "1.1.0",
          "from": "ansi-styles@>=1.1.0 <2.0.0",
          "resolved": "https://registry.npmjs.org/ansi-styles/-/ansi-styles-1.1.0.tgz"
        },
        "chalk": {
          "version": "0.5.1",
          "from": "chalk@>=0.5.0 <0.6.0",
          "resolved": "https://registry.npmjs.org/chalk/-/chalk-0.5.1.tgz"
        },
        "dateformat": {
          "version": "1.0.12",
          "from": "dateformat@>=1.0.7-1.2.3 <2.0.0",
          "resolved": "https://registry.npmjs.org/dateformat/-/dateformat-1.0.12.tgz"
        },
        "gulp-util": {
          "version": "2.2.20",
          "from": "gulp-util@>=2.2.14 <2.3.0",
          "resolved": "https://registry.npmjs.org/gulp-util/-/gulp-util-2.2.20.tgz"
        },
        "has-ansi": {
          "version": "0.1.0",
          "from": "has-ansi@>=0.1.0 <0.2.0",
          "resolved": "https://registry.npmjs.org/has-ansi/-/has-ansi-0.1.0.tgz"
        },
        "lodash._reinterpolate": {
          "version": "2.4.1",
          "from": "lodash._reinterpolate@>=2.4.1 <3.0.0",
          "resolved": "https://registry.npmjs.org/lodash._reinterpolate/-/lodash._reinterpolate-2.4.1.tgz"
        },
        "lodash.escape": {
          "version": "2.4.1",
          "from": "lodash.escape@>=2.4.1 <2.5.0",
          "resolved": "https://registry.npmjs.org/lodash.escape/-/lodash.escape-2.4.1.tgz"
        },
        "lodash.keys": {
          "version": "2.4.1",
          "from": "lodash.keys@>=2.4.1 <2.5.0",
          "resolved": "https://registry.npmjs.org/lodash.keys/-/lodash.keys-2.4.1.tgz"
        },
        "lodash.template": {
          "version": "2.4.1",
          "from": "lodash.template@>=2.4.1 <3.0.0",
          "resolved": "https://registry.npmjs.org/lodash.template/-/lodash.template-2.4.1.tgz"
        },
        "lodash.templatesettings": {
          "version": "2.4.1",
          "from": "lodash.templatesettings@>=2.4.1 <2.5.0",
          "resolved": "https://registry.npmjs.org/lodash.templatesettings/-/lodash.templatesettings-2.4.1.tgz"
        },
        "minimist": {
          "version": "0.2.0",
          "from": "minimist@>=0.2.0 <0.3.0",
          "resolved": "https://registry.npmjs.org/minimist/-/minimist-0.2.0.tgz"
        },
        "readable-stream": {
          "version": "1.0.34",
          "from": "readable-stream@>=1.0.17 <1.1.0",
          "resolved": "https://registry.npmjs.org/readable-stream/-/readable-stream-1.0.34.tgz"
        },
        "strip-ansi": {
          "version": "0.3.0",
          "from": "strip-ansi@>=0.3.0 <0.4.0",
          "resolved": "https://registry.npmjs.org/strip-ansi/-/strip-ansi-0.3.0.tgz"
        },
        "supports-color": {
          "version": "0.2.0",
          "from": "supports-color@>=0.2.0 <0.3.0",
          "resolved": "https://registry.npmjs.org/supports-color/-/supports-color-0.2.0.tgz"
        },
        "through2": {
          "version": "0.5.1",
          "from": "through2@>=0.5.0 <0.6.0",
          "resolved": "https://registry.npmjs.org/through2/-/through2-0.5.1.tgz",
          "dependencies": {
            "xtend": {
              "version": "3.0.0",
              "from": "xtend@>=3.0.0 <3.1.0",
              "resolved": "https://registry.npmjs.org/xtend/-/xtend-3.0.0.tgz"
            }
          }
        },
        "vinyl": {
          "version": "0.2.3",
          "from": "vinyl@>=0.2.1 <0.3.0",
          "resolved": "https://registry.npmjs.org/vinyl/-/vinyl-0.2.3.tgz"
        },
        "xtend": {
          "version": "2.1.2",
          "from": "xtend@>=2.1.1 <2.2.0",
          "resolved": "https://registry.npmjs.org/xtend/-/xtend-2.1.2.tgz"
        }
      }
    },
    "gulp-match": {
      "version": "1.0.3",
      "from": "gulp-match@>=1.0.3 <2.0.0",
      "resolved": "https://registry.npmjs.org/gulp-match/-/gulp-match-1.0.3.tgz"
    },
    "gulp-open": {
      "version": "2.0.0",
      "from": "gulp-open@>=2.0.0 <2.1.0",
      "resolved": "https://registry.npmjs.org/gulp-open/-/gulp-open-2.0.0.tgz",
      "dependencies": {
        "colors": {
          "version": "1.1.2",
          "from": "colors@>=1.1.2 <2.0.0",
          "resolved": "https://registry.npmjs.org/colors/-/colors-1.1.2.tgz"
        }
      }
    },
    "gulp-plumber": {
      "version": "1.1.0",
      "from": "gulp-plumber@>=1.1.0 <1.2.0",
      "resolved": "https://registry.npmjs.org/gulp-plumber/-/gulp-plumber-1.1.0.tgz"
    },
    "gulp-postcss": {
      "version": "6.1.1",
      "from": "gulp-postcss@>=6.1.1 <6.2.0",
      "resolved": "https://registry.npmjs.org/gulp-postcss/-/gulp-postcss-6.1.1.tgz"
    },
    "gulp-prompt": {
      "version": "0.2.0",
      "from": "gulp-prompt@>=0.2.0 <0.3.0",
      "resolved": "https://registry.npmjs.org/gulp-prompt/-/gulp-prompt-0.2.0.tgz"
    },
    "gulp-replace": {
      "version": "0.5.4",
      "from": "gulp-replace@>=0.5.4 <0.6.0",
      "resolved": "https://registry.npmjs.org/gulp-replace/-/gulp-replace-0.5.4.tgz",
      "dependencies": {
        "isarray": {
          "version": "1.0.0",
          "from": "isarray@>=1.0.0 <1.1.0",
          "resolved": "https://registry.npmjs.org/isarray/-/isarray-1.0.0.tgz"
        },
        "readable-stream": {
          "version": "2.2.2",
          "from": "readable-stream@>=2.0.1 <3.0.0",
          "resolved": "https://registry.npmjs.org/readable-stream/-/readable-stream-2.2.2.tgz"
        }
      }
    },
    "gulp-sass": {
      "version": "2.3.2",
      "from": "gulp-sass@>=2.3.2 <2.4.0",
      "resolved": "https://registry.npmjs.org/gulp-sass/-/gulp-sass-2.3.2.tgz",
      "dependencies": {
        "lodash.clonedeep": {
          "version": "4.5.0",
          "from": "lodash.clonedeep@>=4.3.2 <5.0.0",
          "resolved": "https://registry.npmjs.org/lodash.clonedeep/-/lodash.clonedeep-4.5.0.tgz"
        }
      }
    },
    "gulp-sourcemaps": {
      "version": "1.6.0",
      "from": "gulp-sourcemaps@>=1.6.0 <1.7.0",
      "resolved": "https://registry.npmjs.org/gulp-sourcemaps/-/gulp-sourcemaps-1.6.0.tgz",
      "dependencies": {
        "strip-bom": {
          "version": "2.0.0",
          "from": "strip-bom@>=2.0.0 <3.0.0",
          "resolved": "https://registry.npmjs.org/strip-bom/-/strip-bom-2.0.0.tgz"
        },
        "vinyl": {
          "version": "1.2.0",
          "from": "vinyl@>=1.0.0 <2.0.0",
          "resolved": "https://registry.npmjs.org/vinyl/-/vinyl-1.2.0.tgz"
        }
      }
    },
    "gulp-texttojs": {
      "version": "1.0.3",
      "from": "gulp-texttojs@>=1.0.3 <1.1.0",
      "resolved": "https://registry.npmjs.org/gulp-texttojs/-/gulp-texttojs-1.0.3.tgz",
      "dependencies": {
        "lodash": {
          "version": "2.4.2",
          "from": "lodash@>=2.4.1 <3.0.0",
          "resolved": "https://registry.npmjs.org/lodash/-/lodash-2.4.2.tgz"
        },
        "readable-stream": {
          "version": "1.0.34",
          "from": "readable-stream@>=1.0.17 <1.1.0",
          "resolved": "https://registry.npmjs.org/readable-stream/-/readable-stream-1.0.34.tgz"
        },
        "through2": {
          "version": "0.4.2",
          "from": "through2@>=0.4.2 <0.5.0",
          "resolved": "https://registry.npmjs.org/through2/-/through2-0.4.2.tgz"
        },
        "xtend": {
          "version": "2.1.2",
          "from": "xtend@>=2.1.1 <2.2.0",
          "resolved": "https://registry.npmjs.org/xtend/-/xtend-2.1.2.tgz"
        }
      }
    },
    "gulp-typescript": {
      "version": "2.13.6",
      "from": "gulp-typescript@>=2.13.6 <2.14.0",
      "resolved": "https://registry.npmjs.org/gulp-typescript/-/gulp-typescript-2.13.6.tgz",
      "dependencies": {
        "glob": {
          "version": "5.0.15",
          "from": "glob@>=5.0.3 <6.0.0",
          "resolved": "https://registry.npmjs.org/glob/-/glob-5.0.15.tgz"
        },
        "glob-parent": {
          "version": "3.1.0",
          "from": "glob-parent@>=3.0.0 <4.0.0",
          "resolved": "https://registry.npmjs.org/glob-parent/-/glob-parent-3.1.0.tgz"
        },
        "glob-stream": {
          "version": "5.3.5",
          "from": "glob-stream@>=5.3.2 <6.0.0",
          "resolved": "https://registry.npmjs.org/glob-stream/-/glob-stream-5.3.5.tgz",
          "dependencies": {
            "isarray": {
              "version": "0.0.1",
              "from": "isarray@0.0.1",
              "resolved": "https://registry.npmjs.org/isarray/-/isarray-0.0.1.tgz"
            },
            "readable-stream": {
              "version": "1.0.34",
              "from": "readable-stream@>=1.0.33-1 <1.1.0-0",
              "resolved": "https://registry.npmjs.org/readable-stream/-/readable-stream-1.0.34.tgz"
            },
            "through2": {
              "version": "0.6.5",
              "from": "through2@>=0.6.0 <0.7.0",
              "resolved": "https://registry.npmjs.org/through2/-/through2-0.6.5.tgz"
            }
          }
        },
        "is-extglob": {
          "version": "2.1.1",
          "from": "is-extglob@>=2.1.0 <3.0.0",
          "resolved": "https://registry.npmjs.org/is-extglob/-/is-extglob-2.1.1.tgz"
        },
        "is-glob": {
          "version": "3.1.0",
          "from": "is-glob@>=3.1.0 <4.0.0",
          "resolved": "https://registry.npmjs.org/is-glob/-/is-glob-3.1.0.tgz"
        },
        "isarray": {
          "version": "1.0.0",
          "from": "isarray@>=1.0.0 <1.1.0",
          "resolved": "https://registry.npmjs.org/isarray/-/isarray-1.0.0.tgz"
        },
        "ordered-read-streams": {
          "version": "0.3.0",
          "from": "ordered-read-streams@>=0.3.0 <0.4.0",
          "resolved": "https://registry.npmjs.org/ordered-read-streams/-/ordered-read-streams-0.3.0.tgz"
        },
        "readable-stream": {
          "version": "2.2.2",
          "from": "readable-stream@>=2.0.4 <3.0.0",
          "resolved": "https://registry.npmjs.org/readable-stream/-/readable-stream-2.2.2.tgz"
        },
        "source-map": {
          "version": "0.5.6",
          "from": "source-map@>=0.5.3 <0.6.0",
          "resolved": "https://registry.npmjs.org/source-map/-/source-map-0.5.6.tgz"
        },
        "strip-bom": {
          "version": "2.0.0",
          "from": "strip-bom@>=2.0.0 <3.0.0",
          "resolved": "https://registry.npmjs.org/strip-bom/-/strip-bom-2.0.0.tgz"
        },
        "typescript": {
          "version": "1.8.10",
          "from": "typescript@1.8.10",
          "resolved": "https://registry.npmjs.org/typescript/-/typescript-1.8.10.tgz"
        },
        "unique-stream": {
          "version": "2.2.1",
          "from": "unique-stream@>=2.0.2 <3.0.0",
          "resolved": "https://registry.npmjs.org/unique-stream/-/unique-stream-2.2.1.tgz"
        },
        "vinyl": {
          "version": "1.2.0",
          "from": "vinyl@>=1.0.0 <2.0.0",
          "resolved": "https://registry.npmjs.org/vinyl/-/vinyl-1.2.0.tgz"
        },
        "vinyl-fs": {
          "version": "2.4.4",
          "from": "vinyl-fs@>=2.4.3 <2.5.0",
          "resolved": "https://registry.npmjs.org/vinyl-fs/-/vinyl-fs-2.4.4.tgz"
        }
      }
    },
    "gulp-util": {
      "version": "3.0.8",
      "from": "gulp-util@>=3.0.7 <3.1.0",
      "resolved": "https://registry.npmjs.org/gulp-util/-/gulp-util-3.0.8.tgz",
      "dependencies": {
        "object-assign": {
          "version": "3.0.0",
          "from": "object-assign@>=3.0.0 <4.0.0",
          "resolved": "https://registry.npmjs.org/object-assign/-/object-assign-3.0.0.tgz"
        }
      }
    },
    "gulplog": {
      "version": "1.0.0",
      "from": "gulplog@>=1.0.0 <2.0.0",
      "resolved": "https://registry.npmjs.org/gulplog/-/gulplog-1.0.0.tgz"
    },
    "gutil": {
      "version": "1.6.4",
      "from": "gutil@1.6.4",
      "resolved": "https://registry.npmjs.org/gutil/-/gutil-1.6.4.tgz"
    },
    "gzip-size": {
      "version": "3.0.0",
      "from": "gzip-size@>=3.0.0 <4.0.0",
      "resolved": "https://registry.npmjs.org/gzip-size/-/gzip-size-3.0.0.tgz"
    },
    "handlebars": {
      "version": "4.0.6",
      "from": "handlebars@>=4.0.1 <5.0.0",
      "resolved": "https://registry.npmjs.org/handlebars/-/handlebars-4.0.6.tgz",
      "dependencies": {
        "source-map": {
          "version": "0.4.4",
          "from": "source-map@>=0.4.4 <0.5.0",
          "resolved": "https://registry.npmjs.org/source-map/-/source-map-0.4.4.tgz"
        }
      }
    },
    "har-validator": {
      "version": "2.0.6",
      "from": "har-validator@>=2.0.6 <2.1.0",
      "resolved": "https://registry.npmjs.org/har-validator/-/har-validator-2.0.6.tgz"
    },
    "has": {
      "version": "1.0.1",
      "from": "has@>=1.0.1 <2.0.0",
      "resolved": "https://registry.npmjs.org/has/-/has-1.0.1.tgz"
    },
    "has-ansi": {
      "version": "2.0.0",
      "from": "has-ansi@>=2.0.0 <3.0.0",
      "resolved": "https://registry.npmjs.org/has-ansi/-/has-ansi-2.0.0.tgz"
    },
    "has-binary": {
      "version": "0.1.7",
      "from": "has-binary@0.1.7",
      "resolved": "https://registry.npmjs.org/has-binary/-/has-binary-0.1.7.tgz"
    },
    "has-cors": {
      "version": "1.1.0",
      "from": "has-cors@1.1.0",
      "resolved": "https://registry.npmjs.org/has-cors/-/has-cors-1.1.0.tgz"
    },
    "has-flag": {
      "version": "1.0.0",
      "from": "has-flag@>=1.0.0 <2.0.0",
      "resolved": "https://registry.npmjs.org/has-flag/-/has-flag-1.0.0.tgz"
    },
    "has-gulplog": {
      "version": "0.1.0",
      "from": "has-gulplog@>=0.1.0 <0.2.0",
      "resolved": "https://registry.npmjs.org/has-gulplog/-/has-gulplog-0.1.0.tgz"
    },
    "has-unicode": {
      "version": "2.0.1",
      "from": "has-unicode@>=2.0.0 <3.0.0",
      "resolved": "https://registry.npmjs.org/has-unicode/-/has-unicode-2.0.1.tgz"
    },
    "hasha": {
      "version": "2.2.0",
      "from": "hasha@>=2.2.0 <2.3.0",
      "resolved": "https://registry.npmjs.org/hasha/-/hasha-2.2.0.tgz"
    },
    "hawk": {
      "version": "3.1.3",
      "from": "hawk@>=3.1.3 <3.2.0",
      "resolved": "https://registry.npmjs.org/hawk/-/hawk-3.1.3.tgz"
    },
    "highlight.js": {
      "version": "9.9.0",
      "from": "highlight.js@>=9.9.0 <10.0.0",
      "resolved": "https://registry.npmjs.org/highlight.js/-/highlight.js-9.9.0.tgz"
    },
    "hoek": {
      "version": "2.16.3",
      "from": "hoek@>=2.0.0 <3.0.0",
      "resolved": "https://registry.npmjs.org/hoek/-/hoek-2.16.3.tgz"
    },
    "homedir-polyfill": {
      "version": "1.0.1",
      "from": "homedir-polyfill@>=1.0.0 <2.0.0",
      "resolved": "https://registry.npmjs.org/homedir-polyfill/-/homedir-polyfill-1.0.1.tgz"
    },
    "hosted-git-info": {
      "version": "2.2.0",
      "from": "hosted-git-info@>=2.1.4 <3.0.0",
      "resolved": "https://registry.npmjs.org/hosted-git-info/-/hosted-git-info-2.2.0.tgz"
    },
    "htmlparser2": {
      "version": "3.9.2",
      "from": "htmlparser2@>=3.9.1 <4.0.0",
      "resolved": "https://registry.npmjs.org/htmlparser2/-/htmlparser2-3.9.2.tgz",
      "dependencies": {
        "isarray": {
          "version": "1.0.0",
          "from": "isarray@>=1.0.0 <1.1.0",
          "resolved": "https://registry.npmjs.org/isarray/-/isarray-1.0.0.tgz"
        },
        "readable-stream": {
          "version": "2.2.2",
          "from": "readable-stream@>=2.0.2 <3.0.0",
          "resolved": "https://registry.npmjs.org/readable-stream/-/readable-stream-2.2.2.tgz"
        }
      }
    },
    "http-browserify": {
      "version": "1.7.0",
      "from": "http-browserify@>=1.3.2 <2.0.0",
      "resolved": "https://registry.npmjs.org/http-browserify/-/http-browserify-1.7.0.tgz"
    },
    "http-errors": {
      "version": "1.5.1",
      "from": "http-errors@>=1.5.1 <1.6.0",
      "resolved": "https://registry.npmjs.org/http-errors/-/http-errors-1.5.1.tgz"
    },
    "http-proxy": {
      "version": "1.16.2",
      "from": "http-proxy@>=1.13.0 <2.0.0",
      "resolved": "https://registry.npmjs.org/http-proxy/-/http-proxy-1.16.2.tgz"
    },
    "http-signature": {
      "version": "1.1.1",
      "from": "http-signature@>=1.1.0 <1.2.0",
      "resolved": "https://registry.npmjs.org/http-signature/-/http-signature-1.1.1.tgz"
    },
    "https-browserify": {
      "version": "0.0.0",
      "from": "https-browserify@0.0.0",
      "resolved": "https://registry.npmjs.org/https-browserify/-/https-browserify-0.0.0.tgz"
    },
    "iconv-lite": {
      "version": "0.4.15",
      "from": "iconv-lite@0.4.15",
      "resolved": "https://registry.npmjs.org/iconv-lite/-/iconv-lite-0.4.15.tgz"
    },
    "icss-replace-symbols": {
      "version": "1.0.2",
      "from": "icss-replace-symbols@1.0.2",
      "resolved": "https://registry.npmjs.org/icss-replace-symbols/-/icss-replace-symbols-1.0.2.tgz"
    },
    "ieee754": {
      "version": "1.1.8",
      "from": "ieee754@>=1.1.4 <2.0.0",
      "resolved": "https://registry.npmjs.org/ieee754/-/ieee754-1.1.8.tgz"
    },
    "immutability-helper": {
      "version": "2.1.1",
      "from": "immutability-helper@>=2.0.0 <3.0.0",
      "resolved": "https://registry.npmjs.org/immutability-helper/-/immutability-helper-2.1.1.tgz"
    },
    "in-publish": {
      "version": "2.0.0",
      "from": "in-publish@>=2.0.0 <3.0.0",
      "resolved": "https://registry.npmjs.org/in-publish/-/in-publish-2.0.0.tgz"
    },
    "indent-string": {
      "version": "2.1.0",
      "from": "indent-string@>=2.1.0 <3.0.0",
      "resolved": "https://registry.npmjs.org/indent-string/-/indent-string-2.1.0.tgz"
    },
    "indexof": {
      "version": "0.0.1",
      "from": "indexof@0.0.1",
      "resolved": "https://registry.npmjs.org/indexof/-/indexof-0.0.1.tgz"
    },
    "inflight": {
      "version": "1.0.6",
      "from": "inflight@>=1.0.4 <2.0.0",
      "resolved": "https://registry.npmjs.org/inflight/-/inflight-1.0.6.tgz"
    },
    "inherits": {
      "version": "2.0.3",
      "from": "inherits@>=2.0.0 <3.0.0",
      "resolved": "https://registry.npmjs.org/inherits/-/inherits-2.0.3.tgz"
    },
    "ini": {
      "version": "1.3.4",
      "from": "ini@>=1.3.4 <2.0.0",
      "resolved": "https://registry.npmjs.org/ini/-/ini-1.3.4.tgz"
    },
    "inpath": {
      "version": "1.0.2",
      "from": "inpath@>=1.0.2 <1.1.0",
      "resolved": "https://registry.npmjs.org/inpath/-/inpath-1.0.2.tgz"
    },
    "inquirer": {
      "version": "0.10.1",
      "from": "inquirer@>=0.10.0 <0.11.0",
      "resolved": "https://registry.npmjs.org/inquirer/-/inquirer-0.10.1.tgz",
      "dependencies": {
        "lodash": {
          "version": "3.10.1",
          "from": "lodash@>=3.3.1 <4.0.0",
          "resolved": "https://registry.npmjs.org/lodash/-/lodash-3.10.1.tgz"
        }
      }
    },
    "interpret": {
      "version": "1.0.1",
      "from": "interpret@>=1.0.0 <2.0.0",
      "resolved": "https://registry.npmjs.org/interpret/-/interpret-1.0.1.tgz"
    },
    "invariant": {
      "version": "2.2.2",
      "from": "invariant@>=2.2.0 <3.0.0",
      "resolved": "https://registry.npmjs.org/invariant/-/invariant-2.2.2.tgz"
    },
    "invert-kv": {
      "version": "1.0.0",
      "from": "invert-kv@>=1.0.0 <2.0.0",
      "resolved": "https://registry.npmjs.org/invert-kv/-/invert-kv-1.0.0.tgz"
    },
    "ipaddr.js": {
      "version": "1.2.0",
      "from": "ipaddr.js@1.2.0",
      "resolved": "https://registry.npmjs.org/ipaddr.js/-/ipaddr.js-1.2.0.tgz"
    },
    "irregular-plurals": {
      "version": "1.2.0",
      "from": "irregular-plurals@>=1.0.0 <2.0.0",
      "resolved": "https://registry.npmjs.org/irregular-plurals/-/irregular-plurals-1.2.0.tgz"
    },
    "is": {
      "version": "3.2.0",
      "from": "is@>=3.1.0 <4.0.0",
      "resolved": "https://registry.npmjs.org/is/-/is-3.2.0.tgz"
    },
    "is-absolute": {
      "version": "0.2.6",
      "from": "is-absolute@>=0.2.3 <0.3.0",
      "resolved": "https://registry.npmjs.org/is-absolute/-/is-absolute-0.2.6.tgz"
    },
    "is-arrayish": {
      "version": "0.2.1",
      "from": "is-arrayish@>=0.2.1 <0.3.0",
      "resolved": "https://registry.npmjs.org/is-arrayish/-/is-arrayish-0.2.1.tgz"
    },
    "is-binary-path": {
      "version": "1.0.1",
      "from": "is-binary-path@>=1.0.0 <2.0.0",
      "resolved": "https://registry.npmjs.org/is-binary-path/-/is-binary-path-1.0.1.tgz"
    },
    "is-buffer": {
      "version": "1.1.4",
      "from": "is-buffer@>=1.0.2 <2.0.0",
      "resolved": "https://registry.npmjs.org/is-buffer/-/is-buffer-1.1.4.tgz"
    },
    "is-builtin-module": {
      "version": "1.0.0",
      "from": "is-builtin-module@>=1.0.0 <2.0.0",
      "resolved": "https://registry.npmjs.org/is-builtin-module/-/is-builtin-module-1.0.0.tgz"
    },
    "is-callable": {
      "version": "1.1.3",
      "from": "is-callable@>=1.1.2 <2.0.0",
      "resolved": "https://registry.npmjs.org/is-callable/-/is-callable-1.1.3.tgz"
    },
    "is-date-object": {
      "version": "1.0.1",
      "from": "is-date-object@>=1.0.1 <2.0.0",
      "resolved": "https://registry.npmjs.org/is-date-object/-/is-date-object-1.0.1.tgz"
    },
    "is-dotfile": {
      "version": "1.0.2",
      "from": "is-dotfile@>=1.0.0 <2.0.0",
      "resolved": "https://registry.npmjs.org/is-dotfile/-/is-dotfile-1.0.2.tgz"
    },
    "is-equal-shallow": {
      "version": "0.1.3",
      "from": "is-equal-shallow@>=0.1.3 <0.2.0",
      "resolved": "https://registry.npmjs.org/is-equal-shallow/-/is-equal-shallow-0.1.3.tgz"
    },
    "is-extendable": {
      "version": "0.1.1",
      "from": "is-extendable@>=0.1.1 <0.2.0",
      "resolved": "https://registry.npmjs.org/is-extendable/-/is-extendable-0.1.1.tgz"
    },
    "is-extglob": {
      "version": "1.0.0",
      "from": "is-extglob@>=1.0.0 <2.0.0",
      "resolved": "https://registry.npmjs.org/is-extglob/-/is-extglob-1.0.0.tgz"
    },
    "is-finite": {
      "version": "1.0.2",
      "from": "is-finite@>=1.0.0 <2.0.0",
      "resolved": "https://registry.npmjs.org/is-finite/-/is-finite-1.0.2.tgz"
    },
    "is-fullwidth-code-point": {
      "version": "1.0.0",
      "from": "is-fullwidth-code-point@>=1.0.0 <2.0.0",
      "resolved": "https://registry.npmjs.org/is-fullwidth-code-point/-/is-fullwidth-code-point-1.0.0.tgz"
    },
    "is-glob": {
      "version": "2.0.1",
      "from": "is-glob@>=2.0.1 <3.0.0",
      "resolved": "https://registry.npmjs.org/is-glob/-/is-glob-2.0.1.tgz"
    },
    "is-my-json-valid": {
      "version": "2.15.0",
      "from": "is-my-json-valid@>=2.12.4 <3.0.0",
      "resolved": "https://registry.npmjs.org/is-my-json-valid/-/is-my-json-valid-2.15.0.tgz"
    },
    "is-number": {
      "version": "2.1.0",
      "from": "is-number@>=2.1.0 <3.0.0",
      "resolved": "https://registry.npmjs.org/is-number/-/is-number-2.1.0.tgz"
    },
    "is-path-cwd": {
      "version": "1.0.0",
      "from": "is-path-cwd@>=1.0.0 <2.0.0",
      "resolved": "https://registry.npmjs.org/is-path-cwd/-/is-path-cwd-1.0.0.tgz"
    },
    "is-path-in-cwd": {
      "version": "1.0.0",
      "from": "is-path-in-cwd@>=1.0.0 <2.0.0",
      "resolved": "https://registry.npmjs.org/is-path-in-cwd/-/is-path-in-cwd-1.0.0.tgz"
    },
    "is-path-inside": {
      "version": "1.0.0",
      "from": "is-path-inside@>=1.0.0 <2.0.0",
      "resolved": "https://registry.npmjs.org/is-path-inside/-/is-path-inside-1.0.0.tgz"
    },
    "is-plain-obj": {
      "version": "1.1.0",
      "from": "is-plain-obj@>=1.0.0 <2.0.0",
      "resolved": "https://registry.npmjs.org/is-plain-obj/-/is-plain-obj-1.1.0.tgz"
    },
    "is-posix-bracket": {
      "version": "0.1.1",
      "from": "is-posix-bracket@>=0.1.0 <0.2.0",
      "resolved": "https://registry.npmjs.org/is-posix-bracket/-/is-posix-bracket-0.1.1.tgz"
    },
    "is-primitive": {
      "version": "2.0.0",
      "from": "is-primitive@>=2.0.0 <3.0.0",
      "resolved": "https://registry.npmjs.org/is-primitive/-/is-primitive-2.0.0.tgz"
    },
    "is-property": {
      "version": "1.0.2",
      "from": "is-property@>=1.0.0 <2.0.0",
      "resolved": "https://registry.npmjs.org/is-property/-/is-property-1.0.2.tgz"
    },
    "is-regex": {
      "version": "1.0.3",
      "from": "is-regex@>=1.0.3 <2.0.0",
      "resolved": "https://registry.npmjs.org/is-regex/-/is-regex-1.0.3.tgz"
    },
    "is-regexp": {
      "version": "1.0.0",
      "from": "is-regexp@>=1.0.0 <2.0.0",
      "resolved": "https://registry.npmjs.org/is-regexp/-/is-regexp-1.0.0.tgz"
    },
    "is-relative": {
      "version": "0.2.1",
      "from": "is-relative@>=0.2.1 <0.3.0",
      "resolved": "https://registry.npmjs.org/is-relative/-/is-relative-0.2.1.tgz"
    },
    "is-stream": {
      "version": "1.1.0",
      "from": "is-stream@>=1.0.1 <2.0.0",
      "resolved": "https://registry.npmjs.org/is-stream/-/is-stream-1.1.0.tgz"
    },
    "is-subset": {
      "version": "0.1.1",
      "from": "is-subset@>=0.1.1 <0.2.0",
      "resolved": "https://registry.npmjs.org/is-subset/-/is-subset-0.1.1.tgz"
    },
    "is-symbol": {
      "version": "1.0.1",
      "from": "is-symbol@>=1.0.1 <2.0.0",
      "resolved": "https://registry.npmjs.org/is-symbol/-/is-symbol-1.0.1.tgz"
    },
    "is-typedarray": {
      "version": "1.0.0",
      "from": "is-typedarray@>=1.0.0 <1.1.0",
      "resolved": "https://registry.npmjs.org/is-typedarray/-/is-typedarray-1.0.0.tgz"
    },
    "is-unc-path": {
      "version": "0.1.2",
      "from": "is-unc-path@>=0.1.1 <0.2.0",
      "resolved": "https://registry.npmjs.org/is-unc-path/-/is-unc-path-0.1.2.tgz"
    },
    "is-utf8": {
      "version": "0.2.1",
      "from": "is-utf8@>=0.2.0 <0.3.0",
      "resolved": "https://registry.npmjs.org/is-utf8/-/is-utf8-0.2.1.tgz"
    },
    "is-valid-glob": {
      "version": "0.3.0",
      "from": "is-valid-glob@>=0.3.0 <0.4.0",
      "resolved": "https://registry.npmjs.org/is-valid-glob/-/is-valid-glob-0.3.0.tgz"
    },
    "is-windows": {
      "version": "0.2.0",
      "from": "is-windows@>=0.2.0 <0.3.0",
      "resolved": "https://registry.npmjs.org/is-windows/-/is-windows-0.2.0.tgz"
    },
    "isarray": {
      "version": "0.0.1",
      "from": "isarray@0.0.1",
      "resolved": "https://registry.npmjs.org/isarray/-/isarray-0.0.1.tgz"
    },
    "isbinaryfile": {
      "version": "3.0.2",
      "from": "isbinaryfile@>=3.0.0 <4.0.0",
      "resolved": "https://registry.npmjs.org/isbinaryfile/-/isbinaryfile-3.0.2.tgz"
    },
    "isexe": {
      "version": "1.1.2",
      "from": "isexe@>=1.1.1 <2.0.0",
      "resolved": "https://registry.npmjs.org/isexe/-/isexe-1.1.2.tgz"
    },
    "isobject": {
      "version": "2.1.0",
      "from": "isobject@>=2.0.0 <3.0.0",
      "resolved": "https://registry.npmjs.org/isobject/-/isobject-2.1.0.tgz",
      "dependencies": {
        "isarray": {
          "version": "1.0.0",
          "from": "isarray@1.0.0",
          "resolved": "https://registry.npmjs.org/isarray/-/isarray-1.0.0.tgz"
        }
      }
    },
    "isomorphic-fetch": {
      "version": "2.2.1",
      "from": "isomorphic-fetch@>=2.1.1 <3.0.0",
      "resolved": "https://registry.npmjs.org/isomorphic-fetch/-/isomorphic-fetch-2.2.1.tgz"
    },
    "isstream": {
      "version": "0.1.2",
      "from": "isstream@>=0.1.2 <0.2.0",
      "resolved": "https://registry.npmjs.org/isstream/-/isstream-0.1.2.tgz"
    },
    "istanbul": {
      "version": "0.4.5",
      "from": "istanbul@>=0.0.0 <1.0.0",
      "resolved": "https://registry.npmjs.org/istanbul/-/istanbul-0.4.5.tgz",
      "dependencies": {
        "esprima": {
          "version": "2.7.3",
          "from": "esprima@>=2.7.0 <2.8.0",
          "resolved": "https://registry.npmjs.org/esprima/-/esprima-2.7.3.tgz"
        },
        "glob": {
          "version": "5.0.15",
          "from": "glob@>=5.0.15 <6.0.0",
          "resolved": "https://registry.npmjs.org/glob/-/glob-5.0.15.tgz"
        },
        "resolve": {
          "version": "1.1.7",
          "from": "resolve@>=1.1.0 <1.2.0",
          "resolved": "https://registry.npmjs.org/resolve/-/resolve-1.1.7.tgz"
        },
        "supports-color": {
          "version": "3.2.3",
          "from": "supports-color@>=3.1.0 <4.0.0",
          "resolved": "https://registry.npmjs.org/supports-color/-/supports-color-3.2.3.tgz"
        },
        "wordwrap": {
          "version": "1.0.0",
          "from": "wordwrap@>=1.0.0 <2.0.0",
          "resolved": "https://registry.npmjs.org/wordwrap/-/wordwrap-1.0.0.tgz"
        }
      }
    },
    "istanbul-instrumenter-loader": {
      "version": "0.2.0",
      "from": "istanbul-instrumenter-loader@>=0.2.0 <0.3.0",
      "resolved": "https://registry.npmjs.org/istanbul-instrumenter-loader/-/istanbul-instrumenter-loader-0.2.0.tgz"
    },
    "istextorbinary": {
      "version": "1.0.2",
      "from": "istextorbinary@1.0.2",
      "resolved": "https://registry.npmjs.org/istextorbinary/-/istextorbinary-1.0.2.tgz"
    },
    "jade": {
      "version": "0.26.3",
      "from": "jade@0.26.3",
      "resolved": "https://registry.npmjs.org/jade/-/jade-0.26.3.tgz",
      "dependencies": {
        "commander": {
          "version": "0.6.1",
          "from": "commander@0.6.1",
          "resolved": "https://registry.npmjs.org/commander/-/commander-0.6.1.tgz"
        },
        "mkdirp": {
          "version": "0.3.0",
          "from": "mkdirp@0.3.0",
          "resolved": "https://registry.npmjs.org/mkdirp/-/mkdirp-0.3.0.tgz"
        }
      }
    },
    "jju": {
      "version": "1.3.0",
      "from": "jju@>=1.3.0 <1.4.0",
      "resolved": "https://registry.npmjs.org/jju/-/jju-1.3.0.tgz"
    },
    "jodid25519": {
      "version": "1.0.2",
      "from": "jodid25519@>=1.0.0 <2.0.0",
      "resolved": "https://registry.npmjs.org/jodid25519/-/jodid25519-1.0.2.tgz",
      "optional": true
    },
    "js-base64": {
      "version": "2.1.9",
      "from": "js-base64@>=2.1.9 <3.0.0",
      "resolved": "https://registry.npmjs.org/js-base64/-/js-base64-2.1.9.tgz"
    },
    "js-tokens": {
      "version": "3.0.1",
      "from": "js-tokens@>=3.0.0 <4.0.0",
      "resolved": "https://registry.npmjs.org/js-tokens/-/js-tokens-3.0.1.tgz"
    },
    "js-yaml": {
      "version": "3.8.1",
      "from": "js-yaml@>=3.0.0 <4.0.0",
      "resolved": "https://registry.npmjs.org/js-yaml/-/js-yaml-3.8.1.tgz",
      "dependencies": {
        "esprima": {
          "version": "3.1.3",
          "from": "esprima@>=3.1.1 <4.0.0",
          "resolved": "https://registry.npmjs.org/esprima/-/esprima-3.1.3.tgz"
        }
      }
    },
    "jsbn": {
      "version": "0.1.1",
      "from": "jsbn@>=0.1.0 <0.2.0",
      "resolved": "https://registry.npmjs.org/jsbn/-/jsbn-0.1.1.tgz",
      "optional": true
    },
    "jsesc": {
      "version": "0.5.0",
      "from": "jsesc@>=0.5.0 <0.6.0",
      "resolved": "https://registry.npmjs.org/jsesc/-/jsesc-0.5.0.tgz"
    },
    "json-loader": {
      "version": "0.5.4",
      "from": "json-loader@>=0.5.4 <0.6.0",
      "resolved": "https://registry.npmjs.org/json-loader/-/json-loader-0.5.4.tgz"
    },
    "json-schema": {
      "version": "0.2.3",
      "from": "json-schema@0.2.3",
      "resolved": "https://registry.npmjs.org/json-schema/-/json-schema-0.2.3.tgz"
    },
    "json-stable-stringify": {
      "version": "1.0.1",
      "from": "json-stable-stringify@>=1.0.0 <2.0.0",
      "resolved": "https://registry.npmjs.org/json-stable-stringify/-/json-stable-stringify-1.0.1.tgz"
    },
    "json-stringify-safe": {
      "version": "5.0.1",
      "from": "json-stringify-safe@>=5.0.1 <5.1.0",
      "resolved": "https://registry.npmjs.org/json-stringify-safe/-/json-stringify-safe-5.0.1.tgz"
    },
    "json3": {
      "version": "3.3.2",
      "from": "json3@3.3.2",
      "resolved": "https://registry.npmjs.org/json3/-/json3-3.3.2.tgz"
    },
    "json5": {
      "version": "0.5.1",
      "from": "json5@>=0.5.0 <0.6.0",
      "resolved": "https://registry.npmjs.org/json5/-/json5-0.5.1.tgz"
    },
    "jsonfile": {
      "version": "2.4.0",
      "from": "jsonfile@>=2.1.0 <3.0.0",
      "resolved": "https://registry.npmjs.org/jsonfile/-/jsonfile-2.4.0.tgz"
    },
    "jsonify": {
      "version": "0.0.0",
      "from": "jsonify@>=0.0.0 <0.1.0",
      "resolved": "https://registry.npmjs.org/jsonify/-/jsonify-0.0.0.tgz"
    },
    "jsonpointer": {
      "version": "4.0.1",
      "from": "jsonpointer@>=4.0.0 <5.0.0",
      "resolved": "https://registry.npmjs.org/jsonpointer/-/jsonpointer-4.0.1.tgz"
    },
    "jsprim": {
      "version": "1.3.1",
      "from": "jsprim@>=1.2.2 <2.0.0",
      "resolved": "https://registry.npmjs.org/jsprim/-/jsprim-1.3.1.tgz"
    },
    "karma": {
      "version": "0.13.22",
      "from": "karma@>=0.13.9 <0.14.0",
      "resolved": "https://registry.npmjs.org/karma/-/karma-0.13.22.tgz",
      "dependencies": {
        "colors": {
          "version": "1.1.2",
          "from": "colors@>=1.1.0 <2.0.0",
          "resolved": "https://registry.npmjs.org/colors/-/colors-1.1.2.tgz"
        },
        "lodash": {
          "version": "3.10.1",
          "from": "lodash@>=3.8.0 <4.0.0",
          "resolved": "https://registry.npmjs.org/lodash/-/lodash-3.10.1.tgz"
        },
        "source-map": {
          "version": "0.5.6",
          "from": "source-map@>=0.5.3 <0.6.0",
          "resolved": "https://registry.npmjs.org/source-map/-/source-map-0.5.6.tgz"
        }
      }
    },
    "karma-coverage": {
      "version": "0.5.5",
      "from": "karma-coverage@>=0.5.5 <0.6.0",
      "resolved": "https://registry.npmjs.org/karma-coverage/-/karma-coverage-0.5.5.tgz",
      "dependencies": {
        "dateformat": {
          "version": "1.0.12",
          "from": "dateformat@>=1.0.6 <2.0.0",
          "resolved": "https://registry.npmjs.org/dateformat/-/dateformat-1.0.12.tgz"
        },
        "source-map": {
          "version": "0.5.6",
          "from": "source-map@>=0.5.1 <0.6.0",
          "resolved": "https://registry.npmjs.org/source-map/-/source-map-0.5.6.tgz"
        }
      }
    },
    "karma-mocha": {
      "version": "0.2.2",
      "from": "karma-mocha@>=0.2.2 <0.3.0",
      "resolved": "https://registry.npmjs.org/karma-mocha/-/karma-mocha-0.2.2.tgz"
    },
    "karma-mocha-clean-reporter": {
      "version": "0.0.1",
      "from": "karma-mocha-clean-reporter@>=0.0.1 <0.1.0",
      "resolved": "https://registry.npmjs.org/karma-mocha-clean-reporter/-/karma-mocha-clean-reporter-0.0.1.tgz"
    },
    "karma-phantomjs-launcher": {
      "version": "1.0.2",
      "from": "karma-phantomjs-launcher@>=1.0.0 <1.1.0",
      "resolved": "https://registry.npmjs.org/karma-phantomjs-launcher/-/karma-phantomjs-launcher-1.0.2.tgz",
      "dependencies": {
        "lodash": {
          "version": "4.17.4",
          "from": "lodash@>=4.0.1 <5.0.0",
          "resolved": "https://registry.npmjs.org/lodash/-/lodash-4.17.4.tgz"
        }
      }
    },
    "karma-sinon-chai": {
      "version": "1.2.4",
      "from": "karma-sinon-chai@>=1.2.0 <1.3.0",
      "resolved": "https://registry.npmjs.org/karma-sinon-chai/-/karma-sinon-chai-1.2.4.tgz",
      "dependencies": {
        "lolex": {
          "version": "1.5.2",
          "from": "lolex@>=1.5.0 <2.0.0",
          "resolved": "https://registry.npmjs.org/lolex/-/lolex-1.5.2.tgz"
        }
      }
    },
    "karma-webpack": {
      "version": "1.7.0",
      "from": "karma-webpack@>=1.7.0 <1.8.0",
      "resolved": "https://registry.npmjs.org/karma-webpack/-/karma-webpack-1.7.0.tgz",
      "dependencies": {
        "async": {
          "version": "0.9.2",
          "from": "async@>=0.9.0 <0.10.0",
          "resolved": "https://registry.npmjs.org/async/-/async-0.9.2.tgz"
        },
        "lodash": {
          "version": "3.10.1",
          "from": "lodash@>=3.8.0 <4.0.0",
          "resolved": "https://registry.npmjs.org/lodash/-/lodash-3.10.1.tgz"
        },
        "source-map": {
          "version": "0.1.43",
          "from": "source-map@>=0.1.41 <0.2.0",
          "resolved": "https://registry.npmjs.org/source-map/-/source-map-0.1.43.tgz"
        }
      }
    },
    "kew": {
      "version": "0.7.0",
      "from": "kew@>=0.7.0 <0.8.0",
      "resolved": "https://registry.npmjs.org/kew/-/kew-0.7.0.tgz"
    },
    "kind-of": {
      "version": "3.1.0",
      "from": "kind-of@>=3.0.2 <4.0.0",
      "resolved": "https://registry.npmjs.org/kind-of/-/kind-of-3.1.0.tgz"
    },
    "klaw": {
      "version": "1.3.1",
      "from": "klaw@>=1.0.0 <2.0.0",
      "resolved": "https://registry.npmjs.org/klaw/-/klaw-1.3.1.tgz"
    },
    "lazy-cache": {
      "version": "1.0.4",
      "from": "lazy-cache@>=1.0.3 <2.0.0",
      "resolved": "https://registry.npmjs.org/lazy-cache/-/lazy-cache-1.0.4.tgz"
    },
    "lazystream": {
      "version": "1.0.0",
      "from": "lazystream@>=1.0.0 <2.0.0",
      "resolved": "https://registry.npmjs.org/lazystream/-/lazystream-1.0.0.tgz",
      "dependencies": {
        "isarray": {
          "version": "1.0.0",
          "from": "isarray@>=1.0.0 <1.1.0",
          "resolved": "https://registry.npmjs.org/isarray/-/isarray-1.0.0.tgz"
        },
        "readable-stream": {
          "version": "2.2.2",
          "from": "readable-stream@>=2.0.5 <3.0.0",
          "resolved": "https://registry.npmjs.org/readable-stream/-/readable-stream-2.2.2.tgz"
        }
      }
    },
    "lcid": {
      "version": "1.0.0",
      "from": "lcid@>=1.0.0 <2.0.0",
      "resolved": "https://registry.npmjs.org/lcid/-/lcid-1.0.0.tgz"
    },
    "levn": {
      "version": "0.3.0",
      "from": "levn@>=0.3.0 <0.4.0",
      "resolved": "https://registry.npmjs.org/levn/-/levn-0.3.0.tgz"
    },
    "liftoff": {
      "version": "2.3.0",
      "from": "liftoff@>=2.1.0 <3.0.0",
      "resolved": "https://registry.npmjs.org/liftoff/-/liftoff-2.3.0.tgz"
    },
    "livereload-js": {
      "version": "2.2.2",
      "from": "livereload-js@>=2.2.0 <3.0.0",
      "resolved": "https://registry.npmjs.org/livereload-js/-/livereload-js-2.2.2.tgz"
    },
    "load-json-file": {
      "version": "1.1.0",
      "from": "load-json-file@>=1.1.0 <2.0.0",
      "resolved": "https://registry.npmjs.org/load-json-file/-/load-json-file-1.1.0.tgz",
      "dependencies": {
        "strip-bom": {
          "version": "2.0.0",
          "from": "strip-bom@>=2.0.0 <3.0.0",
          "resolved": "https://registry.npmjs.org/strip-bom/-/strip-bom-2.0.0.tgz"
        }
      }
    },
    "load-themed-styles": {
      "version": "1.1.0",
      "from": "load-themed-styles@>=1.1.0 <1.2.0",
      "resolved": "https://registry.npmjs.org/load-themed-styles/-/load-themed-styles-1.1.0.tgz"
    },
    "loader-utils": {
      "version": "0.2.16",
      "from": "loader-utils@>=0.0.0 <1.0.0",
      "resolved": "https://registry.npmjs.org/loader-utils/-/loader-utils-0.2.16.tgz"
    },
    "lodash": {
      "version": "1.0.2",
      "from": "lodash@>=1.0.1 <1.1.0",
      "resolved": "https://registry.npmjs.org/lodash/-/lodash-1.0.2.tgz"
    },
    "lodash._arraycopy": {
      "version": "3.0.0",
      "from": "lodash._arraycopy@>=3.0.0 <4.0.0",
      "resolved": "https://registry.npmjs.org/lodash._arraycopy/-/lodash._arraycopy-3.0.0.tgz"
    },
    "lodash._arrayeach": {
      "version": "3.0.0",
      "from": "lodash._arrayeach@>=3.0.0 <4.0.0",
      "resolved": "https://registry.npmjs.org/lodash._arrayeach/-/lodash._arrayeach-3.0.0.tgz"
    },
    "lodash._baseassign": {
      "version": "3.2.0",
      "from": "lodash._baseassign@>=3.0.0 <4.0.0",
      "resolved": "https://registry.npmjs.org/lodash._baseassign/-/lodash._baseassign-3.2.0.tgz"
    },
    "lodash._baseclone": {
      "version": "4.5.7",
      "from": "lodash._baseclone@>=4.5.0 <4.6.0",
      "resolved": "https://registry.npmjs.org/lodash._baseclone/-/lodash._baseclone-4.5.7.tgz"
    },
    "lodash._basecopy": {
      "version": "3.0.1",
      "from": "lodash._basecopy@>=3.0.0 <4.0.0",
      "resolved": "https://registry.npmjs.org/lodash._basecopy/-/lodash._basecopy-3.0.1.tgz"
    },
    "lodash._basefor": {
      "version": "3.0.3",
      "from": "lodash._basefor@>=3.0.0 <4.0.0",
      "resolved": "https://registry.npmjs.org/lodash._basefor/-/lodash._basefor-3.0.3.tgz"
    },
    "lodash._basetostring": {
      "version": "3.0.1",
      "from": "lodash._basetostring@>=3.0.0 <4.0.0",
      "resolved": "https://registry.npmjs.org/lodash._basetostring/-/lodash._basetostring-3.0.1.tgz"
    },
    "lodash._basevalues": {
      "version": "3.0.0",
      "from": "lodash._basevalues@>=3.0.0 <4.0.0",
      "resolved": "https://registry.npmjs.org/lodash._basevalues/-/lodash._basevalues-3.0.0.tgz"
    },
    "lodash._bindcallback": {
      "version": "3.0.1",
      "from": "lodash._bindcallback@>=3.0.0 <4.0.0",
      "resolved": "https://registry.npmjs.org/lodash._bindcallback/-/lodash._bindcallback-3.0.1.tgz"
    },
    "lodash._escapehtmlchar": {
      "version": "2.4.1",
      "from": "lodash._escapehtmlchar@>=2.4.1 <2.5.0",
      "resolved": "https://registry.npmjs.org/lodash._escapehtmlchar/-/lodash._escapehtmlchar-2.4.1.tgz"
    },
    "lodash._escapestringchar": {
      "version": "2.4.1",
      "from": "lodash._escapestringchar@>=2.4.1 <2.5.0",
      "resolved": "https://registry.npmjs.org/lodash._escapestringchar/-/lodash._escapestringchar-2.4.1.tgz"
    },
    "lodash._getnative": {
      "version": "3.9.1",
      "from": "lodash._getnative@>=3.0.0 <4.0.0",
      "resolved": "https://registry.npmjs.org/lodash._getnative/-/lodash._getnative-3.9.1.tgz"
    },
    "lodash._htmlescapes": {
      "version": "2.4.1",
      "from": "lodash._htmlescapes@>=2.4.1 <2.5.0",
      "resolved": "https://registry.npmjs.org/lodash._htmlescapes/-/lodash._htmlescapes-2.4.1.tgz"
    },
    "lodash._isiterateecall": {
      "version": "3.0.9",
      "from": "lodash._isiterateecall@>=3.0.0 <4.0.0",
      "resolved": "https://registry.npmjs.org/lodash._isiterateecall/-/lodash._isiterateecall-3.0.9.tgz"
    },
    "lodash._isnative": {
      "version": "2.4.1",
      "from": "lodash._isnative@>=2.4.1 <2.5.0",
      "resolved": "https://registry.npmjs.org/lodash._isnative/-/lodash._isnative-2.4.1.tgz"
    },
    "lodash._objecttypes": {
      "version": "2.4.1",
      "from": "lodash._objecttypes@>=2.4.1 <2.5.0",
      "resolved": "https://registry.npmjs.org/lodash._objecttypes/-/lodash._objecttypes-2.4.1.tgz"
    },
    "lodash._reescape": {
      "version": "3.0.0",
      "from": "lodash._reescape@>=3.0.0 <4.0.0",
      "resolved": "https://registry.npmjs.org/lodash._reescape/-/lodash._reescape-3.0.0.tgz"
    },
    "lodash._reevaluate": {
      "version": "3.0.0",
      "from": "lodash._reevaluate@>=3.0.0 <4.0.0",
      "resolved": "https://registry.npmjs.org/lodash._reevaluate/-/lodash._reevaluate-3.0.0.tgz"
    },
    "lodash._reinterpolate": {
      "version": "3.0.0",
      "from": "lodash._reinterpolate@>=3.0.0 <4.0.0",
      "resolved": "https://registry.npmjs.org/lodash._reinterpolate/-/lodash._reinterpolate-3.0.0.tgz"
    },
    "lodash._reunescapedhtml": {
      "version": "2.4.1",
      "from": "lodash._reunescapedhtml@>=2.4.1 <2.5.0",
      "resolved": "https://registry.npmjs.org/lodash._reunescapedhtml/-/lodash._reunescapedhtml-2.4.1.tgz",
      "dependencies": {
        "lodash.keys": {
          "version": "2.4.1",
          "from": "lodash.keys@>=2.4.1 <2.5.0",
          "resolved": "https://registry.npmjs.org/lodash.keys/-/lodash.keys-2.4.1.tgz"
        }
      }
    },
    "lodash._root": {
      "version": "3.0.1",
      "from": "lodash._root@>=3.0.0 <4.0.0",
      "resolved": "https://registry.npmjs.org/lodash._root/-/lodash._root-3.0.1.tgz"
    },
    "lodash._shimkeys": {
      "version": "2.4.1",
      "from": "lodash._shimkeys@>=2.4.1 <2.5.0",
      "resolved": "https://registry.npmjs.org/lodash._shimkeys/-/lodash._shimkeys-2.4.1.tgz"
    },
    "lodash._stack": {
      "version": "4.1.3",
      "from": "lodash._stack@>=4.1.0 <4.2.0",
      "resolved": "https://registry.npmjs.org/lodash._stack/-/lodash._stack-4.1.3.tgz"
    },
    "lodash.assign": {
      "version": "4.2.0",
      "from": "lodash.assign@>=4.2.0 <5.0.0",
      "resolved": "https://registry.npmjs.org/lodash.assign/-/lodash.assign-4.2.0.tgz"
    },
    "lodash.assignin": {
      "version": "4.2.0",
      "from": "lodash.assignin@>=4.0.9 <5.0.0",
      "resolved": "https://registry.npmjs.org/lodash.assignin/-/lodash.assignin-4.2.0.tgz"
    },
    "lodash.assignwith": {
      "version": "4.2.0",
      "from": "lodash.assignwith@>=4.0.7 <5.0.0",
      "resolved": "https://registry.npmjs.org/lodash.assignwith/-/lodash.assignwith-4.2.0.tgz"
    },
    "lodash.bind": {
      "version": "4.2.1",
      "from": "lodash.bind@>=4.1.4 <5.0.0",
      "resolved": "https://registry.npmjs.org/lodash.bind/-/lodash.bind-4.2.1.tgz"
    },
    "lodash.clonedeep": {
      "version": "3.0.2",
      "from": "lodash.clonedeep@>=3.0.0 <4.0.0",
      "resolved": "https://registry.npmjs.org/lodash.clonedeep/-/lodash.clonedeep-3.0.2.tgz",
      "dependencies": {
        "lodash._baseclone": {
          "version": "3.3.0",
          "from": "lodash._baseclone@>=3.0.0 <4.0.0",
          "resolved": "https://registry.npmjs.org/lodash._baseclone/-/lodash._baseclone-3.3.0.tgz"
        }
      }
    },
    "lodash.defaults": {
      "version": "2.4.1",
      "from": "lodash.defaults@>=2.4.1 <2.5.0",
      "resolved": "https://registry.npmjs.org/lodash.defaults/-/lodash.defaults-2.4.1.tgz",
      "dependencies": {
        "lodash.keys": {
          "version": "2.4.1",
          "from": "lodash.keys@>=2.4.1 <2.5.0",
          "resolved": "https://registry.npmjs.org/lodash.keys/-/lodash.keys-2.4.1.tgz"
        }
      }
    },
    "lodash.escape": {
      "version": "3.2.0",
      "from": "lodash.escape@>=3.0.0 <4.0.0",
      "resolved": "https://registry.npmjs.org/lodash.escape/-/lodash.escape-3.2.0.tgz"
    },
    "lodash.filter": {
      "version": "4.6.0",
      "from": "lodash.filter@>=4.4.0 <5.0.0",
      "resolved": "https://registry.npmjs.org/lodash.filter/-/lodash.filter-4.6.0.tgz"
    },
    "lodash.flatten": {
      "version": "4.4.0",
      "from": "lodash.flatten@>=4.2.0 <5.0.0",
      "resolved": "https://registry.npmjs.org/lodash.flatten/-/lodash.flatten-4.4.0.tgz"
    },
    "lodash.foreach": {
      "version": "4.5.0",
      "from": "lodash.foreach@>=4.3.0 <5.0.0",
      "resolved": "https://registry.npmjs.org/lodash.foreach/-/lodash.foreach-4.5.0.tgz"
    },
    "lodash.get": {
      "version": "4.4.2",
      "from": "lodash.get@>=4.1.2 <5.0.0",
      "resolved": "https://registry.npmjs.org/lodash.get/-/lodash.get-4.4.2.tgz"
    },
    "lodash.isarguments": {
      "version": "3.1.0",
      "from": "lodash.isarguments@>=3.0.0 <4.0.0",
      "resolved": "https://registry.npmjs.org/lodash.isarguments/-/lodash.isarguments-3.1.0.tgz"
    },
    "lodash.isarray": {
      "version": "3.0.4",
      "from": "lodash.isarray@>=3.0.0 <4.0.0",
      "resolved": "https://registry.npmjs.org/lodash.isarray/-/lodash.isarray-3.0.4.tgz"
    },
    "lodash.isempty": {
      "version": "4.4.0",
      "from": "lodash.isempty@>=4.2.1 <5.0.0",
      "resolved": "https://registry.npmjs.org/lodash.isempty/-/lodash.isempty-4.4.0.tgz"
    },
    "lodash.isequal": {
      "version": "4.5.0",
      "from": "lodash.isequal@>=4.0.0 <5.0.0",
      "resolved": "https://registry.npmjs.org/lodash.isequal/-/lodash.isequal-4.5.0.tgz"
    },
    "lodash.isobject": {
      "version": "2.4.1",
      "from": "lodash.isobject@>=2.4.1 <2.5.0",
      "resolved": "https://registry.npmjs.org/lodash.isobject/-/lodash.isobject-2.4.1.tgz"
    },
    "lodash.isplainobject": {
      "version": "4.0.6",
      "from": "lodash.isplainobject@>=4.0.4 <5.0.0",
      "resolved": "https://registry.npmjs.org/lodash.isplainobject/-/lodash.isplainobject-4.0.6.tgz"
    },
    "lodash.isstring": {
      "version": "4.0.1",
      "from": "lodash.isstring@>=4.0.1 <5.0.0",
      "resolved": "https://registry.npmjs.org/lodash.isstring/-/lodash.isstring-4.0.1.tgz"
    },
    "lodash.keys": {
      "version": "3.1.2",
      "from": "lodash.keys@>=3.0.0 <4.0.0",
      "resolved": "https://registry.npmjs.org/lodash.keys/-/lodash.keys-3.1.2.tgz"
    },
    "lodash.keysin": {
      "version": "4.2.0",
      "from": "lodash.keysin@>=4.0.0 <5.0.0",
      "resolved": "https://registry.npmjs.org/lodash.keysin/-/lodash.keysin-4.2.0.tgz"
    },
    "lodash.map": {
      "version": "4.6.0",
      "from": "lodash.map@>=4.4.0 <5.0.0",
      "resolved": "https://registry.npmjs.org/lodash.map/-/lodash.map-4.6.0.tgz"
    },
    "lodash.mapvalues": {
      "version": "4.6.0",
      "from": "lodash.mapvalues@>=4.4.0 <5.0.0",
      "resolved": "https://registry.npmjs.org/lodash.mapvalues/-/lodash.mapvalues-4.6.0.tgz"
    },
    "lodash.merge": {
      "version": "4.3.5",
      "from": "lodash.merge@>=4.3.2 <4.4.0",
      "resolved": "https://registry.npmjs.org/lodash.merge/-/lodash.merge-4.3.5.tgz"
    },
    "lodash.pick": {
      "version": "4.4.0",
      "from": "lodash.pick@>=4.2.1 <5.0.0",
      "resolved": "https://registry.npmjs.org/lodash.pick/-/lodash.pick-4.4.0.tgz"
    },
    "lodash.reduce": {
      "version": "4.6.0",
      "from": "lodash.reduce@>=4.4.0 <5.0.0",
      "resolved": "https://registry.npmjs.org/lodash.reduce/-/lodash.reduce-4.6.0.tgz"
    },
    "lodash.reject": {
      "version": "4.6.0",
      "from": "lodash.reject@>=4.4.0 <5.0.0",
      "resolved": "https://registry.npmjs.org/lodash.reject/-/lodash.reject-4.6.0.tgz"
    },
    "lodash.rest": {
      "version": "4.0.5",
      "from": "lodash.rest@>=4.0.0 <5.0.0",
      "resolved": "https://registry.npmjs.org/lodash.rest/-/lodash.rest-4.0.5.tgz"
    },
    "lodash.restparam": {
      "version": "3.6.1",
      "from": "lodash.restparam@>=3.0.0 <4.0.0",
      "resolved": "https://registry.npmjs.org/lodash.restparam/-/lodash.restparam-3.6.1.tgz"
    },
    "lodash.some": {
      "version": "4.6.0",
      "from": "lodash.some@>=4.4.0 <5.0.0",
      "resolved": "https://registry.npmjs.org/lodash.some/-/lodash.some-4.6.0.tgz"
    },
    "lodash.template": {
      "version": "3.6.2",
      "from": "lodash.template@>=3.0.0 <4.0.0",
      "resolved": "https://registry.npmjs.org/lodash.template/-/lodash.template-3.6.2.tgz"
    },
    "lodash.templatesettings": {
      "version": "3.1.1",
      "from": "lodash.templatesettings@>=3.0.0 <4.0.0",
      "resolved": "https://registry.npmjs.org/lodash.templatesettings/-/lodash.templatesettings-3.1.1.tgz"
    },
    "lodash.values": {
      "version": "2.4.1",
      "from": "lodash.values@>=2.4.1 <2.5.0",
      "resolved": "https://registry.npmjs.org/lodash.values/-/lodash.values-2.4.1.tgz",
      "dependencies": {
        "lodash.keys": {
          "version": "2.4.1",
          "from": "lodash.keys@>=2.4.1 <2.5.0",
          "resolved": "https://registry.npmjs.org/lodash.keys/-/lodash.keys-2.4.1.tgz"
        }
      }
    },
    "log-symbols": {
      "version": "1.0.2",
      "from": "log-symbols@>=1.0.2 <2.0.0",
      "resolved": "https://registry.npmjs.org/log-symbols/-/log-symbols-1.0.2.tgz"
    },
    "log4js": {
      "version": "0.6.38",
      "from": "log4js@>=0.6.31 <0.7.0",
      "resolved": "https://registry.npmjs.org/log4js/-/log4js-0.6.38.tgz",
      "dependencies": {
        "readable-stream": {
          "version": "1.0.34",
          "from": "readable-stream@>=1.0.2 <1.1.0",
          "resolved": "https://registry.npmjs.org/readable-stream/-/readable-stream-1.0.34.tgz"
        },
        "semver": {
          "version": "4.3.6",
          "from": "semver@>=4.3.3 <4.4.0",
          "resolved": "https://registry.npmjs.org/semver/-/semver-4.3.6.tgz"
        }
      }
    },
    "lolex": {
      "version": "1.4.0",
      "from": "lolex@>=1.4.0 <1.5.0",
      "resolved": "https://registry.npmjs.org/lolex/-/lolex-1.4.0.tgz"
    },
    "longest": {
      "version": "1.0.1",
      "from": "longest@>=1.0.1 <2.0.0",
      "resolved": "https://registry.npmjs.org/longest/-/longest-1.0.1.tgz"
    },
    "loose-envify": {
      "version": "1.3.1",
      "from": "loose-envify@>=1.1.0 <2.0.0",
      "resolved": "https://registry.npmjs.org/loose-envify/-/loose-envify-1.3.1.tgz"
    },
    "loud-rejection": {
      "version": "1.6.0",
      "from": "loud-rejection@>=1.0.0 <2.0.0",
      "resolved": "https://registry.npmjs.org/loud-rejection/-/loud-rejection-1.6.0.tgz"
    },
    "lru-cache": {
      "version": "2.7.3",
      "from": "lru-cache@>=2.0.0 <3.0.0",
      "resolved": "https://registry.npmjs.org/lru-cache/-/lru-cache-2.7.3.tgz"
    },
    "map-cache": {
      "version": "0.2.2",
      "from": "map-cache@>=0.2.0 <0.3.0",
      "resolved": "https://registry.npmjs.org/map-cache/-/map-cache-0.2.2.tgz"
    },
    "map-obj": {
      "version": "1.0.1",
      "from": "map-obj@>=1.0.1 <2.0.0",
      "resolved": "https://registry.npmjs.org/map-obj/-/map-obj-1.0.1.tgz"
    },
    "map-stream": {
      "version": "0.0.6",
      "from": "map-stream@>=0.0.3 <0.1.0",
      "resolved": "https://registry.npmjs.org/map-stream/-/map-stream-0.0.6.tgz"
    },
    "marked": {
      "version": "0.3.6",
      "from": "marked@>=0.3.6 <0.4.0",
      "resolved": "https://registry.npmjs.org/marked/-/marked-0.3.6.tgz"
    },
    "marked-terminal": {
      "version": "1.7.0",
      "from": "marked-terminal@>=1.6.2 <2.0.0",
      "resolved": "https://registry.npmjs.org/marked-terminal/-/marked-terminal-1.7.0.tgz"
    },
    "md5": {
      "version": "2.2.1",
      "from": "md5@>=2.2.1 <2.3.0",
      "resolved": "https://registry.npmjs.org/md5/-/md5-2.2.1.tgz"
    },
    "media-typer": {
      "version": "0.3.0",
      "from": "media-typer@0.3.0",
      "resolved": "https://registry.npmjs.org/media-typer/-/media-typer-0.3.0.tgz"
    },
    "memory-fs": {
      "version": "0.4.1",
      "from": "memory-fs@>=0.4.1 <0.5.0",
      "resolved": "https://registry.npmjs.org/memory-fs/-/memory-fs-0.4.1.tgz",
      "dependencies": {
        "isarray": {
          "version": "1.0.0",
          "from": "isarray@>=1.0.0 <1.1.0",
          "resolved": "https://registry.npmjs.org/isarray/-/isarray-1.0.0.tgz"
        },
        "readable-stream": {
          "version": "2.2.2",
          "from": "readable-stream@>=2.0.1 <3.0.0",
          "resolved": "https://registry.npmjs.org/readable-stream/-/readable-stream-2.2.2.tgz"
        }
      }
    },
    "meow": {
      "version": "3.7.0",
      "from": "meow@>=3.3.0 <4.0.0",
      "resolved": "https://registry.npmjs.org/meow/-/meow-3.7.0.tgz"
    },
    "merge-descriptors": {
      "version": "1.0.1",
      "from": "merge-descriptors@1.0.1",
      "resolved": "https://registry.npmjs.org/merge-descriptors/-/merge-descriptors-1.0.1.tgz"
    },
    "merge-stream": {
      "version": "1.0.1",
      "from": "merge-stream@>=1.0.0 <2.0.0",
      "resolved": "https://registry.npmjs.org/merge-stream/-/merge-stream-1.0.1.tgz",
      "dependencies": {
        "isarray": {
          "version": "1.0.0",
          "from": "isarray@>=1.0.0 <1.1.0",
          "resolved": "https://registry.npmjs.org/isarray/-/isarray-1.0.0.tgz"
        },
        "readable-stream": {
          "version": "2.2.2",
          "from": "readable-stream@>=2.0.1 <3.0.0",
          "resolved": "https://registry.npmjs.org/readable-stream/-/readable-stream-2.2.2.tgz"
        }
      }
    },
    "merge2": {
      "version": "1.0.3",
      "from": "merge2@>=1.0.2 <1.1.0",
      "resolved": "https://registry.npmjs.org/merge2/-/merge2-1.0.3.tgz"
    },
    "method-override": {
      "version": "2.3.7",
      "from": "method-override@>=2.3.5 <2.4.0",
      "resolved": "https://registry.npmjs.org/method-override/-/method-override-2.3.7.tgz",
      "dependencies": {
        "debug": {
          "version": "2.3.3",
          "from": "debug@2.3.3",
          "resolved": "https://registry.npmjs.org/debug/-/debug-2.3.3.tgz"
        }
      }
    },
    "methods": {
      "version": "1.1.2",
      "from": "methods@>=1.1.2 <1.2.0",
      "resolved": "https://registry.npmjs.org/methods/-/methods-1.1.2.tgz"
    },
    "micromatch": {
      "version": "2.3.11",
      "from": "micromatch@>=2.3.7 <3.0.0",
      "resolved": "https://registry.npmjs.org/micromatch/-/micromatch-2.3.11.tgz"
    },
    "mime": {
      "version": "1.3.4",
      "from": "mime@>=1.3.4 <2.0.0",
      "resolved": "https://registry.npmjs.org/mime/-/mime-1.3.4.tgz"
    },
    "mime-db": {
      "version": "1.26.0",
      "from": "mime-db@>=1.26.0 <1.27.0",
      "resolved": "https://registry.npmjs.org/mime-db/-/mime-db-1.26.0.tgz"
    },
    "mime-types": {
      "version": "2.1.14",
      "from": "mime-types@>=2.1.7 <2.2.0",
      "resolved": "https://registry.npmjs.org/mime-types/-/mime-types-2.1.14.tgz"
    },
    "minimatch": {
      "version": "3.0.3",
      "from": "minimatch@>=3.0.2 <4.0.0",
      "resolved": "https://registry.npmjs.org/minimatch/-/minimatch-3.0.3.tgz"
    },
    "minimist": {
      "version": "1.2.0",
      "from": "minimist@>=1.1.0 <2.0.0",
      "resolved": "https://registry.npmjs.org/minimist/-/minimist-1.2.0.tgz"
    },
    "mkdirp": {
      "version": "0.5.1",
      "from": "mkdirp@>=0.5.0 <0.6.0",
      "resolved": "https://registry.npmjs.org/mkdirp/-/mkdirp-0.5.1.tgz",
      "dependencies": {
        "minimist": {
          "version": "0.0.8",
          "from": "minimist@0.0.8",
          "resolved": "https://registry.npmjs.org/minimist/-/minimist-0.0.8.tgz"
        }
      }
    },
    "mocha": {
      "version": "2.5.3",
      "from": "mocha@>=2.5.3 <2.6.0",
      "resolved": "https://registry.npmjs.org/mocha/-/mocha-2.5.3.tgz",
      "dependencies": {
        "commander": {
          "version": "2.3.0",
          "from": "commander@2.3.0",
          "resolved": "https://registry.npmjs.org/commander/-/commander-2.3.0.tgz"
        },
        "debug": {
          "version": "2.2.0",
          "from": "debug@2.2.0",
          "resolved": "https://registry.npmjs.org/debug/-/debug-2.2.0.tgz"
        },
        "escape-string-regexp": {
          "version": "1.0.2",
          "from": "escape-string-regexp@1.0.2",
          "resolved": "https://registry.npmjs.org/escape-string-regexp/-/escape-string-regexp-1.0.2.tgz"
        },
        "glob": {
          "version": "3.2.11",
          "from": "glob@3.2.11",
          "resolved": "https://registry.npmjs.org/glob/-/glob-3.2.11.tgz"
        },
        "minimatch": {
          "version": "0.3.0",
          "from": "minimatch@>=0.3.0 <0.4.0",
          "resolved": "https://registry.npmjs.org/minimatch/-/minimatch-0.3.0.tgz"
        },
        "ms": {
          "version": "0.7.1",
          "from": "ms@0.7.1",
          "resolved": "https://registry.npmjs.org/ms/-/ms-0.7.1.tgz"
        },
        "supports-color": {
          "version": "1.2.0",
          "from": "supports-color@1.2.0",
          "resolved": "https://registry.npmjs.org/supports-color/-/supports-color-1.2.0.tgz"
        }
      }
    },
    "mocha-clean": {
      "version": "0.4.0",
      "from": "mocha-clean@>=0.4.0 <0.5.0",
      "resolved": "https://registry.npmjs.org/mocha-clean/-/mocha-clean-0.4.0.tgz"
    },
    "morgan": {
      "version": "1.6.1",
      "from": "morgan@>=1.6.1 <1.7.0",
      "resolved": "https://registry.npmjs.org/morgan/-/morgan-1.6.1.tgz",
      "dependencies": {
        "debug": {
          "version": "2.2.0",
          "from": "debug@>=2.2.0 <2.3.0",
          "resolved": "https://registry.npmjs.org/debug/-/debug-2.2.0.tgz"
        },
        "depd": {
          "version": "1.0.1",
          "from": "depd@>=1.0.1 <1.1.0",
          "resolved": "https://registry.npmjs.org/depd/-/depd-1.0.1.tgz"
        },
        "ms": {
          "version": "0.7.1",
          "from": "ms@0.7.1",
          "resolved": "https://registry.npmjs.org/ms/-/ms-0.7.1.tgz"
        }
      }
    },
    "ms": {
      "version": "0.7.2",
      "from": "ms@0.7.2",
      "resolved": "https://registry.npmjs.org/ms/-/ms-0.7.2.tgz"
    },
    "multiparty": {
      "version": "3.3.2",
      "from": "multiparty@3.3.2",
      "resolved": "https://registry.npmjs.org/multiparty/-/multiparty-3.3.2.tgz"
    },
    "multipipe": {
      "version": "0.1.2",
      "from": "multipipe@>=0.1.2 <0.2.0",
      "resolved": "https://registry.npmjs.org/multipipe/-/multipipe-0.1.2.tgz"
    },
    "mute-stream": {
      "version": "0.0.7",
      "from": "mute-stream@>=0.0.4 <0.1.0",
      "resolved": "https://registry.npmjs.org/mute-stream/-/mute-stream-0.0.7.tgz"
    },
    "nan": {
      "version": "2.5.1",
      "from": "nan@>=2.3.2 <3.0.0",
      "resolved": "https://registry.npmjs.org/nan/-/nan-2.5.1.tgz"
    },
    "natives": {
      "version": "1.1.0",
      "from": "natives@>=1.1.0 <2.0.0",
      "resolved": "https://registry.npmjs.org/natives/-/natives-1.1.0.tgz"
    },
    "negotiator": {
      "version": "0.6.1",
      "from": "negotiator@0.6.1",
      "resolved": "https://registry.npmjs.org/negotiator/-/negotiator-0.6.1.tgz"
    },
    "node-emoji": {
      "version": "1.5.1",
      "from": "node-emoji@>=1.4.1 <2.0.0",
      "resolved": "https://registry.npmjs.org/node-emoji/-/node-emoji-1.5.1.tgz"
    },
    "node-fetch": {
      "version": "1.6.3",
      "from": "node-fetch@>=1.0.1 <2.0.0",
      "resolved": "https://registry.npmjs.org/node-fetch/-/node-fetch-1.6.3.tgz"
    },
    "node-forge": {
      "version": "0.6.49",
      "from": "node-forge@>=0.6.42 <0.7.0",
      "resolved": "https://registry.npmjs.org/node-forge/-/node-forge-0.6.49.tgz"
    },
    "node-gyp": {
      "version": "3.5.0",
      "from": "node-gyp@>=3.3.1 <4.0.0",
      "resolved": "https://registry.npmjs.org/node-gyp/-/node-gyp-3.5.0.tgz"
    },
    "node-libs-browser": {
      "version": "0.6.0",
      "from": "node-libs-browser@>=0.6.0 <0.7.0",
      "resolved": "https://registry.npmjs.org/node-libs-browser/-/node-libs-browser-0.6.0.tgz"
    },
    "node-notifier": {
      "version": "4.6.1",
      "from": "node-notifier@>=4.6.1 <4.7.0",
      "resolved": "https://registry.npmjs.org/node-notifier/-/node-notifier-4.6.1.tgz"
    },
    "node-sass": {
      "version": "3.13.1",
      "from": "node-sass@>=3.4.2 <4.0.0",
      "resolved": "https://registry.npmjs.org/node-sass/-/node-sass-3.13.1.tgz",
      "dependencies": {
        "gaze": {
          "version": "1.1.2",
          "from": "gaze@>=1.0.0 <2.0.0",
          "resolved": "https://registry.npmjs.org/gaze/-/gaze-1.1.2.tgz"
        },
        "globule": {
          "version": "1.1.0",
          "from": "globule@>=1.0.0 <2.0.0",
          "resolved": "https://registry.npmjs.org/globule/-/globule-1.1.0.tgz"
        },
        "lodash": {
          "version": "4.16.6",
          "from": "lodash@>=4.16.4 <4.17.0",
          "resolved": "https://registry.npmjs.org/lodash/-/lodash-4.16.6.tgz"
        },
        "lodash.clonedeep": {
          "version": "4.5.0",
          "from": "lodash.clonedeep@>=4.3.2 <5.0.0",
          "resolved": "https://registry.npmjs.org/lodash.clonedeep/-/lodash.clonedeep-4.5.0.tgz"
        }
      }
    },
    "node.extend": {
      "version": "1.1.6",
      "from": "node.extend@>=1.0.10 <2.0.0",
      "resolved": "https://registry.npmjs.org/node.extend/-/node.extend-1.1.6.tgz"
    },
    "nopt": {
      "version": "3.0.6",
      "from": "nopt@>=3.0.0 <4.0.0",
      "resolved": "https://registry.npmjs.org/nopt/-/nopt-3.0.6.tgz"
    },
    "normalize-package-data": {
      "version": "2.3.5",
      "from": "normalize-package-data@>=2.3.2 <3.0.0",
      "resolved": "https://registry.npmjs.org/normalize-package-data/-/normalize-package-data-2.3.5.tgz"
    },
    "normalize-path": {
      "version": "2.0.1",
      "from": "normalize-path@>=2.0.1 <3.0.0",
      "resolved": "https://registry.npmjs.org/normalize-path/-/normalize-path-2.0.1.tgz"
    },
    "normalize-range": {
      "version": "0.1.2",
      "from": "normalize-range@>=0.1.2 <0.2.0",
      "resolved": "https://registry.npmjs.org/normalize-range/-/normalize-range-0.1.2.tgz"
    },
    "npmlog": {
      "version": "4.0.2",
      "from": "npmlog@>=4.0.0 <5.0.0",
      "resolved": "https://registry.npmjs.org/npmlog/-/npmlog-4.0.2.tgz"
    },
    "nth-check": {
      "version": "1.0.1",
      "from": "nth-check@>=1.0.1 <1.1.0",
      "resolved": "https://registry.npmjs.org/nth-check/-/nth-check-1.0.1.tgz"
    },
    "num2fraction": {
      "version": "1.2.2",
      "from": "num2fraction@>=1.2.2 <2.0.0",
      "resolved": "https://registry.npmjs.org/num2fraction/-/num2fraction-1.2.2.tgz"
    },
    "number-is-nan": {
      "version": "1.0.1",
      "from": "number-is-nan@>=1.0.0 <2.0.0",
      "resolved": "https://registry.npmjs.org/number-is-nan/-/number-is-nan-1.0.1.tgz"
    },
    "oauth-sign": {
      "version": "0.8.2",
      "from": "oauth-sign@>=0.8.1 <0.9.0",
      "resolved": "https://registry.npmjs.org/oauth-sign/-/oauth-sign-0.8.2.tgz"
    },
    "object-assign": {
      "version": "4.1.1",
      "from": "object-assign@>=4.1.0 <4.2.0",
      "resolved": "https://registry.npmjs.org/object-assign/-/object-assign-4.1.1.tgz"
    },
    "object-component": {
      "version": "0.0.3",
      "from": "object-component@0.0.3",
      "resolved": "https://registry.npmjs.org/object-component/-/object-component-0.0.3.tgz"
    },
    "object-is": {
      "version": "1.0.1",
      "from": "object-is@>=1.0.1 <2.0.0",
      "resolved": "https://registry.npmjs.org/object-is/-/object-is-1.0.1.tgz"
    },
    "object-keys": {
      "version": "0.4.0",
      "from": "object-keys@>=0.4.0 <0.5.0",
      "resolved": "https://registry.npmjs.org/object-keys/-/object-keys-0.4.0.tgz"
    },
    "object.assign": {
      "version": "4.0.4",
      "from": "object.assign@>=4.0.4 <5.0.0",
      "resolved": "https://registry.npmjs.org/object.assign/-/object.assign-4.0.4.tgz",
      "dependencies": {
        "object-keys": {
          "version": "1.0.11",
          "from": "object-keys@>=1.0.10 <2.0.0",
          "resolved": "https://registry.npmjs.org/object-keys/-/object-keys-1.0.11.tgz"
        }
      }
    },
    "object.entries": {
      "version": "1.0.4",
      "from": "object.entries@>=1.0.3 <2.0.0",
      "resolved": "https://registry.npmjs.org/object.entries/-/object.entries-1.0.4.tgz"
    },
    "object.omit": {
      "version": "2.0.1",
      "from": "object.omit@>=2.0.0 <3.0.0",
      "resolved": "https://registry.npmjs.org/object.omit/-/object.omit-2.0.1.tgz"
    },
    "object.pick": {
      "version": "1.2.0",
      "from": "object.pick@>=1.1.1 <2.0.0",
      "resolved": "https://registry.npmjs.org/object.pick/-/object.pick-1.2.0.tgz"
    },
    "object.values": {
      "version": "1.0.4",
      "from": "object.values@>=1.0.3 <2.0.0",
      "resolved": "https://registry.npmjs.org/object.values/-/object.values-1.0.4.tgz"
    },
    "office-ui-fabric-core": {
      "version": "5.1.0",
      "from": "office-ui-fabric-core@>=5.0.0 <6.0.0",
      "resolved": "https://registry.npmjs.org/office-ui-fabric-core/-/office-ui-fabric-core-5.1.0.tgz"
    },
    "on-finished": {
      "version": "2.3.0",
      "from": "on-finished@>=2.3.0 <2.4.0",
      "resolved": "https://registry.npmjs.org/on-finished/-/on-finished-2.3.0.tgz"
    },
    "on-headers": {
      "version": "1.0.1",
      "from": "on-headers@>=1.0.0 <1.1.0",
      "resolved": "https://registry.npmjs.org/on-headers/-/on-headers-1.0.1.tgz"
    },
    "once": {
      "version": "1.4.0",
      "from": "once@>=1.3.0 <2.0.0",
      "resolved": "https://registry.npmjs.org/once/-/once-1.4.0.tgz"
    },
    "onetime": {
      "version": "1.1.0",
      "from": "onetime@>=1.0.0 <2.0.0",
      "resolved": "https://registry.npmjs.org/onetime/-/onetime-1.1.0.tgz"
    },
    "open": {
      "version": "0.0.5",
      "from": "open@0.0.5",
      "resolved": "https://registry.npmjs.org/open/-/open-0.0.5.tgz"
    },
    "opener": {
      "version": "1.4.3",
      "from": "opener@>=1.4.2 <2.0.0",
      "resolved": "https://registry.npmjs.org/opener/-/opener-1.4.3.tgz"
    },
    "optimist": {
      "version": "0.6.1",
      "from": "optimist@>=0.6.0 <0.7.0",
      "resolved": "https://registry.npmjs.org/optimist/-/optimist-0.6.1.tgz",
      "dependencies": {
        "minimist": {
          "version": "0.0.10",
          "from": "minimist@>=0.0.1 <0.1.0",
          "resolved": "https://registry.npmjs.org/minimist/-/minimist-0.0.10.tgz"
        }
      }
    },
    "optionator": {
      "version": "0.8.2",
      "from": "optionator@>=0.8.1 <0.9.0",
      "resolved": "https://registry.npmjs.org/optionator/-/optionator-0.8.2.tgz",
      "dependencies": {
        "wordwrap": {
          "version": "1.0.0",
          "from": "wordwrap@>=1.0.0 <1.1.0",
          "resolved": "https://registry.npmjs.org/wordwrap/-/wordwrap-1.0.0.tgz"
        }
      }
    },
    "options": {
      "version": "0.0.6",
      "from": "options@>=0.0.5",
      "resolved": "https://registry.npmjs.org/options/-/options-0.0.6.tgz"
    },
    "orchestrator": {
      "version": "0.3.8",
      "from": "orchestrator@>=0.3.0 <0.4.0",
      "resolved": "https://registry.npmjs.org/orchestrator/-/orchestrator-0.3.8.tgz",
      "dependencies": {
        "end-of-stream": {
          "version": "0.1.5",
          "from": "end-of-stream@>=0.1.5 <0.2.0",
          "resolved": "https://registry.npmjs.org/end-of-stream/-/end-of-stream-0.1.5.tgz"
        },
        "once": {
          "version": "1.3.3",
          "from": "once@>=1.3.0 <1.4.0",
          "resolved": "https://registry.npmjs.org/once/-/once-1.3.3.tgz"
        }
      }
    },
    "ordered-read-streams": {
      "version": "0.1.0",
      "from": "ordered-read-streams@>=0.1.0 <0.2.0",
      "resolved": "https://registry.npmjs.org/ordered-read-streams/-/ordered-read-streams-0.1.0.tgz"
    },
    "os-browserify": {
      "version": "0.1.2",
      "from": "os-browserify@>=0.1.2 <0.2.0",
      "resolved": "https://registry.npmjs.org/os-browserify/-/os-browserify-0.1.2.tgz"
    },
    "os-homedir": {
      "version": "1.0.2",
      "from": "os-homedir@>=1.0.1 <2.0.0",
      "resolved": "https://registry.npmjs.org/os-homedir/-/os-homedir-1.0.2.tgz"
    },
    "os-locale": {
      "version": "1.4.0",
      "from": "os-locale@>=1.4.0 <2.0.0",
      "resolved": "https://registry.npmjs.org/os-locale/-/os-locale-1.4.0.tgz"
    },
    "os-tmpdir": {
      "version": "1.0.2",
      "from": "os-tmpdir@>=1.0.1 <1.1.0",
      "resolved": "https://registry.npmjs.org/os-tmpdir/-/os-tmpdir-1.0.2.tgz"
    },
    "osenv": {
      "version": "0.1.4",
      "from": "osenv@>=0.0.0 <1.0.0",
      "resolved": "https://registry.npmjs.org/osenv/-/osenv-0.1.4.tgz"
    },
    "pako": {
      "version": "0.2.9",
      "from": "pako@>=0.2.0 <0.3.0",
      "resolved": "https://registry.npmjs.org/pako/-/pako-0.2.9.tgz"
    },
    "parallel-transform": {
      "version": "0.2.2",
      "from": "parallel-transform@>=0.2.2 <0.3.0",
      "resolved": "https://registry.npmjs.org/parallel-transform/-/parallel-transform-0.2.2.tgz"
    },
    "parse-filepath": {
      "version": "1.0.1",
      "from": "parse-filepath@>=1.0.1 <2.0.0",
      "resolved": "https://registry.npmjs.org/parse-filepath/-/parse-filepath-1.0.1.tgz"
    },
    "parse-glob": {
      "version": "3.0.4",
      "from": "parse-glob@>=3.0.4 <4.0.0",
      "resolved": "https://registry.npmjs.org/parse-glob/-/parse-glob-3.0.4.tgz"
    },
    "parse-json": {
      "version": "2.2.0",
      "from": "parse-json@>=2.2.0 <3.0.0",
      "resolved": "https://registry.npmjs.org/parse-json/-/parse-json-2.2.0.tgz"
    },
    "parse-passwd": {
      "version": "1.0.0",
      "from": "parse-passwd@>=1.0.0 <2.0.0",
      "resolved": "https://registry.npmjs.org/parse-passwd/-/parse-passwd-1.0.0.tgz"
    },
    "parsejson": {
      "version": "0.0.3",
      "from": "parsejson@0.0.3",
      "resolved": "https://registry.npmjs.org/parsejson/-/parsejson-0.0.3.tgz"
    },
    "parseqs": {
      "version": "0.0.5",
      "from": "parseqs@0.0.5",
      "resolved": "https://registry.npmjs.org/parseqs/-/parseqs-0.0.5.tgz"
    },
    "parseuri": {
      "version": "0.0.5",
      "from": "parseuri@0.0.5",
      "resolved": "https://registry.npmjs.org/parseuri/-/parseuri-0.0.5.tgz"
    },
    "parseurl": {
      "version": "1.3.1",
      "from": "parseurl@>=1.3.1 <1.4.0",
      "resolved": "https://registry.npmjs.org/parseurl/-/parseurl-1.3.1.tgz"
    },
    "path-browserify": {
      "version": "0.0.0",
      "from": "path-browserify@0.0.0",
      "resolved": "https://registry.npmjs.org/path-browserify/-/path-browserify-0.0.0.tgz"
    },
    "path-dirname": {
      "version": "1.0.2",
      "from": "path-dirname@>=1.0.0 <2.0.0",
      "resolved": "https://registry.npmjs.org/path-dirname/-/path-dirname-1.0.2.tgz"
    },
    "path-exists": {
      "version": "2.1.0",
      "from": "path-exists@>=2.0.0 <3.0.0",
      "resolved": "https://registry.npmjs.org/path-exists/-/path-exists-2.1.0.tgz"
    },
    "path-is-absolute": {
      "version": "1.0.1",
      "from": "path-is-absolute@>=1.0.0 <2.0.0",
      "resolved": "https://registry.npmjs.org/path-is-absolute/-/path-is-absolute-1.0.1.tgz"
    },
    "path-is-inside": {
      "version": "1.0.2",
      "from": "path-is-inside@>=1.0.1 <2.0.0",
      "resolved": "https://registry.npmjs.org/path-is-inside/-/path-is-inside-1.0.2.tgz"
    },
    "path-root": {
      "version": "0.1.1",
      "from": "path-root@>=0.1.1 <0.2.0",
      "resolved": "https://registry.npmjs.org/path-root/-/path-root-0.1.1.tgz"
    },
    "path-root-regex": {
      "version": "0.1.2",
      "from": "path-root-regex@>=0.1.0 <0.2.0",
      "resolved": "https://registry.npmjs.org/path-root-regex/-/path-root-regex-0.1.2.tgz"
    },
    "path-to-regexp": {
      "version": "0.1.7",
      "from": "path-to-regexp@0.1.7",
      "resolved": "https://registry.npmjs.org/path-to-regexp/-/path-to-regexp-0.1.7.tgz"
    },
    "path-type": {
      "version": "1.1.0",
      "from": "path-type@>=1.0.0 <2.0.0",
      "resolved": "https://registry.npmjs.org/path-type/-/path-type-1.1.0.tgz"
    },
    "pause": {
      "version": "0.1.0",
      "from": "pause@0.1.0",
      "resolved": "https://registry.npmjs.org/pause/-/pause-0.1.0.tgz"
    },
    "pause-stream": {
      "version": "0.0.11",
      "from": "pause-stream@0.0.11",
      "resolved": "https://registry.npmjs.org/pause-stream/-/pause-stream-0.0.11.tgz"
    },
    "pbkdf2-compat": {
      "version": "2.0.1",
      "from": "pbkdf2-compat@2.0.1",
      "resolved": "https://registry.npmjs.org/pbkdf2-compat/-/pbkdf2-compat-2.0.1.tgz"
    },
    "pend": {
      "version": "1.2.0",
      "from": "pend@>=1.2.0 <1.3.0",
      "resolved": "https://registry.npmjs.org/pend/-/pend-1.2.0.tgz"
    },
    "phantomjs-polyfill": {
      "version": "0.0.2",
      "from": "phantomjs-polyfill@>=0.0.2 <0.1.0",
      "resolved": "https://registry.npmjs.org/phantomjs-polyfill/-/phantomjs-polyfill-0.0.2.tgz"
    },
    "phantomjs-prebuilt": {
      "version": "2.1.14",
      "from": "phantomjs-prebuilt@>=2.1.6 <2.2.0",
      "resolved": "https://registry.npmjs.org/phantomjs-prebuilt/-/phantomjs-prebuilt-2.1.14.tgz",
      "dependencies": {
        "es6-promise": {
          "version": "4.0.5",
          "from": "es6-promise@>=4.0.3 <4.1.0",
          "resolved": "https://registry.npmjs.org/es6-promise/-/es6-promise-4.0.5.tgz"
        },
        "fs-extra": {
          "version": "1.0.0",
          "from": "fs-extra@>=1.0.0 <1.1.0",
          "resolved": "https://registry.npmjs.org/fs-extra/-/fs-extra-1.0.0.tgz"
        }
      }
    },
    "pidof": {
      "version": "1.0.2",
      "from": "pidof@>=1.0.2 <1.1.0",
      "resolved": "https://registry.npmjs.org/pidof/-/pidof-1.0.2.tgz"
    },
    "pify": {
      "version": "2.3.0",
      "from": "pify@>=2.0.0 <3.0.0",
      "resolved": "https://registry.npmjs.org/pify/-/pify-2.3.0.tgz"
    },
    "pinkie": {
      "version": "2.0.4",
      "from": "pinkie@>=2.0.0 <3.0.0",
      "resolved": "https://registry.npmjs.org/pinkie/-/pinkie-2.0.4.tgz"
    },
    "pinkie-promise": {
      "version": "2.0.1",
      "from": "pinkie-promise@>=2.0.0 <3.0.0",
      "resolved": "https://registry.npmjs.org/pinkie-promise/-/pinkie-promise-2.0.1.tgz"
    },
    "pkg-conf": {
      "version": "1.1.3",
      "from": "pkg-conf@>=1.1.2 <2.0.0",
      "resolved": "https://registry.npmjs.org/pkg-conf/-/pkg-conf-1.1.3.tgz"
    },
    "plur": {
      "version": "2.1.2",
      "from": "plur@>=2.0.0 <3.0.0",
      "resolved": "https://registry.npmjs.org/plur/-/plur-2.1.2.tgz"
    },
    "postcss": {
      "version": "5.2.13",
      "from": "postcss@>=5.0.21 <6.0.0",
      "resolved": "https://registry.npmjs.org/postcss/-/postcss-5.2.13.tgz",
      "dependencies": {
        "source-map": {
          "version": "0.5.6",
          "from": "source-map@>=0.5.6 <0.6.0",
          "resolved": "https://registry.npmjs.org/source-map/-/source-map-0.5.6.tgz"
        },
        "supports-color": {
          "version": "3.2.3",
          "from": "supports-color@>=3.2.3 <4.0.0",
          "resolved": "https://registry.npmjs.org/supports-color/-/supports-color-3.2.3.tgz"
        }
      }
    },
    "postcss-modules": {
      "version": "0.5.2",
      "from": "postcss-modules@>=0.5.0 <0.6.0",
      "resolved": "https://registry.npmjs.org/postcss-modules/-/postcss-modules-0.5.2.tgz"
    },
    "postcss-modules-extract-imports": {
      "version": "1.0.0",
      "from": "postcss-modules-extract-imports@1.0.0",
      "resolved": "https://registry.npmjs.org/postcss-modules-extract-imports/-/postcss-modules-extract-imports-1.0.0.tgz"
    },
    "postcss-modules-local-by-default": {
      "version": "1.1.1",
      "from": "postcss-modules-local-by-default@1.1.1",
      "resolved": "https://registry.npmjs.org/postcss-modules-local-by-default/-/postcss-modules-local-by-default-1.1.1.tgz"
    },
    "postcss-modules-scope": {
      "version": "1.0.2",
      "from": "postcss-modules-scope@1.0.2",
      "resolved": "https://registry.npmjs.org/postcss-modules-scope/-/postcss-modules-scope-1.0.2.tgz"
    },
    "postcss-modules-values": {
      "version": "1.2.2",
      "from": "postcss-modules-values@1.2.2",
      "resolved": "https://registry.npmjs.org/postcss-modules-values/-/postcss-modules-values-1.2.2.tgz"
    },
    "postcss-value-parser": {
      "version": "3.3.0",
      "from": "postcss-value-parser@>=3.2.3 <4.0.0",
      "resolved": "https://registry.npmjs.org/postcss-value-parser/-/postcss-value-parser-3.3.0.tgz"
    },
    "prelude-ls": {
      "version": "1.1.2",
      "from": "prelude-ls@>=1.1.2 <1.2.0",
      "resolved": "https://registry.npmjs.org/prelude-ls/-/prelude-ls-1.1.2.tgz"
    },
    "preserve": {
      "version": "0.2.0",
      "from": "preserve@>=0.2.0 <0.3.0",
      "resolved": "https://registry.npmjs.org/preserve/-/preserve-0.2.0.tgz"
    },
    "pretty-hrtime": {
      "version": "1.0.3",
      "from": "pretty-hrtime@>=1.0.2 <1.1.0",
      "resolved": "https://registry.npmjs.org/pretty-hrtime/-/pretty-hrtime-1.0.3.tgz"
    },
    "process": {
      "version": "0.11.9",
      "from": "process@>=0.11.0 <0.12.0",
      "resolved": "https://registry.npmjs.org/process/-/process-0.11.9.tgz"
    },
    "process-nextick-args": {
      "version": "1.0.7",
      "from": "process-nextick-args@>=1.0.6 <1.1.0",
      "resolved": "https://registry.npmjs.org/process-nextick-args/-/process-nextick-args-1.0.7.tgz"
    },
    "progress": {
      "version": "1.1.8",
      "from": "progress@>=1.1.8 <1.2.0",
      "resolved": "https://registry.npmjs.org/progress/-/progress-1.1.8.tgz"
    },
    "promise": {
      "version": "7.1.1",
      "from": "promise@>=7.1.1 <8.0.0",
      "resolved": "https://registry.npmjs.org/promise/-/promise-7.1.1.tgz"
    },
    "proxy-addr": {
      "version": "1.1.3",
      "from": "proxy-addr@>=1.1.3 <1.2.0",
      "resolved": "https://registry.npmjs.org/proxy-addr/-/proxy-addr-1.1.3.tgz"
    },
    "prr": {
      "version": "0.0.0",
      "from": "prr@>=0.0.0 <0.1.0",
      "resolved": "https://registry.npmjs.org/prr/-/prr-0.0.0.tgz"
    },
    "pseudomap": {
      "version": "1.0.2",
      "from": "pseudomap@>=1.0.1 <2.0.0",
      "resolved": "https://registry.npmjs.org/pseudomap/-/pseudomap-1.0.2.tgz"
    },
    "punycode": {
      "version": "1.4.1",
      "from": "punycode@>=1.4.1 <2.0.0",
      "resolved": "https://registry.npmjs.org/punycode/-/punycode-1.4.1.tgz"
    },
    "qs": {
      "version": "6.3.1",
      "from": "qs@>=6.3.0 <6.4.0",
      "resolved": "https://registry.npmjs.org/qs/-/qs-6.3.1.tgz"
    },
    "querystring": {
      "version": "0.2.0",
      "from": "querystring@0.2.0",
      "resolved": "https://registry.npmjs.org/querystring/-/querystring-0.2.0.tgz"
    },
    "querystring-es3": {
      "version": "0.2.1",
      "from": "querystring-es3@>=0.2.0 <0.3.0",
      "resolved": "https://registry.npmjs.org/querystring-es3/-/querystring-es3-0.2.1.tgz"
    },
    "random-bytes": {
      "version": "1.0.0",
      "from": "random-bytes@>=1.0.0 <1.1.0",
      "resolved": "https://registry.npmjs.org/random-bytes/-/random-bytes-1.0.0.tgz"
    },
    "randomatic": {
      "version": "1.1.6",
      "from": "randomatic@>=1.1.3 <2.0.0",
      "resolved": "https://registry.npmjs.org/randomatic/-/randomatic-1.1.6.tgz"
    },
    "range-parser": {
      "version": "1.2.0",
      "from": "range-parser@>=1.0.3 <2.0.0",
      "resolved": "https://registry.npmjs.org/range-parser/-/range-parser-1.2.0.tgz"
    },
    "raw-body": {
      "version": "2.2.0",
      "from": "raw-body@>=2.2.0 <2.3.0",
      "resolved": "https://registry.npmjs.org/raw-body/-/raw-body-2.2.0.tgz"
    },
    "react": {
      "version": "15.4.2",
      "from": "react@>=15.0.0 <16.0.0",
      "resolved": "https://registry.npmjs.org/react/-/react-15.4.2.tgz"
    },
    "react-addons-test-utils": {
      "version": "15.4.2",
      "from": "react-addons-test-utils@>=15.1.0 <16.0.0",
      "resolved": "https://registry.npmjs.org/react-addons-test-utils/-/react-addons-test-utils-15.4.2.tgz"
    },
    "react-dom": {
      "version": "15.4.2",
      "from": "react-dom@>=15.0.0 <16.0.0",
      "resolved": "https://registry.npmjs.org/react-dom/-/react-dom-15.4.2.tgz"
    },
    "react-highlight": {
      "version": "0.8.0",
      "from": "react-highlight@0.8.0",
      "resolved": "https://registry.npmjs.org/react-highlight/-/react-highlight-0.8.0.tgz",
      "dependencies": {
        "highlight.js": {
          "version": "8.9.1",
          "from": "highlight.js@>=8.4.0 <9.0.0",
          "resolved": "https://registry.npmjs.org/highlight.js/-/highlight.js-8.9.1.tgz"
        }
      }
    },
    "read": {
      "version": "1.0.7",
      "from": "read@>=1.0.3 <1.1.0",
      "resolved": "https://registry.npmjs.org/read/-/read-1.0.7.tgz"
    },
    "read-pkg": {
      "version": "1.1.0",
      "from": "read-pkg@>=1.0.0 <2.0.0",
      "resolved": "https://registry.npmjs.org/read-pkg/-/read-pkg-1.1.0.tgz"
    },
    "read-pkg-up": {
      "version": "1.0.1",
      "from": "read-pkg-up@>=1.0.1 <2.0.0",
      "resolved": "https://registry.npmjs.org/read-pkg-up/-/read-pkg-up-1.0.1.tgz"
    },
    "readable-stream": {
      "version": "1.1.14",
      "from": "readable-stream@>=1.1.9 <1.2.0",
      "resolved": "https://registry.npmjs.org/readable-stream/-/readable-stream-1.1.14.tgz"
    },
    "readdirp": {
      "version": "2.1.0",
      "from": "readdirp@>=2.0.0 <3.0.0",
      "resolved": "https://registry.npmjs.org/readdirp/-/readdirp-2.1.0.tgz",
      "dependencies": {
        "isarray": {
          "version": "1.0.0",
          "from": "isarray@>=1.0.0 <1.1.0",
          "resolved": "https://registry.npmjs.org/isarray/-/isarray-1.0.0.tgz"
        },
        "readable-stream": {
          "version": "2.2.2",
          "from": "readable-stream@>=2.0.2 <3.0.0",
          "resolved": "https://registry.npmjs.org/readable-stream/-/readable-stream-2.2.2.tgz"
        }
      }
    },
    "readline2": {
      "version": "1.0.1",
      "from": "readline2@>=1.0.1 <2.0.0",
      "resolved": "https://registry.npmjs.org/readline2/-/readline2-1.0.1.tgz",
      "dependencies": {
        "mute-stream": {
          "version": "0.0.5",
          "from": "mute-stream@0.0.5",
          "resolved": "https://registry.npmjs.org/mute-stream/-/mute-stream-0.0.5.tgz"
        }
      }
    },
    "rechoir": {
      "version": "0.6.2",
      "from": "rechoir@>=0.6.2 <0.7.0",
      "resolved": "https://registry.npmjs.org/rechoir/-/rechoir-0.6.2.tgz"
    },
    "redent": {
      "version": "1.0.0",
      "from": "redent@>=1.0.0 <2.0.0",
      "resolved": "https://registry.npmjs.org/redent/-/redent-1.0.0.tgz"
    },
    "redeyed": {
      "version": "1.0.1",
      "from": "redeyed@>=1.0.0 <1.1.0",
      "resolved": "https://registry.npmjs.org/redeyed/-/redeyed-1.0.1.tgz"
    },
    "regenerate": {
      "version": "1.3.2",
      "from": "regenerate@>=1.2.1 <2.0.0",
      "resolved": "https://registry.npmjs.org/regenerate/-/regenerate-1.3.2.tgz"
    },
    "regex-cache": {
      "version": "0.4.3",
      "from": "regex-cache@>=0.4.2 <0.5.0",
      "resolved": "https://registry.npmjs.org/regex-cache/-/regex-cache-0.4.3.tgz"
    },
    "regexpu-core": {
      "version": "1.0.0",
      "from": "regexpu-core@>=1.0.0 <2.0.0",
      "resolved": "https://registry.npmjs.org/regexpu-core/-/regexpu-core-1.0.0.tgz"
    },
    "regjsgen": {
      "version": "0.2.0",
      "from": "regjsgen@>=0.2.0 <0.3.0",
      "resolved": "https://registry.npmjs.org/regjsgen/-/regjsgen-0.2.0.tgz"
    },
    "regjsparser": {
      "version": "0.1.5",
      "from": "regjsparser@>=0.1.4 <0.2.0",
      "resolved": "https://registry.npmjs.org/regjsparser/-/regjsparser-0.1.5.tgz"
    },
    "repeat-element": {
      "version": "1.1.2",
      "from": "repeat-element@>=1.1.2 <2.0.0",
      "resolved": "https://registry.npmjs.org/repeat-element/-/repeat-element-1.1.2.tgz"
    },
    "repeat-string": {
      "version": "1.6.1",
      "from": "repeat-string@>=1.5.2 <2.0.0",
      "resolved": "https://registry.npmjs.org/repeat-string/-/repeat-string-1.6.1.tgz"
    },
    "repeating": {
      "version": "2.0.1",
      "from": "repeating@>=2.0.0 <3.0.0",
      "resolved": "https://registry.npmjs.org/repeating/-/repeating-2.0.1.tgz"
    },
    "replace-ext": {
      "version": "0.0.1",
      "from": "replace-ext@0.0.1",
      "resolved": "https://registry.npmjs.org/replace-ext/-/replace-ext-0.0.1.tgz"
    },
    "replacestream": {
      "version": "4.0.2",
      "from": "replacestream@>=4.0.0 <5.0.0",
      "resolved": "https://registry.npmjs.org/replacestream/-/replacestream-4.0.2.tgz",
      "dependencies": {
        "isarray": {
          "version": "1.0.0",
          "from": "isarray@>=1.0.0 <1.1.0",
          "resolved": "https://registry.npmjs.org/isarray/-/isarray-1.0.0.tgz"
        },
        "readable-stream": {
          "version": "2.2.2",
          "from": "readable-stream@>=2.0.2 <3.0.0",
          "resolved": "https://registry.npmjs.org/readable-stream/-/readable-stream-2.2.2.tgz"
        }
      }
    },
    "request": {
      "version": "2.79.0",
      "from": "request@>=2.54.0 <3.0.0",
      "resolved": "https://registry.npmjs.org/request/-/request-2.79.0.tgz"
    },
    "request-progress": {
      "version": "2.0.1",
      "from": "request-progress@>=2.0.1 <2.1.0",
      "resolved": "https://registry.npmjs.org/request-progress/-/request-progress-2.0.1.tgz"
    },
    "require-directory": {
      "version": "2.1.1",
      "from": "require-directory@>=2.1.1 <3.0.0",
      "resolved": "https://registry.npmjs.org/require-directory/-/require-directory-2.1.1.tgz"
    },
    "require-main-filename": {
      "version": "1.0.1",
      "from": "require-main-filename@>=1.0.1 <2.0.0",
      "resolved": "https://registry.npmjs.org/require-main-filename/-/require-main-filename-1.0.1.tgz"
    },
    "requires-port": {
      "version": "1.0.0",
      "from": "requires-port@>=1.0.0 <2.0.0",
      "resolved": "https://registry.npmjs.org/requires-port/-/requires-port-1.0.0.tgz"
    },
    "resolve": {
      "version": "1.2.0",
      "from": "resolve@>=1.1.7 <2.0.0",
      "resolved": "https://registry.npmjs.org/resolve/-/resolve-1.2.0.tgz"
    },
    "resolve-dir": {
      "version": "0.1.1",
      "from": "resolve-dir@>=0.1.0 <0.2.0",
      "resolved": "https://registry.npmjs.org/resolve-dir/-/resolve-dir-0.1.1.tgz"
    },
    "response-time": {
      "version": "2.3.2",
      "from": "response-time@>=2.3.1 <2.4.0",
      "resolved": "https://registry.npmjs.org/response-time/-/response-time-2.3.2.tgz"
    },
    "restore-cursor": {
      "version": "1.0.1",
      "from": "restore-cursor@>=1.0.1 <2.0.0",
      "resolved": "https://registry.npmjs.org/restore-cursor/-/restore-cursor-1.0.1.tgz"
    },
    "right-align": {
      "version": "0.1.3",
      "from": "right-align@>=0.1.1 <0.2.0",
      "resolved": "https://registry.npmjs.org/right-align/-/right-align-0.1.3.tgz"
    },
    "rimraf": {
      "version": "2.5.4",
      "from": "rimraf@>=2.5.4 <2.6.0",
      "resolved": "https://registry.npmjs.org/rimraf/-/rimraf-2.5.4.tgz"
    },
    "ripemd160": {
      "version": "0.2.0",
      "from": "ripemd160@0.2.0",
      "resolved": "https://registry.npmjs.org/ripemd160/-/ripemd160-0.2.0.tgz"
    },
    "rndm": {
      "version": "1.2.0",
      "from": "rndm@1.2.0",
      "resolved": "https://registry.npmjs.org/rndm/-/rndm-1.2.0.tgz"
    },
    "run-async": {
      "version": "0.1.0",
      "from": "run-async@>=0.1.0 <0.2.0",
      "resolved": "https://registry.npmjs.org/run-async/-/run-async-0.1.0.tgz"
    },
    "rush-example-app-base": {
      "version": "0.0.0",
      "from": "temp_modules\\rush-example-app-base",
      "resolved": "file:temp_modules\\rush-example-app-base"
    },
    "rush-fabric-examples": {
      "version": "0.0.0",
      "from": "temp_modules\\rush-fabric-examples",
      "resolved": "file:temp_modules\\rush-fabric-examples",
      "dependencies": {
        "dateformat": {
          "version": "1.0.12",
          "from": "dateformat@>=1.0.11 <2.0.0",
          "resolved": "https://registry.npmjs.org/dateformat/-/dateformat-1.0.12.tgz"
        },
        "gaze": {
          "version": "1.1.2",
          "from": "gaze@>=1.1.2 <2.0.0",
          "resolved": "https://registry.npmjs.org/gaze/-/gaze-1.1.2.tgz"
        },
        "globule": {
          "version": "1.1.0",
          "from": "globule@>=1.0.0 <2.0.0",
          "resolved": "https://registry.npmjs.org/globule/-/globule-1.1.0.tgz"
        },
        "gulp-util": {
          "version": "3.0.7",
          "from": "gulp-util@3.0.7",
          "resolved": "https://registry.npmjs.org/gulp-util/-/gulp-util-3.0.7.tgz"
        },
        "lodash": {
          "version": "4.16.6",
          "from": "lodash@>=4.16.4 <4.17.0",
          "resolved": "https://registry.npmjs.org/lodash/-/lodash-4.16.6.tgz"
        },
        "object-assign": {
          "version": "3.0.0",
          "from": "object-assign@>=3.0.0 <4.0.0",
          "resolved": "https://registry.npmjs.org/object-assign/-/object-assign-3.0.0.tgz"
        }
      }
    },
    "rush-fabric-website": {
      "version": "0.0.0",
      "from": "temp_modules\\rush-fabric-website",
      "resolved": "file:temp_modules\\rush-fabric-website",
      "dependencies": {
        "dateformat": {
          "version": "1.0.12",
          "from": "dateformat@>=1.0.11 <2.0.0",
          "resolved": "https://registry.npmjs.org/dateformat/-/dateformat-1.0.12.tgz"
        },
        "gulp-util": {
          "version": "3.0.7",
          "from": "gulp-util@3.0.7",
          "resolved": "https://registry.npmjs.org/gulp-util/-/gulp-util-3.0.7.tgz"
        },
        "highlight.js": {
          "version": "9.6.0",
          "from": "highlight.js@9.6.0",
          "resolved": "https://registry.npmjs.org/highlight.js/-/highlight.js-9.6.0.tgz"
        },
        "object-assign": {
          "version": "3.0.0",
          "from": "object-assign@>=3.0.0 <4.0.0",
          "resolved": "https://registry.npmjs.org/object-assign/-/object-assign-3.0.0.tgz"
        }
      }
    },
    "rush-office-ui-fabric-react": {
      "version": "0.0.0",
      "from": "temp_modules\\rush-office-ui-fabric-react",
      "resolved": "file:temp_modules\\rush-office-ui-fabric-react",
      "dependencies": {
        "dateformat": {
          "version": "1.0.12",
          "from": "dateformat@>=1.0.11 <2.0.0",
          "resolved": "https://registry.npmjs.org/dateformat/-/dateformat-1.0.12.tgz"
        },
        "gulp-util": {
          "version": "3.0.7",
          "from": "gulp-util@3.0.7",
          "resolved": "https://registry.npmjs.org/gulp-util/-/gulp-util-3.0.7.tgz"
        },
        "object-assign": {
          "version": "3.0.0",
          "from": "object-assign@>=3.0.0 <4.0.0",
          "resolved": "https://registry.npmjs.org/object-assign/-/object-assign-3.0.0.tgz"
        }
      }
    },
    "rush-ssr-tests": {
      "version": "0.0.0",
      "from": "temp_modules\\rush-ssr-tests",
      "resolved": "file:temp_modules\\rush-ssr-tests"
    },
    "rush-todo-app": {
      "version": "0.0.0",
      "from": "temp_modules\\rush-todo-app",
      "resolved": "file:temp_modules\\rush-todo-app"
    },
    "rush-utilities": {
      "version": "0.0.0",
      "from": "temp_modules\\rush-utilities",
      "resolved": "file:temp_modules\\rush-utilities"
    },
    "rx-lite": {
      "version": "3.1.2",
      "from": "rx-lite@>=3.1.2 <4.0.0",
      "resolved": "https://registry.npmjs.org/rx-lite/-/rx-lite-3.1.2.tgz"
    },
    "samsam": {
      "version": "1.1.2",
      "from": "samsam@1.1.2",
      "resolved": "https://registry.npmjs.org/samsam/-/samsam-1.1.2.tgz"
    },
    "sass-graph": {
      "version": "2.1.2",
      "from": "sass-graph@>=2.1.1 <3.0.0",
      "resolved": "https://registry.npmjs.org/sass-graph/-/sass-graph-2.1.2.tgz",
      "dependencies": {
        "lodash": {
          "version": "4.17.4",
          "from": "lodash@>=4.0.0 <5.0.0",
          "resolved": "https://registry.npmjs.org/lodash/-/lodash-4.17.4.tgz"
        },
        "yargs": {
          "version": "4.8.1",
          "from": "yargs@>=4.7.1 <5.0.0",
          "resolved": "https://registry.npmjs.org/yargs/-/yargs-4.8.1.tgz"
        }
      }
    },
    "semver": {
      "version": "5.3.0",
      "from": "semver@>=5.3.0 <5.4.0",
      "resolved": "https://registry.npmjs.org/semver/-/semver-5.3.0.tgz"
    },
    "send": {
      "version": "0.14.2",
      "from": "send@0.14.2",
      "resolved": "https://registry.npmjs.org/send/-/send-0.14.2.tgz",
      "dependencies": {
        "debug": {
          "version": "2.2.0",
          "from": "debug@>=2.2.0 <2.3.0",
          "resolved": "https://registry.npmjs.org/debug/-/debug-2.2.0.tgz",
          "dependencies": {
            "ms": {
              "version": "0.7.1",
              "from": "ms@0.7.1",
              "resolved": "https://registry.npmjs.org/ms/-/ms-0.7.1.tgz"
            }
          }
        }
      }
    },
    "sequencify": {
      "version": "0.0.7",
      "from": "sequencify@>=0.0.7 <0.1.0",
      "resolved": "https://registry.npmjs.org/sequencify/-/sequencify-0.0.7.tgz"
    },
    "serve-favicon": {
      "version": "2.3.2",
      "from": "serve-favicon@>=2.3.0 <2.4.0",
      "resolved": "https://registry.npmjs.org/serve-favicon/-/serve-favicon-2.3.2.tgz"
    },
    "serve-index": {
      "version": "1.7.3",
      "from": "serve-index@>=1.7.2 <1.8.0",
      "resolved": "https://registry.npmjs.org/serve-index/-/serve-index-1.7.3.tgz",
      "dependencies": {
        "accepts": {
          "version": "1.2.13",
          "from": "accepts@>=1.2.13 <1.3.0",
          "resolved": "https://registry.npmjs.org/accepts/-/accepts-1.2.13.tgz"
        },
        "debug": {
          "version": "2.2.0",
          "from": "debug@>=2.2.0 <2.3.0",
          "resolved": "https://registry.npmjs.org/debug/-/debug-2.2.0.tgz"
        },
        "http-errors": {
          "version": "1.3.1",
          "from": "http-errors@>=1.3.1 <1.4.0",
          "resolved": "https://registry.npmjs.org/http-errors/-/http-errors-1.3.1.tgz"
        },
        "ms": {
          "version": "0.7.1",
          "from": "ms@0.7.1",
          "resolved": "https://registry.npmjs.org/ms/-/ms-0.7.1.tgz"
        },
        "negotiator": {
          "version": "0.5.3",
          "from": "negotiator@0.5.3",
          "resolved": "https://registry.npmjs.org/negotiator/-/negotiator-0.5.3.tgz"
        }
      }
    },
    "serve-static": {
      "version": "1.11.2",
      "from": "serve-static@>=1.11.2 <1.12.0",
      "resolved": "https://registry.npmjs.org/serve-static/-/serve-static-1.11.2.tgz"
    },
    "set-blocking": {
      "version": "2.0.0",
      "from": "set-blocking@>=2.0.0 <2.1.0",
      "resolved": "https://registry.npmjs.org/set-blocking/-/set-blocking-2.0.0.tgz"
    },
    "set-immediate-shim": {
      "version": "1.0.1",
      "from": "set-immediate-shim@>=1.0.1 <2.0.0",
      "resolved": "https://registry.npmjs.org/set-immediate-shim/-/set-immediate-shim-1.0.1.tgz"
    },
    "setimmediate": {
      "version": "1.0.5",
      "from": "setimmediate@>=1.0.5 <2.0.0",
      "resolved": "https://registry.npmjs.org/setimmediate/-/setimmediate-1.0.5.tgz"
    },
    "setprototypeof": {
      "version": "1.0.2",
      "from": "setprototypeof@1.0.2",
      "resolved": "https://registry.npmjs.org/setprototypeof/-/setprototypeof-1.0.2.tgz"
    },
    "sha.js": {
      "version": "2.2.6",
      "from": "sha.js@2.2.6",
      "resolved": "https://registry.npmjs.org/sha.js/-/sha.js-2.2.6.tgz"
    },
    "shellwords": {
      "version": "0.1.0",
      "from": "shellwords@>=0.1.0 <0.2.0",
      "resolved": "https://registry.npmjs.org/shellwords/-/shellwords-0.1.0.tgz"
    },
    "sigmund": {
      "version": "1.0.1",
      "from": "sigmund@>=1.0.0 <1.1.0",
      "resolved": "https://registry.npmjs.org/sigmund/-/sigmund-1.0.1.tgz"
    },
    "signal-exit": {
      "version": "3.0.2",
      "from": "signal-exit@>=3.0.0 <4.0.0",
      "resolved": "https://registry.npmjs.org/signal-exit/-/signal-exit-3.0.2.tgz"
    },
    "sinon": {
      "version": "1.17.7",
      "from": "sinon@>=1.17.3 <1.18.0",
      "resolved": "https://registry.npmjs.org/sinon/-/sinon-1.17.7.tgz",
      "dependencies": {
        "lolex": {
          "version": "1.3.2",
          "from": "lolex@1.3.2",
          "resolved": "https://registry.npmjs.org/lolex/-/lolex-1.3.2.tgz"
        }
      }
    },
    "sinon-chai": {
      "version": "2.8.0",
      "from": "sinon-chai@>=2.8.0 <2.9.0",
      "resolved": "https://registry.npmjs.org/sinon-chai/-/sinon-chai-2.8.0.tgz"
    },
    "sliced": {
      "version": "1.0.1",
      "from": "sliced@*",
      "resolved": "https://registry.npmjs.org/sliced/-/sliced-1.0.1.tgz"
    },
    "sntp": {
      "version": "1.0.9",
      "from": "sntp@>=1.0.0 <2.0.0",
      "resolved": "https://registry.npmjs.org/sntp/-/sntp-1.0.9.tgz"
    },
    "socket.io": {
      "version": "1.7.3",
      "from": "socket.io@>=1.4.5 <2.0.0",
      "resolved": "https://registry.npmjs.org/socket.io/-/socket.io-1.7.3.tgz",
      "dependencies": {
        "debug": {
          "version": "2.3.3",
          "from": "debug@2.3.3",
          "resolved": "https://registry.npmjs.org/debug/-/debug-2.3.3.tgz"
        },
        "object-assign": {
          "version": "4.1.0",
          "from": "object-assign@4.1.0",
          "resolved": "https://registry.npmjs.org/object-assign/-/object-assign-4.1.0.tgz"
        }
      }
    },
    "socket.io-adapter": {
      "version": "0.5.0",
      "from": "socket.io-adapter@0.5.0",
      "resolved": "https://registry.npmjs.org/socket.io-adapter/-/socket.io-adapter-0.5.0.tgz",
      "dependencies": {
        "debug": {
          "version": "2.3.3",
          "from": "debug@2.3.3",
          "resolved": "https://registry.npmjs.org/debug/-/debug-2.3.3.tgz"
        }
      }
    },
    "socket.io-client": {
      "version": "1.7.3",
      "from": "socket.io-client@1.7.3",
      "resolved": "https://registry.npmjs.org/socket.io-client/-/socket.io-client-1.7.3.tgz",
      "dependencies": {
        "component-emitter": {
          "version": "1.2.1",
          "from": "component-emitter@1.2.1",
          "resolved": "https://registry.npmjs.org/component-emitter/-/component-emitter-1.2.1.tgz"
        },
        "debug": {
          "version": "2.3.3",
          "from": "debug@2.3.3",
          "resolved": "https://registry.npmjs.org/debug/-/debug-2.3.3.tgz"
        }
      }
    },
    "socket.io-parser": {
      "version": "2.3.1",
      "from": "socket.io-parser@2.3.1",
      "resolved": "https://registry.npmjs.org/socket.io-parser/-/socket.io-parser-2.3.1.tgz",
      "dependencies": {
        "debug": {
          "version": "2.2.0",
          "from": "debug@2.2.0",
          "resolved": "https://registry.npmjs.org/debug/-/debug-2.2.0.tgz"
        },
        "ms": {
          "version": "0.7.1",
          "from": "ms@0.7.1",
          "resolved": "https://registry.npmjs.org/ms/-/ms-0.7.1.tgz"
        }
      }
    },
    "source-list-map": {
      "version": "0.1.8",
      "from": "source-list-map@>=0.1.7 <0.2.0",
      "resolved": "https://registry.npmjs.org/source-list-map/-/source-list-map-0.1.8.tgz"
    },
    "source-map": {
      "version": "0.2.0",
      "from": "source-map@>=0.2.0 <0.3.0",
      "resolved": "https://registry.npmjs.org/source-map/-/source-map-0.2.0.tgz",
      "optional": true
    },
    "source-map-loader": {
      "version": "0.1.5",
      "from": "source-map-loader@0.1.5",
      "resolved": "https://registry.npmjs.org/source-map-loader/-/source-map-loader-0.1.5.tgz",
      "dependencies": {
        "async": {
          "version": "0.9.2",
          "from": "async@>=0.9.0 <0.10.0",
          "resolved": "https://registry.npmjs.org/async/-/async-0.9.2.tgz"
        },
        "source-map": {
          "version": "0.1.43",
          "from": "source-map@>=0.1.33 <0.2.0",
          "resolved": "https://registry.npmjs.org/source-map/-/source-map-0.1.43.tgz"
        }
      }
    },
    "sparkles": {
      "version": "1.0.0",
      "from": "sparkles@>=1.0.0 <2.0.0",
      "resolved": "https://registry.npmjs.org/sparkles/-/sparkles-1.0.0.tgz"
    },
    "spdx-correct": {
      "version": "1.0.2",
      "from": "spdx-correct@>=1.0.0 <1.1.0",
      "resolved": "https://registry.npmjs.org/spdx-correct/-/spdx-correct-1.0.2.tgz"
    },
    "spdx-expression-parse": {
      "version": "1.0.4",
      "from": "spdx-expression-parse@>=1.0.0 <1.1.0",
      "resolved": "https://registry.npmjs.org/spdx-expression-parse/-/spdx-expression-parse-1.0.4.tgz"
    },
    "spdx-license-ids": {
      "version": "1.2.2",
      "from": "spdx-license-ids@>=1.0.2 <2.0.0",
      "resolved": "https://registry.npmjs.org/spdx-license-ids/-/spdx-license-ids-1.2.2.tgz"
    },
    "split": {
      "version": "0.2.10",
      "from": "split@>=0.2.0 <0.3.0",
      "resolved": "https://registry.npmjs.org/split/-/split-0.2.10.tgz"
    },
    "sprintf-js": {
      "version": "1.0.3",
      "from": "sprintf-js@>=1.0.2 <1.1.0",
      "resolved": "https://registry.npmjs.org/sprintf-js/-/sprintf-js-1.0.3.tgz"
    },
    "sshpk": {
      "version": "1.10.2",
      "from": "sshpk@>=1.7.0 <2.0.0",
      "resolved": "https://registry.npmjs.org/sshpk/-/sshpk-1.10.2.tgz",
      "dependencies": {
        "assert-plus": {
          "version": "1.0.0",
          "from": "assert-plus@>=1.0.0 <2.0.0",
          "resolved": "https://registry.npmjs.org/assert-plus/-/assert-plus-1.0.0.tgz"
        }
      }
    },
    "statuses": {
      "version": "1.3.1",
      "from": "statuses@>=1.3.1 <2.0.0",
      "resolved": "https://registry.npmjs.org/statuses/-/statuses-1.3.1.tgz"
    },
    "stream-browserify": {
      "version": "1.0.0",
      "from": "stream-browserify@>=1.0.0 <2.0.0",
      "resolved": "https://registry.npmjs.org/stream-browserify/-/stream-browserify-1.0.0.tgz"
    },
    "stream-combiner": {
      "version": "0.0.4",
      "from": "stream-combiner@>=0.0.3 <0.1.0",
      "resolved": "https://registry.npmjs.org/stream-combiner/-/stream-combiner-0.0.4.tgz"
    },
    "stream-consume": {
      "version": "0.1.0",
      "from": "stream-consume@>=0.1.0 <0.2.0",
      "resolved": "https://registry.npmjs.org/stream-consume/-/stream-consume-0.1.0.tgz"
    },
    "stream-counter": {
      "version": "0.2.0",
      "from": "stream-counter@>=0.2.0 <0.3.0",
      "resolved": "https://registry.npmjs.org/stream-counter/-/stream-counter-0.2.0.tgz"
    },
    "stream-shift": {
      "version": "1.0.0",
      "from": "stream-shift@>=1.0.0 <2.0.0",
      "resolved": "https://registry.npmjs.org/stream-shift/-/stream-shift-1.0.0.tgz"
    },
    "string_decoder": {
      "version": "0.10.31",
      "from": "string_decoder@>=0.10.0 <0.11.0",
      "resolved": "https://registry.npmjs.org/string_decoder/-/string_decoder-0.10.31.tgz"
    },
    "string-hash": {
      "version": "1.1.3",
      "from": "string-hash@>=1.1.0 <2.0.0",
      "resolved": "https://registry.npmjs.org/string-hash/-/string-hash-1.1.3.tgz"
    },
    "string-width": {
      "version": "1.0.2",
      "from": "string-width@>=1.0.1 <2.0.0",
      "resolved": "https://registry.npmjs.org/string-width/-/string-width-1.0.2.tgz"
    },
    "string.prototype.codepointat": {
      "version": "0.2.0",
      "from": "string.prototype.codepointat@>=0.2.0 <0.3.0",
      "resolved": "https://registry.npmjs.org/string.prototype.codepointat/-/string.prototype.codepointat-0.2.0.tgz"
    },
    "stringify-object": {
      "version": "2.4.0",
      "from": "stringify-object@>=2.3.0 <3.0.0",
      "resolved": "https://registry.npmjs.org/stringify-object/-/stringify-object-2.4.0.tgz"
    },
    "stringstream": {
      "version": "0.0.5",
      "from": "stringstream@>=0.0.4 <0.1.0",
      "resolved": "https://registry.npmjs.org/stringstream/-/stringstream-0.0.5.tgz"
    },
    "strip-ansi": {
      "version": "3.0.1",
      "from": "strip-ansi@>=3.0.0 <4.0.0",
      "resolved": "https://registry.npmjs.org/strip-ansi/-/strip-ansi-3.0.1.tgz"
    },
    "strip-bom": {
      "version": "1.0.0",
      "from": "strip-bom@>=1.0.0 <2.0.0",
      "resolved": "https://registry.npmjs.org/strip-bom/-/strip-bom-1.0.0.tgz"
    },
    "strip-bom-stream": {
      "version": "1.0.0",
      "from": "strip-bom-stream@>=1.0.0 <2.0.0",
      "resolved": "https://registry.npmjs.org/strip-bom-stream/-/strip-bom-stream-1.0.0.tgz",
      "dependencies": {
        "strip-bom": {
          "version": "2.0.0",
          "from": "strip-bom@>=2.0.0 <3.0.0",
          "resolved": "https://registry.npmjs.org/strip-bom/-/strip-bom-2.0.0.tgz"
        }
      }
    },
    "strip-indent": {
      "version": "1.0.1",
      "from": "strip-indent@>=1.0.1 <2.0.0",
      "resolved": "https://registry.npmjs.org/strip-indent/-/strip-indent-1.0.1.tgz"
    },
    "sudo": {
      "version": "1.0.3",
      "from": "sudo@>=1.0.3 <1.1.0",
      "resolved": "https://registry.npmjs.org/sudo/-/sudo-1.0.3.tgz"
    },
    "supports-color": {
      "version": "2.0.0",
      "from": "supports-color@>=2.0.0 <3.0.0",
      "resolved": "https://registry.npmjs.org/supports-color/-/supports-color-2.0.0.tgz"
    },
    "symbol": {
      "version": "0.2.3",
      "from": "symbol@>=0.2.1 <0.3.0",
      "resolved": "https://registry.npmjs.org/symbol/-/symbol-0.2.3.tgz"
    },
    "tapable": {
      "version": "0.1.10",
      "from": "tapable@>=0.1.8 <0.2.0",
      "resolved": "https://registry.npmjs.org/tapable/-/tapable-0.1.10.tgz"
    },
    "tar": {
      "version": "2.2.1",
      "from": "tar@>=2.0.0 <3.0.0",
      "resolved": "https://registry.npmjs.org/tar/-/tar-2.2.1.tgz"
    },
    "ternary-stream": {
      "version": "2.0.1",
      "from": "ternary-stream@>=2.0.1 <3.0.0",
      "resolved": "https://registry.npmjs.org/ternary-stream/-/ternary-stream-2.0.1.tgz"
    },
    "textextensions": {
      "version": "1.0.2",
      "from": "textextensions@>=1.0.0 <1.1.0",
      "resolved": "https://registry.npmjs.org/textextensions/-/textextensions-1.0.2.tgz"
    },
    "throttleit": {
      "version": "1.0.0",
      "from": "throttleit@>=1.0.0 <2.0.0",
      "resolved": "https://registry.npmjs.org/throttleit/-/throttleit-1.0.0.tgz"
    },
    "through": {
      "version": "2.3.8",
      "from": "through@>=2.3.1 <2.4.0",
      "resolved": "https://registry.npmjs.org/through/-/through-2.3.8.tgz"
    },
    "through2": {
      "version": "2.0.3",
      "from": "through2@>=2.0.1 <2.1.0",
      "resolved": "https://registry.npmjs.org/through2/-/through2-2.0.3.tgz",
      "dependencies": {
        "isarray": {
          "version": "1.0.0",
          "from": "isarray@>=1.0.0 <1.1.0",
          "resolved": "https://registry.npmjs.org/isarray/-/isarray-1.0.0.tgz"
        },
        "readable-stream": {
          "version": "2.2.2",
          "from": "readable-stream@>=2.1.5 <3.0.0",
          "resolved": "https://registry.npmjs.org/readable-stream/-/readable-stream-2.2.2.tgz"
        }
      }
    },
    "through2-filter": {
      "version": "2.0.0",
      "from": "through2-filter@>=2.0.0 <3.0.0",
      "resolved": "https://registry.npmjs.org/through2-filter/-/through2-filter-2.0.0.tgz"
    },
    "tildify": {
      "version": "1.2.0",
      "from": "tildify@>=1.0.0 <2.0.0",
      "resolved": "https://registry.npmjs.org/tildify/-/tildify-1.2.0.tgz"
    },
    "time-stamp": {
      "version": "1.0.1",
      "from": "time-stamp@>=1.0.0 <2.0.0",
      "resolved": "https://registry.npmjs.org/time-stamp/-/time-stamp-1.0.1.tgz"
    },
    "timers-browserify": {
      "version": "1.4.2",
      "from": "timers-browserify@>=1.0.1 <2.0.0",
      "resolved": "https://registry.npmjs.org/timers-browserify/-/timers-browserify-1.4.2.tgz"
    },
    "tiny-lr": {
      "version": "0.2.1",
      "from": "tiny-lr@>=0.2.1 <0.3.0",
      "resolved": "https://registry.npmjs.org/tiny-lr/-/tiny-lr-0.2.1.tgz",
      "dependencies": {
        "body-parser": {
          "version": "1.14.2",
          "from": "body-parser@>=1.14.0 <1.15.0",
          "resolved": "https://registry.npmjs.org/body-parser/-/body-parser-1.14.2.tgz",
          "dependencies": {
            "qs": {
              "version": "5.2.0",
              "from": "qs@5.2.0",
              "resolved": "https://registry.npmjs.org/qs/-/qs-5.2.0.tgz"
            }
          }
        },
        "bytes": {
          "version": "2.2.0",
          "from": "bytes@2.2.0",
          "resolved": "https://registry.npmjs.org/bytes/-/bytes-2.2.0.tgz"
        },
        "debug": {
          "version": "2.2.0",
          "from": "debug@>=2.2.0 <2.3.0",
          "resolved": "https://registry.npmjs.org/debug/-/debug-2.2.0.tgz"
        },
        "http-errors": {
          "version": "1.3.1",
          "from": "http-errors@>=1.3.1 <1.4.0",
          "resolved": "https://registry.npmjs.org/http-errors/-/http-errors-1.3.1.tgz"
        },
        "iconv-lite": {
          "version": "0.4.13",
          "from": "iconv-lite@0.4.13",
          "resolved": "https://registry.npmjs.org/iconv-lite/-/iconv-lite-0.4.13.tgz"
        },
        "ms": {
          "version": "0.7.1",
          "from": "ms@0.7.1",
          "resolved": "https://registry.npmjs.org/ms/-/ms-0.7.1.tgz"
        },
        "qs": {
          "version": "5.1.0",
          "from": "qs@>=5.1.0 <5.2.0",
          "resolved": "https://registry.npmjs.org/qs/-/qs-5.1.0.tgz"
        },
        "raw-body": {
          "version": "2.1.7",
          "from": "raw-body@>=2.1.5 <2.2.0",
          "resolved": "https://registry.npmjs.org/raw-body/-/raw-body-2.1.7.tgz",
          "dependencies": {
            "bytes": {
              "version": "2.4.0",
              "from": "bytes@2.4.0",
              "resolved": "https://registry.npmjs.org/bytes/-/bytes-2.4.0.tgz"
            }
          }
        }
      }
    },
    "tmp": {
      "version": "0.0.31",
      "from": "tmp@>=0.0.0 <0.1.0",
      "resolved": "https://registry.npmjs.org/tmp/-/tmp-0.0.31.tgz"
    },
    "to-absolute-glob": {
      "version": "0.1.1",
      "from": "to-absolute-glob@>=0.1.1 <0.2.0",
      "resolved": "https://registry.npmjs.org/to-absolute-glob/-/to-absolute-glob-0.1.1.tgz"
    },
    "to-array": {
      "version": "0.1.4",
      "from": "to-array@0.1.4",
      "resolved": "https://registry.npmjs.org/to-array/-/to-array-0.1.4.tgz"
    },
    "to-iso-string": {
      "version": "0.0.2",
      "from": "to-iso-string@0.0.2",
      "resolved": "https://registry.npmjs.org/to-iso-string/-/to-iso-string-0.0.2.tgz"
    },
    "tough-cookie": {
      "version": "2.3.2",
      "from": "tough-cookie@>=2.3.0 <2.4.0",
      "resolved": "https://registry.npmjs.org/tough-cookie/-/tough-cookie-2.3.2.tgz"
    },
    "trim-newlines": {
      "version": "1.0.0",
      "from": "trim-newlines@>=1.0.0 <2.0.0",
      "resolved": "https://registry.npmjs.org/trim-newlines/-/trim-newlines-1.0.0.tgz"
    },
    "try-json-parse": {
      "version": "0.1.1",
      "from": "try-json-parse@>=0.1.1 <0.2.0",
      "resolved": "https://registry.npmjs.org/try-json-parse/-/try-json-parse-0.1.1.tgz"
    },
    "tslint": {
      "version": "3.15.1",
      "from": "tslint@>=3.15.1 <4.0.0",
      "resolved": "https://registry.npmjs.org/tslint/-/tslint-3.15.1.tgz",
      "dependencies": {
        "colors": {
          "version": "1.1.2",
          "from": "colors@>=1.1.2 <2.0.0",
          "resolved": "https://registry.npmjs.org/colors/-/colors-1.1.2.tgz"
        },
        "diff": {
          "version": "2.2.3",
          "from": "diff@>=2.2.1 <3.0.0",
          "resolved": "https://registry.npmjs.org/diff/-/diff-2.2.3.tgz"
        },
        "findup-sync": {
          "version": "0.3.0",
          "from": "findup-sync@>=0.3.0 <0.4.0",
          "resolved": "https://registry.npmjs.org/findup-sync/-/findup-sync-0.3.0.tgz",
          "dependencies": {
            "glob": {
              "version": "5.0.15",
              "from": "glob@>=5.0.0 <5.1.0",
              "resolved": "https://registry.npmjs.org/glob/-/glob-5.0.15.tgz"
            }
          }
        }
      }
    },
    "tslint-microsoft-contrib": {
      "version": "2.0.14",
      "from": "tslint-microsoft-contrib@>=2.0.9 <3.0.0",
      "resolved": "https://registry.npmjs.org/tslint-microsoft-contrib/-/tslint-microsoft-contrib-2.0.14.tgz"
    },
    "tsscmp": {
      "version": "1.0.5",
      "from": "tsscmp@1.0.5",
      "resolved": "https://registry.npmjs.org/tsscmp/-/tsscmp-1.0.5.tgz"
    },
    "tty-browserify": {
      "version": "0.0.0",
      "from": "tty-browserify@0.0.0",
      "resolved": "https://registry.npmjs.org/tty-browserify/-/tty-browserify-0.0.0.tgz"
    },
    "tunnel-agent": {
      "version": "0.4.3",
      "from": "tunnel-agent@>=0.4.1 <0.5.0",
      "resolved": "https://registry.npmjs.org/tunnel-agent/-/tunnel-agent-0.4.3.tgz"
    },
    "tweetnacl": {
      "version": "0.14.5",
      "from": "tweetnacl@>=0.14.0 <0.15.0",
      "resolved": "https://registry.npmjs.org/tweetnacl/-/tweetnacl-0.14.5.tgz",
      "optional": true
    },
    "type-check": {
      "version": "0.3.2",
      "from": "type-check@>=0.3.2 <0.4.0",
      "resolved": "https://registry.npmjs.org/type-check/-/type-check-0.3.2.tgz"
    },
    "type-detect": {
      "version": "1.0.0",
      "from": "type-detect@>=1.0.0 <2.0.0",
      "resolved": "https://registry.npmjs.org/type-detect/-/type-detect-1.0.0.tgz"
    },
    "type-is": {
      "version": "1.6.14",
      "from": "type-is@>=1.6.14 <1.7.0",
      "resolved": "https://registry.npmjs.org/type-is/-/type-is-1.6.14.tgz"
    },
    "typedarray": {
      "version": "0.0.6",
      "from": "typedarray@>=0.0.5 <0.1.0",
      "resolved": "https://registry.npmjs.org/typedarray/-/typedarray-0.0.6.tgz"
    },
    "typescript": {
      "version": "2.1.6",
      "from": "typescript@>=2.1.0 <2.2.0",
      "resolved": "https://registry.npmjs.org/typescript/-/typescript-2.1.6.tgz"
    },
    "ua-parser-js": {
      "version": "0.7.12",
      "from": "ua-parser-js@>=0.7.9 <0.8.0",
      "resolved": "https://registry.npmjs.org/ua-parser-js/-/ua-parser-js-0.7.12.tgz"
    },
    "uglify-js": {
      "version": "2.7.5",
      "from": "uglify-js@>=2.6.0 <3.0.0",
      "resolved": "https://registry.npmjs.org/uglify-js/-/uglify-js-2.7.5.tgz",
      "dependencies": {
        "async": {
          "version": "0.2.10",
          "from": "async@>=0.2.6 <0.3.0",
          "resolved": "https://registry.npmjs.org/async/-/async-0.2.10.tgz"
        },
        "camelcase": {
          "version": "1.2.1",
          "from": "camelcase@>=1.0.2 <2.0.0",
          "resolved": "https://registry.npmjs.org/camelcase/-/camelcase-1.2.1.tgz"
        },
        "cliui": {
          "version": "2.1.0",
          "from": "cliui@>=2.1.0 <3.0.0",
          "resolved": "https://registry.npmjs.org/cliui/-/cliui-2.1.0.tgz"
        },
        "source-map": {
          "version": "0.5.6",
          "from": "source-map@>=0.5.1 <0.6.0",
          "resolved": "https://registry.npmjs.org/source-map/-/source-map-0.5.6.tgz"
        },
        "window-size": {
          "version": "0.1.0",
          "from": "window-size@0.1.0",
          "resolved": "https://registry.npmjs.org/window-size/-/window-size-0.1.0.tgz"
        },
        "wordwrap": {
          "version": "0.0.2",
          "from": "wordwrap@0.0.2",
          "resolved": "https://registry.npmjs.org/wordwrap/-/wordwrap-0.0.2.tgz"
        },
        "yargs": {
          "version": "3.10.0",
          "from": "yargs@>=3.10.0 <3.11.0",
          "resolved": "https://registry.npmjs.org/yargs/-/yargs-3.10.0.tgz"
        }
      }
    },
    "uglify-to-browserify": {
      "version": "1.0.2",
      "from": "uglify-to-browserify@>=1.0.0 <1.1.0",
      "resolved": "https://registry.npmjs.org/uglify-to-browserify/-/uglify-to-browserify-1.0.2.tgz"
    },
    "uid-safe": {
      "version": "2.1.3",
      "from": "uid-safe@2.1.3",
      "resolved": "https://registry.npmjs.org/uid-safe/-/uid-safe-2.1.3.tgz"
    },
    "ultron": {
      "version": "1.0.2",
      "from": "ultron@>=1.0.0 <1.1.0",
      "resolved": "https://registry.npmjs.org/ultron/-/ultron-1.0.2.tgz"
    },
    "unc-path-regex": {
      "version": "0.1.2",
      "from": "unc-path-regex@>=0.1.0 <0.2.0",
      "resolved": "https://registry.npmjs.org/unc-path-regex/-/unc-path-regex-0.1.2.tgz"
    },
    "underscore.string": {
      "version": "3.3.4",
      "from": "underscore.string@>=3.3.4 <4.0.0",
      "resolved": "https://registry.npmjs.org/underscore.string/-/underscore.string-3.3.4.tgz"
    },
    "unique-stream": {
      "version": "1.0.0",
      "from": "unique-stream@>=1.0.0 <2.0.0",
      "resolved": "https://registry.npmjs.org/unique-stream/-/unique-stream-1.0.0.tgz"
    },
    "unpipe": {
      "version": "1.0.0",
      "from": "unpipe@1.0.0",
      "resolved": "https://registry.npmjs.org/unpipe/-/unpipe-1.0.0.tgz"
    },
    "url": {
      "version": "0.10.3",
      "from": "url@>=0.10.1 <0.11.0",
      "resolved": "https://registry.npmjs.org/url/-/url-0.10.3.tgz",
      "dependencies": {
        "punycode": {
          "version": "1.3.2",
          "from": "punycode@1.3.2",
          "resolved": "https://registry.npmjs.org/punycode/-/punycode-1.3.2.tgz"
        }
      }
    },
    "user-home": {
      "version": "1.1.1",
      "from": "user-home@>=1.1.1 <2.0.0",
      "resolved": "https://registry.npmjs.org/user-home/-/user-home-1.1.1.tgz"
    },
    "useragent": {
      "version": "2.1.12",
      "from": "useragent@>=2.1.6 <3.0.0",
      "resolved": "https://registry.npmjs.org/useragent/-/useragent-2.1.12.tgz",
      "dependencies": {
        "lru-cache": {
          "version": "2.2.4",
          "from": "lru-cache@>=2.2.0 <2.3.0",
          "resolved": "https://registry.npmjs.org/lru-cache/-/lru-cache-2.2.4.tgz"
        }
      }
    },
    "util": {
      "version": "0.10.3",
      "from": "util@>=0.10.3 <1.0.0",
      "resolved": "https://registry.npmjs.org/util/-/util-0.10.3.tgz",
      "dependencies": {
        "inherits": {
          "version": "2.0.1",
          "from": "inherits@2.0.1",
          "resolved": "https://registry.npmjs.org/inherits/-/inherits-2.0.1.tgz"
        }
      }
    },
    "util-deprecate": {
      "version": "1.0.2",
      "from": "util-deprecate@>=1.0.1 <1.1.0",
      "resolved": "https://registry.npmjs.org/util-deprecate/-/util-deprecate-1.0.2.tgz"
    },
    "utils-merge": {
      "version": "1.0.0",
      "from": "utils-merge@1.0.0",
      "resolved": "https://registry.npmjs.org/utils-merge/-/utils-merge-1.0.0.tgz"
    },
    "uuid": {
      "version": "3.0.1",
      "from": "uuid@>=3.0.0 <4.0.0",
      "resolved": "https://registry.npmjs.org/uuid/-/uuid-3.0.1.tgz"
    },
    "v8flags": {
      "version": "2.0.11",
      "from": "v8flags@>=2.0.2 <3.0.0",
      "resolved": "https://registry.npmjs.org/v8flags/-/v8flags-2.0.11.tgz"
    },
    "vali-date": {
      "version": "1.0.0",
      "from": "vali-date@>=1.0.0 <2.0.0",
      "resolved": "https://registry.npmjs.org/vali-date/-/vali-date-1.0.0.tgz"
    },
    "validate-npm-package-license": {
      "version": "3.0.1",
      "from": "validate-npm-package-license@>=3.0.1 <4.0.0",
      "resolved": "https://registry.npmjs.org/validate-npm-package-license/-/validate-npm-package-license-3.0.1.tgz"
    },
    "validator": {
      "version": "5.7.0",
      "from": "validator@>=5.0.0 <6.0.0",
      "resolved": "https://registry.npmjs.org/validator/-/validator-5.7.0.tgz"
    },
    "vary": {
      "version": "1.1.0",
      "from": "vary@>=1.1.0 <1.2.0",
      "resolved": "https://registry.npmjs.org/vary/-/vary-1.1.0.tgz"
    },
    "verror": {
      "version": "1.3.6",
      "from": "verror@1.3.6",
      "resolved": "https://registry.npmjs.org/verror/-/verror-1.3.6.tgz"
    },
    "vhost": {
      "version": "3.0.2",
      "from": "vhost@>=3.0.1 <3.1.0",
      "resolved": "https://registry.npmjs.org/vhost/-/vhost-3.0.2.tgz"
    },
    "vinyl": {
      "version": "0.5.3",
      "from": "vinyl@>=0.5.0 <0.6.0",
      "resolved": "https://registry.npmjs.org/vinyl/-/vinyl-0.5.3.tgz"
    },
    "vinyl-bufferstream": {
      "version": "1.0.1",
      "from": "vinyl-bufferstream@>=1.0.1 <2.0.0",
      "resolved": "https://registry.npmjs.org/vinyl-bufferstream/-/vinyl-bufferstream-1.0.1.tgz"
    },
    "vinyl-fs": {
      "version": "0.3.14",
      "from": "vinyl-fs@>=0.3.0 <0.4.0",
      "resolved": "https://registry.npmjs.org/vinyl-fs/-/vinyl-fs-0.3.14.tgz",
      "dependencies": {
        "clone": {
          "version": "0.2.0",
          "from": "clone@>=0.2.0 <0.3.0",
          "resolved": "https://registry.npmjs.org/clone/-/clone-0.2.0.tgz"
        },
        "graceful-fs": {
          "version": "3.0.11",
          "from": "graceful-fs@>=3.0.0 <4.0.0",
          "resolved": "https://registry.npmjs.org/graceful-fs/-/graceful-fs-3.0.11.tgz"
        },
        "readable-stream": {
          "version": "1.0.34",
          "from": "readable-stream@>=1.0.33-1 <1.1.0-0",
          "resolved": "https://registry.npmjs.org/readable-stream/-/readable-stream-1.0.34.tgz"
        },
        "through2": {
          "version": "0.6.5",
          "from": "through2@>=0.6.1 <0.7.0",
          "resolved": "https://registry.npmjs.org/through2/-/through2-0.6.5.tgz"
        },
        "vinyl": {
          "version": "0.4.6",
          "from": "vinyl@>=0.4.0 <0.5.0",
          "resolved": "https://registry.npmjs.org/vinyl/-/vinyl-0.4.6.tgz"
        }
      }
    },
    "vinyl-ftp": {
      "version": "0.4.5",
      "from": "vinyl-ftp@0.4.5",
      "resolved": "https://registry.npmjs.org/vinyl-ftp/-/vinyl-ftp-0.4.5.tgz",
      "dependencies": {
        "clone": {
          "version": "0.2.0",
          "from": "clone@>=0.2.0 <0.3.0",
          "resolved": "https://registry.npmjs.org/clone/-/clone-0.2.0.tgz"
        },
        "minimatch": {
          "version": "2.0.10",
          "from": "minimatch@>=2.0.1 <2.1.0",
          "resolved": "https://registry.npmjs.org/minimatch/-/minimatch-2.0.10.tgz"
        },
        "object-assign": {
          "version": "1.0.0",
          "from": "object-assign@>=1.0.0 <2.0.0",
          "resolved": "https://registry.npmjs.org/object-assign/-/object-assign-1.0.0.tgz"
        },
        "readable-stream": {
          "version": "1.0.34",
          "from": "readable-stream@>=1.0.33-1 <1.1.0-0",
          "resolved": "https://registry.npmjs.org/readable-stream/-/readable-stream-1.0.34.tgz"
        },
        "through2": {
          "version": "0.6.5",
          "from": "through2@>=0.6.3 <0.7.0",
          "resolved": "https://registry.npmjs.org/through2/-/through2-0.6.5.tgz"
        },
        "vinyl": {
          "version": "0.4.6",
          "from": "vinyl@>=0.4.6 <0.5.0",
          "resolved": "https://registry.npmjs.org/vinyl/-/vinyl-0.4.6.tgz"
        }
      }
    },
    "vinyl-sourcemaps-apply": {
      "version": "0.2.1",
      "from": "vinyl-sourcemaps-apply@>=0.2.1 <0.3.0",
      "resolved": "https://registry.npmjs.org/vinyl-sourcemaps-apply/-/vinyl-sourcemaps-apply-0.2.1.tgz",
      "dependencies": {
        "source-map": {
          "version": "0.5.6",
          "from": "source-map@>=0.5.1 <0.6.0",
          "resolved": "https://registry.npmjs.org/source-map/-/source-map-0.5.6.tgz"
        }
      }
    },
    "vm-browserify": {
      "version": "0.0.4",
      "from": "vm-browserify@0.0.4",
      "resolved": "https://registry.npmjs.org/vm-browserify/-/vm-browserify-0.0.4.tgz"
    },
    "void-elements": {
      "version": "2.0.1",
      "from": "void-elements@>=2.0.0 <3.0.0",
      "resolved": "https://registry.npmjs.org/void-elements/-/void-elements-2.0.1.tgz"
    },
    "watchpack": {
      "version": "0.2.9",
      "from": "watchpack@>=0.2.1 <0.3.0",
      "resolved": "https://registry.npmjs.org/watchpack/-/watchpack-0.2.9.tgz",
      "dependencies": {
        "async": {
          "version": "0.9.2",
          "from": "async@>=0.9.0 <0.10.0",
          "resolved": "https://registry.npmjs.org/async/-/async-0.9.2.tgz"
        }
      }
    },
    "webpack": {
      "version": "1.13.3",
      "from": "webpack@>=1.13.0 <1.14.0",
      "resolved": "https://registry.npmjs.org/webpack/-/webpack-1.13.3.tgz",
      "dependencies": {
        "interpret": {
          "version": "0.6.6",
          "from": "interpret@>=0.6.4 <0.7.0",
          "resolved": "https://registry.npmjs.org/interpret/-/interpret-0.6.6.tgz"
        },
        "isarray": {
          "version": "1.0.0",
          "from": "isarray@>=1.0.0 <1.1.0",
          "resolved": "https://registry.npmjs.org/isarray/-/isarray-1.0.0.tgz"
        },
        "memory-fs": {
          "version": "0.3.0",
          "from": "memory-fs@>=0.3.0 <0.4.0",
          "resolved": "https://registry.npmjs.org/memory-fs/-/memory-fs-0.3.0.tgz"
        },
        "readable-stream": {
          "version": "2.2.2",
          "from": "readable-stream@>=2.0.1 <3.0.0",
          "resolved": "https://registry.npmjs.org/readable-stream/-/readable-stream-2.2.2.tgz"
        },
        "supports-color": {
          "version": "3.2.3",
          "from": "supports-color@>=3.1.0 <4.0.0",
          "resolved": "https://registry.npmjs.org/supports-color/-/supports-color-3.2.3.tgz"
        }
      }
    },
    "webpack-bundle-analyzer": {
<<<<<<< HEAD
      "version": "2.3.0",
      "from": "webpack-bundle-analyzer@>=2.2.1 <3.0.0",
      "resolved": "https://registry.npmjs.org/webpack-bundle-analyzer/-/webpack-bundle-analyzer-2.3.0.tgz",
=======
      "version": "2.2.3",
      "from": "webpack-bundle-analyzer@>=2.2.1 <3.0.0",
      "resolved": "https://registry.npmjs.org/webpack-bundle-analyzer/-/webpack-bundle-analyzer-2.2.3.tgz",
>>>>>>> c40990d0
      "dependencies": {
        "acorn": {
          "version": "4.0.11",
          "from": "acorn@>=4.0.11 <5.0.0",
          "resolved": "https://registry.npmjs.org/acorn/-/acorn-4.0.11.tgz"
        },
        "lodash": {
          "version": "4.17.4",
          "from": "lodash@>=4.17.4 <5.0.0",
          "resolved": "https://registry.npmjs.org/lodash/-/lodash-4.17.4.tgz"
        }
      }
    },
    "webpack-core": {
      "version": "0.6.9",
      "from": "webpack-core@>=0.6.0 <0.7.0",
      "resolved": "https://registry.npmjs.org/webpack-core/-/webpack-core-0.6.9.tgz",
      "dependencies": {
        "source-map": {
          "version": "0.4.4",
          "from": "source-map@>=0.4.1 <0.5.0",
          "resolved": "https://registry.npmjs.org/source-map/-/source-map-0.4.4.tgz"
        }
      }
    },
    "webpack-dev-middleware": {
      "version": "1.10.0",
      "from": "webpack-dev-middleware@>=1.0.11 <2.0.0",
      "resolved": "https://registry.npmjs.org/webpack-dev-middleware/-/webpack-dev-middleware-1.10.0.tgz"
    },
    "webpack-split-by-path": {
      "version": "0.0.10",
      "from": "webpack-split-by-path@0.0.10",
      "resolved": "https://registry.npmjs.org/webpack-split-by-path/-/webpack-split-by-path-0.0.10.tgz"
    },
    "websocket-driver": {
      "version": "0.6.5",
      "from": "websocket-driver@>=0.5.1",
      "resolved": "https://registry.npmjs.org/websocket-driver/-/websocket-driver-0.6.5.tgz"
    },
    "websocket-extensions": {
      "version": "0.1.1",
      "from": "websocket-extensions@>=0.1.1",
      "resolved": "https://registry.npmjs.org/websocket-extensions/-/websocket-extensions-0.1.1.tgz"
    },
    "whatwg-fetch": {
      "version": "2.0.2",
      "from": "whatwg-fetch@>=0.10.0",
      "resolved": "https://registry.npmjs.org/whatwg-fetch/-/whatwg-fetch-2.0.2.tgz"
    },
    "which": {
      "version": "1.2.12",
      "from": "which@>=1.2.12 <2.0.0",
      "resolved": "https://registry.npmjs.org/which/-/which-1.2.12.tgz"
    },
    "which-module": {
      "version": "1.0.0",
      "from": "which-module@>=1.0.0 <2.0.0",
      "resolved": "https://registry.npmjs.org/which-module/-/which-module-1.0.0.tgz"
    },
    "wide-align": {
      "version": "1.1.0",
      "from": "wide-align@>=1.1.0 <2.0.0",
      "resolved": "https://registry.npmjs.org/wide-align/-/wide-align-1.1.0.tgz"
    },
    "window-size": {
      "version": "0.2.0",
      "from": "window-size@>=0.2.0 <0.3.0",
      "resolved": "https://registry.npmjs.org/window-size/-/window-size-0.2.0.tgz"
    },
    "wordwrap": {
      "version": "0.0.3",
      "from": "wordwrap@>=0.0.2 <0.1.0",
      "resolved": "https://registry.npmjs.org/wordwrap/-/wordwrap-0.0.3.tgz"
    },
    "wrap-ansi": {
      "version": "2.1.0",
      "from": "wrap-ansi@>=2.0.0 <3.0.0",
      "resolved": "https://registry.npmjs.org/wrap-ansi/-/wrap-ansi-2.1.0.tgz"
    },
    "wrappy": {
      "version": "1.0.2",
      "from": "wrappy@>=1.0.0 <2.0.0",
      "resolved": "https://registry.npmjs.org/wrappy/-/wrappy-1.0.2.tgz"
    },
    "ws": {
      "version": "1.1.2",
      "from": "ws@1.1.2",
      "resolved": "https://registry.npmjs.org/ws/-/ws-1.1.2.tgz"
    },
    "wtf-8": {
      "version": "1.0.0",
      "from": "wtf-8@1.0.0",
      "resolved": "https://registry.npmjs.org/wtf-8/-/wtf-8-1.0.0.tgz"
    },
    "xmlhttprequest-ssl": {
      "version": "1.5.3",
      "from": "xmlhttprequest-ssl@1.5.3",
      "resolved": "https://registry.npmjs.org/xmlhttprequest-ssl/-/xmlhttprequest-ssl-1.5.3.tgz"
    },
    "xregexp": {
      "version": "2.0.0",
      "from": "xregexp@2.0.0",
      "resolved": "https://registry.npmjs.org/xregexp/-/xregexp-2.0.0.tgz"
    },
    "xtend": {
      "version": "4.0.1",
      "from": "xtend@>=4.0.1 <4.1.0",
      "resolved": "https://registry.npmjs.org/xtend/-/xtend-4.0.1.tgz"
    },
    "y18n": {
      "version": "3.2.1",
      "from": "y18n@>=3.2.1 <4.0.0",
      "resolved": "https://registry.npmjs.org/y18n/-/y18n-3.2.1.tgz"
    },
    "yallist": {
      "version": "2.0.0",
      "from": "yallist@>=2.0.0 <3.0.0",
      "resolved": "https://registry.npmjs.org/yallist/-/yallist-2.0.0.tgz"
    },
    "yargs": {
      "version": "4.6.0",
      "from": "yargs@>=4.6.0 <4.7.0",
      "resolved": "https://registry.npmjs.org/yargs/-/yargs-4.6.0.tgz"
    },
    "yargs-parser": {
      "version": "2.4.1",
      "from": "yargs-parser@>=2.4.0 <3.0.0",
      "resolved": "https://registry.npmjs.org/yargs-parser/-/yargs-parser-2.4.1.tgz",
      "dependencies": {
        "camelcase": {
          "version": "3.0.0",
          "from": "camelcase@>=3.0.0 <4.0.0",
          "resolved": "https://registry.npmjs.org/camelcase/-/camelcase-3.0.0.tgz"
        }
      }
    },
    "yauzl": {
      "version": "2.4.1",
      "from": "yauzl@2.4.1",
      "resolved": "https://registry.npmjs.org/yauzl/-/yauzl-2.4.1.tgz"
    },
    "yeast": {
      "version": "0.1.2",
      "from": "yeast@0.1.2",
      "resolved": "https://registry.npmjs.org/yeast/-/yeast-0.1.2.tgz"
    },
    "z-schema": {
      "version": "3.17.0",
      "from": "z-schema@>=3.17.0 <3.18.0",
      "resolved": "https://registry.npmjs.org/z-schema/-/z-schema-3.17.0.tgz"
    }
  }
}<|MERGE_RESOLUTION|>--- conflicted
+++ resolved
@@ -178,15 +178,30 @@
       "from": "@types/semver@>=5.3.30 <6.0.0",
       "resolved": "https://registry.npmjs.org/@types/semver/-/semver-5.3.30.tgz"
     },
+    "@types/source-map": {
+      "version": "0.5.0",
+      "from": "@types/source-map@*",
+      "resolved": "https://registry.npmjs.org/@types/source-map/-/source-map-0.5.0.tgz"
+    },
     "@types/through2": {
       "version": "2.0.32",
       "from": "@types/through2@>=2.0.31 <3.0.0",
       "resolved": "https://registry.npmjs.org/@types/through2/-/through2-2.0.32.tgz"
     },
+    "@types/uglify-js": {
+      "version": "2.6.28",
+      "from": "@types/uglify-js@*",
+      "resolved": "https://registry.npmjs.org/@types/uglify-js/-/uglify-js-2.6.28.tgz"
+    },
     "@types/vinyl": {
       "version": "1.2.30",
       "from": "@types/vinyl@>=1.2.30 <2.0.0",
       "resolved": "https://registry.npmjs.org/@types/vinyl/-/vinyl-1.2.30.tgz"
+    },
+    "@types/webpack": {
+      "version": "1.12.36",
+      "from": "@types/webpack@>=1.12.35 <2.0.0",
+      "resolved": "https://registry.npmjs.org/@types/webpack/-/webpack-1.12.36.tgz"
     },
     "@types/webpack-env": {
       "version": "1.13.0",
@@ -589,15 +604,9 @@
       "resolved": "https://registry.npmjs.org/camelcase-keys/-/camelcase-keys-2.1.0.tgz"
     },
     "caniuse-db": {
-<<<<<<< HEAD
       "version": "1.0.30000624",
       "from": "caniuse-db@>=1.0.30000488 <2.0.0",
       "resolved": "https://registry.npmjs.org/caniuse-db/-/caniuse-db-1.0.30000624.tgz"
-=======
-      "version": "1.0.30000623",
-      "from": "caniuse-db@>=1.0.30000488 <2.0.0",
-      "resolved": "https://registry.npmjs.org/caniuse-db/-/caniuse-db-1.0.30000623.tgz"
->>>>>>> c40990d0
     },
     "cardinal": {
       "version": "1.0.0",
@@ -4397,9 +4406,9 @@
       "resolved": "https://registry.npmjs.org/plur/-/plur-2.1.2.tgz"
     },
     "postcss": {
-      "version": "5.2.13",
+      "version": "5.2.14",
       "from": "postcss@>=5.0.21 <6.0.0",
-      "resolved": "https://registry.npmjs.org/postcss/-/postcss-5.2.13.tgz",
+      "resolved": "https://registry.npmjs.org/postcss/-/postcss-5.2.14.tgz",
       "dependencies": {
         "source-map": {
           "version": "0.5.6",
@@ -5824,15 +5833,9 @@
       }
     },
     "webpack-bundle-analyzer": {
-<<<<<<< HEAD
       "version": "2.3.0",
       "from": "webpack-bundle-analyzer@>=2.2.1 <3.0.0",
       "resolved": "https://registry.npmjs.org/webpack-bundle-analyzer/-/webpack-bundle-analyzer-2.3.0.tgz",
-=======
-      "version": "2.2.3",
-      "from": "webpack-bundle-analyzer@>=2.2.1 <3.0.0",
-      "resolved": "https://registry.npmjs.org/webpack-bundle-analyzer/-/webpack-bundle-analyzer-2.2.3.tgz",
->>>>>>> c40990d0
       "dependencies": {
         "acorn": {
           "version": "4.0.11",

--- conflicted
+++ resolved
@@ -8,9 +8,9 @@
       "resolved": "https://registry.npmjs.org/@microsoft/api-extractor/-/api-extractor-2.0.6.tgz"
     },
     "@microsoft/gulp-core-build": {
-      "version": "2.5.0",
+      "version": "2.5.1",
       "from": "@microsoft/gulp-core-build@>=2.5.0 <3.0.0",
-      "resolved": "https://registry.npmjs.org/@microsoft/gulp-core-build/-/gulp-core-build-2.5.0.tgz",
+      "resolved": "https://registry.npmjs.org/@microsoft/gulp-core-build/-/gulp-core-build-2.5.1.tgz",
       "dependencies": {
         "@types/chai": {
           "version": "3.4.34",
@@ -1587,15 +1587,9 @@
       "resolved": "https://registry.npmjs.org/caniuse-api/-/caniuse-api-1.6.1.tgz"
     },
     "caniuse-db": {
-<<<<<<< HEAD
-      "version": "1.0.30000666",
-      "from": "caniuse-db@>=1.0.30000488 <2.0.0",
-      "resolved": "https://registry.npmjs.org/caniuse-db/-/caniuse-db-1.0.30000666.tgz"
-=======
       "version": "1.0.30000670",
       "from": "caniuse-db@>=1.0.30000488 <2.0.0",
       "resolved": "https://registry.npmjs.org/caniuse-db/-/caniuse-db-1.0.30000670.tgz"
->>>>>>> ba359d0b
     },
     "capture-stack-trace": {
       "version": "1.0.0",
@@ -1658,15 +1652,9 @@
       "resolved": "https://registry.npmjs.org/clap/-/clap-1.1.3.tgz"
     },
     "clean-css": {
-<<<<<<< HEAD
-      "version": "4.1.1",
-      "from": "clean-css@>=4.0.9 <5.0.0",
-      "resolved": "https://registry.npmjs.org/clean-css/-/clean-css-4.1.1.tgz",
-=======
       "version": "4.1.2",
       "from": "clean-css@>=4.0.9 <5.0.0",
       "resolved": "https://registry.npmjs.org/clean-css/-/clean-css-4.1.2.tgz",
->>>>>>> ba359d0b
       "dependencies": {
         "source-map": {
           "version": "0.5.6",
@@ -4154,21 +4142,6 @@
       }
     },
     "html-minifier": {
-<<<<<<< HEAD
-      "version": "3.4.4",
-      "from": "html-minifier@>=3.0.1 <4.0.0",
-      "resolved": "https://registry.npmjs.org/html-minifier/-/html-minifier-3.4.4.tgz",
-      "dependencies": {
-        "clean-css": {
-          "version": "4.0.12",
-          "from": "clean-css@>=4.0.0 <4.1.0",
-          "resolved": "https://registry.npmjs.org/clean-css/-/clean-css-4.0.12.tgz"
-        },
-        "source-map": {
-          "version": "0.5.6",
-          "from": "source-map@>=0.5.0 <0.6.0",
-          "resolved": "https://registry.npmjs.org/source-map/-/source-map-0.5.6.tgz"
-=======
       "version": "3.5.0",
       "from": "html-minifier@>=3.0.1 <4.0.0",
       "resolved": "https://registry.npmjs.org/html-minifier/-/html-minifier-3.5.0.tgz",
@@ -4179,10 +4152,9 @@
           "resolved": "https://registry.npmjs.org/source-map/-/source-map-0.5.6.tgz"
         },
         "uglify-js": {
-          "version": "3.0.5",
+          "version": "3.0.7",
           "from": "uglify-js@>=3.0.0 <3.1.0",
-          "resolved": "https://registry.npmjs.org/uglify-js/-/uglify-js-3.0.5.tgz"
->>>>>>> ba359d0b
+          "resolved": "https://registry.npmjs.org/uglify-js/-/uglify-js-3.0.7.tgz"
         }
       }
     },
@@ -4868,9 +4840,9 @@
       "resolved": "https://registry.npmjs.org/kew/-/kew-0.7.0.tgz"
     },
     "kind-of": {
-      "version": "3.2.0",
+      "version": "3.2.2",
       "from": "kind-of@>=3.0.2 <4.0.0",
-      "resolved": "https://registry.npmjs.org/kind-of/-/kind-of-3.2.0.tgz"
+      "resolved": "https://registry.npmjs.org/kind-of/-/kind-of-3.2.2.tgz"
     },
     "klaw": {
       "version": "1.3.1",
@@ -5653,7 +5625,7 @@
     },
     "nan": {
       "version": "2.6.2",
-      "from": "nan@>=2.3.2 <3.0.0",
+      "from": "nan@>=2.3.0 <3.0.0",
       "resolved": "https://registry.npmjs.org/nan/-/nan-2.6.2.tgz"
     },
     "native-promise-only": {
@@ -5729,9 +5701,9 @@
       "resolved": "https://registry.npmjs.org/node-notifier/-/node-notifier-5.0.2.tgz"
     },
     "node-sass": {
-      "version": "4.5.2",
+      "version": "4.5.3",
       "from": "node-sass@>=4.2.0 <5.0.0",
-      "resolved": "https://registry.npmjs.org/node-sass/-/node-sass-4.5.2.tgz",
+      "resolved": "https://registry.npmjs.org/node-sass/-/node-sass-4.5.3.tgz",
       "dependencies": {
         "gaze": {
           "version": "1.1.2",
@@ -5881,15 +5853,9 @@
       "resolved": "https://registry.npmjs.org/office-ui-fabric-core/-/office-ui-fabric-core-7.0.0.tgz"
     },
     "office-ui-fabric-react": {
-<<<<<<< HEAD
-      "version": "2.27.0",
-      "from": "office-ui-fabric-react@>=2.11.0-0 <3.0.0-0",
-      "resolved": "https://registry.npmjs.org/office-ui-fabric-react/-/office-ui-fabric-react-2.27.0.tgz"
-=======
       "version": "2.29.0",
       "from": "office-ui-fabric-react@>=2.11.0-0 <3.0.0-0",
       "resolved": "https://registry.npmjs.org/office-ui-fabric-react/-/office-ui-fabric-react-2.29.0.tgz"
->>>>>>> ba359d0b
     },
     "on-finished": {
       "version": "2.3.0",
@@ -6911,13 +6877,13 @@
     },
     "rush-example-app-base": {
       "version": "0.0.0",
-      "from": "temp_modules\\rush-example-app-base",
-      "resolved": "file:temp_modules\\rush-example-app-base"
+      "from": "temp_modules/rush-example-app-base",
+      "resolved": "file:temp_modules/rush-example-app-base"
     },
     "rush-example-component": {
       "version": "0.0.0",
-      "from": "temp_modules\\rush-example-component",
-      "resolved": "file:temp_modules\\rush-example-component",
+      "from": "temp_modules/rush-example-component",
+      "resolved": "file:temp_modules/rush-example-component",
       "dependencies": {
         "acorn": {
           "version": "5.0.3",
@@ -7040,13 +7006,13 @@
     },
     "rush-fabric-website": {
       "version": "0.0.0",
-      "from": "temp_modules\\rush-fabric-website",
-      "resolved": "file:temp_modules\\rush-fabric-website"
+      "from": "temp_modules/rush-fabric-website",
+      "resolved": "file:temp_modules/rush-fabric-website"
     },
     "rush-office-ui-fabric-react": {
       "version": "0.0.0",
-      "from": "temp_modules\\rush-office-ui-fabric-react",
-      "resolved": "file:temp_modules\\rush-office-ui-fabric-react",
+      "from": "temp_modules/rush-office-ui-fabric-react",
+      "resolved": "file:temp_modules/rush-office-ui-fabric-react",
       "dependencies": {
         "acorn": {
           "version": "5.0.3",
@@ -7209,8 +7175,8 @@
     },
     "rush-ssr-tests": {
       "version": "0.0.0",
-      "from": "temp_modules\\rush-ssr-tests",
-      "resolved": "file:temp_modules\\rush-ssr-tests",
+      "from": "temp_modules/rush-ssr-tests",
+      "resolved": "file:temp_modules/rush-ssr-tests",
       "dependencies": {
         "acorn": {
           "version": "5.0.3",
@@ -7323,8 +7289,8 @@
     },
     "rush-styling": {
       "version": "0.0.0",
-      "from": "temp_modules\\rush-styling",
-      "resolved": "file:temp_modules\\rush-styling",
+      "from": "temp_modules/rush-styling",
+      "resolved": "file:temp_modules/rush-styling",
       "dependencies": {
         "acorn": {
           "version": "5.0.3",
@@ -7437,13 +7403,13 @@
     },
     "rush-todo-app": {
       "version": "0.0.0",
-      "from": "temp_modules\\rush-todo-app",
-      "resolved": "file:temp_modules\\rush-todo-app"
+      "from": "temp_modules/rush-todo-app",
+      "resolved": "file:temp_modules/rush-todo-app"
     },
     "rush-utilities": {
       "version": "0.0.0",
-      "from": "temp_modules\\rush-utilities",
-      "resolved": "file:temp_modules\\rush-utilities"
+      "from": "temp_modules/rush-utilities",
+      "resolved": "file:temp_modules/rush-utilities"
     },
     "rx-lite": {
       "version": "3.1.2",
@@ -8420,15 +8386,9 @@
       "resolved": "https://registry.npmjs.org/ua-parser-js/-/ua-parser-js-0.7.12.tgz"
     },
     "uglify-js": {
-<<<<<<< HEAD
-      "version": "2.8.23",
+      "version": "2.8.26",
       "from": "uglify-js@>=2.6.0 <3.0.0",
-      "resolved": "https://registry.npmjs.org/uglify-js/-/uglify-js-2.8.23.tgz",
-=======
-      "version": "2.8.25",
-      "from": "uglify-js@>=2.6.0 <3.0.0",
-      "resolved": "https://registry.npmjs.org/uglify-js/-/uglify-js-2.8.25.tgz",
->>>>>>> ba359d0b
+      "resolved": "https://registry.npmjs.org/uglify-js/-/uglify-js-2.8.26.tgz",
       "dependencies": {
         "camelcase": {
           "version": "1.2.1",
@@ -8890,15 +8850,9 @@
       }
     },
     "webpack-bundle-analyzer": {
-<<<<<<< HEAD
-      "version": "2.6.0",
-      "from": "webpack-bundle-analyzer@>=2.2.1 <3.0.0",
-      "resolved": "https://registry.npmjs.org/webpack-bundle-analyzer/-/webpack-bundle-analyzer-2.6.0.tgz",
-=======
       "version": "2.8.1",
       "from": "webpack-bundle-analyzer@>=2.2.1 <3.0.0",
       "resolved": "https://registry.npmjs.org/webpack-bundle-analyzer/-/webpack-bundle-analyzer-2.8.1.tgz",
->>>>>>> ba359d0b
       "dependencies": {
         "acorn": {
           "version": "5.0.3",

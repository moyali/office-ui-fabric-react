--- conflicted
+++ resolved
@@ -5010,11 +5010,7 @@
     },
     "office-ui-fabric-react": {
       "version": "2.24.1",
-<<<<<<< HEAD
       "from": "office-ui-fabric-react@>=2.11.0 <3.0.0",
-=======
-      "from": "office-ui-fabric-react@>=2.11.0-0 <3.0.0-0",
->>>>>>> 2b5ac6c0
       "resolved": "https://registry.npmjs.org/office-ui-fabric-react/-/office-ui-fabric-react-2.24.1.tgz"
     },
     "on-finished": {

--- conflicted
+++ resolved
@@ -733,9 +733,9 @@
       "resolved": "https://registry.npmjs.org/@types/express/-/express-4.0.35.tgz"
     },
     "@types/express-serve-static-core": {
-      "version": "4.0.44",
+      "version": "4.0.45",
       "from": "@types/express-serve-static-core@*",
-      "resolved": "https://registry.npmjs.org/@types/express-serve-static-core/-/express-serve-static-core-4.0.44.tgz"
+      "resolved": "https://registry.npmjs.org/@types/express-serve-static-core/-/express-serve-static-core-4.0.45.tgz"
     },
     "@types/finalhandler": {
       "version": "0.0.31",
@@ -928,21 +928,9 @@
       "resolved": "https://registry.npmjs.org/@types/z-schema/-/z-schema-3.16.31.tgz"
     },
     "@uifabric/example-app-base": {
-<<<<<<< HEAD
-<<<<<<< HEAD
       "version": "1.3.12",
       "from": "@uifabric/example-app-base@>=1.3.12 <2.0.0",
       "resolved": "https://registry.npmjs.org/@uifabric/example-app-base/-/example-app-base-1.3.12.tgz"
-=======
-      "version": "1.3.11",
-      "from": "@uifabric/example-app-base@>=1.3.11 <2.0.0",
-      "resolved": "https://registry.npmjs.org/@uifabric/example-app-base/-/example-app-base-1.3.11.tgz"
->>>>>>> 1ae9f34c4ead072ab2d74a1d032b7dc6f4e18251
-=======
-      "version": "1.3.12",
-      "from": "@uifabric/example-app-base@>=1.3.12 <2.0.0",
-      "resolved": "https://registry.npmjs.org/@uifabric/example-app-base/-/example-app-base-1.3.12.tgz"
->>>>>>> 5e612614
     },
     "@uifabric/utilities": {
       "version": "1.9.0",
@@ -3144,9 +3132,9 @@
       "resolved": "https://registry.npmjs.org/glamor/-/glamor-2.20.25.tgz"
     },
     "glob": {
-      "version": "7.1.1",
+      "version": "7.1.2",
       "from": "glob@>=7.0.3 <8.0.0",
-      "resolved": "https://registry.npmjs.org/glob/-/glob-7.1.1.tgz"
+      "resolved": "https://registry.npmjs.org/glob/-/glob-7.1.2.tgz"
     },
     "glob-base": {
       "version": "0.3.0",
@@ -4190,15 +4178,9 @@
           "resolved": "https://registry.npmjs.org/source-map/-/source-map-0.5.6.tgz"
         },
         "uglify-js": {
-<<<<<<< HEAD
-          "version": "3.0.8",
-          "from": "uglify-js@>=3.0.0 <3.1.0",
-          "resolved": "https://registry.npmjs.org/uglify-js/-/uglify-js-3.0.8.tgz"
-=======
           "version": "3.0.9",
           "from": "uglify-js@>=3.0.0 <3.1.0",
           "resolved": "https://registry.npmjs.org/uglify-js/-/uglify-js-3.0.9.tgz"
->>>>>>> 5e612614
         }
       }
     },
@@ -5515,7 +5497,7 @@
     },
     "minimatch": {
       "version": "3.0.4",
-      "from": "minimatch@>=3.0.2 <4.0.0",
+      "from": "minimatch@>=3.0.4 <4.0.0",
       "resolved": "https://registry.npmjs.org/minimatch/-/minimatch-3.0.4.tgz"
     },
     "minimist": {
@@ -5561,6 +5543,11 @@
           "version": "3.2.0",
           "from": "diff@3.2.0",
           "resolved": "https://registry.npmjs.org/diff/-/diff-3.2.0.tgz"
+        },
+        "glob": {
+          "version": "7.1.1",
+          "from": "glob@7.1.1",
+          "resolved": "https://registry.npmjs.org/glob/-/glob-7.1.1.tgz"
         },
         "ms": {
           "version": "0.7.2",
@@ -5907,15 +5894,9 @@
       "resolved": "https://registry.npmjs.org/office-ui-fabric-core/-/office-ui-fabric-core-5.1.0.tgz"
     },
     "office-ui-fabric-react": {
-<<<<<<< HEAD
-      "version": "2.30.2",
-      "from": "office-ui-fabric-react@>=2.11.0-0 <3.0.0-0",
-      "resolved": "https://registry.npmjs.org/office-ui-fabric-react/-/office-ui-fabric-react-2.30.2.tgz"
-=======
       "version": "2.31.0",
       "from": "office-ui-fabric-react@>=2.11.0-0 <3.0.0-0",
       "resolved": "https://registry.npmjs.org/office-ui-fabric-react/-/office-ui-fabric-react-2.31.0.tgz"
->>>>>>> 5e612614
     },
     "on-finished": {
       "version": "2.3.0",

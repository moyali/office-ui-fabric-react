import { KeyCodes } from './KeyCodes';
import { getDocument, getWindow } from './dom';

// Default to undefined so that we initialize on first read.
let _isRTL: boolean;

/**
 * Gets the rtl state of the page (returns true if in rtl.)
 */
export function getRTL(): boolean {
  if (_isRTL === undefined) {
    let doc = getDocument();
    let win = getWindow();

    // tslint:disable-next-line:no-string-literal
    if (win && win['localStorage']) {
      let savedRTL = localStorage.getItem('isRTL');

      if (savedRTL !== null) {
        _isRTL = savedRTL === '1';
      }
    }
    if (_isRTL === undefined && doc) {
<<<<<<< HEAD
      _isRTL = document.documentElement.getAttribute('dir') === 'rtl';
=======
      _isRTL = doc.documentElement.getAttribute('dir') === 'rtl';
>>>>>>> a0783284
    }

    if (_isRTL !== undefined) {
      setRTL(_isRTL);
    } else {
      throw new Error(
        'getRTL was called in a server environment without setRTL being called first. ' +
        'Call setRTL to set the correct direction first.'
      );
    }
  }

  return _isRTL;
}

/**
 * Sets the rtl state of the page (by adjusting the dir attribute of the html element.)
 */
export function setRTL(isRTL: boolean) {
  let doc = getDocument();
  if (doc) {
    doc.documentElement.setAttribute('dir', isRTL ? 'rtl' : 'ltr');
  }

  let win = getWindow();
  // tslint:disable-next-line:no-string-literal
  if (win && win['localStorage']) {
    localStorage.setItem('isRTL', isRTL ? '1' : '0');
  }

  _isRTL = isRTL;
}

/**
 * Returns the given key, but flips right/left arrows if necessary.
 */
export function getRTLSafeKeyCode(key: number): number {
  if (getRTL()) {
    if (key === KeyCodes.left) {
      key = KeyCodes.right;
    } else if (key === KeyCodes.right) {
      key = KeyCodes.left;
    }
  }

  return key;
}<|MERGE_RESOLUTION|>--- conflicted
+++ resolved
@@ -21,11 +21,7 @@
       }
     }
     if (_isRTL === undefined && doc) {
-<<<<<<< HEAD
-      _isRTL = document.documentElement.getAttribute('dir') === 'rtl';
-=======
       _isRTL = doc.documentElement.getAttribute('dir') === 'rtl';
->>>>>>> a0783284
     }
 
     if (_isRTL !== undefined) {

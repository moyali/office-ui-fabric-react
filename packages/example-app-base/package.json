{
  "name": "@uifabric/example-app-base",
  "version": "1.3.10",
  "description": "Office UI Fabric example app base utilities for building example sites.",
  "main": "lib/index.js",
  "typings": "lib/index.d.ts",
  "repository": {
    "type": "git",
    "url": "https://github.com/OfficeDev/office-ui-fabric-react"
  },
  "license": "MIT",
  "scripts": {
    "build": "gulp",
    "clean": "gulp clean",
    "test": "gulp"
  },
  "devDependencies": {
    "@microsoft/web-library-build": ">=3.0.0-0 <4.0.0-0",
    "@types/chai": "^3.4.35",
    "@types/enzyme": "^2.7.5",
    "@types/es6-promise": "^0.0.32",
    "@types/mocha": "^2.2.39",
    "@types/react": "^15.0.16",
    "@types/react-addons-test-utils": "^0.14.17",
    "@types/react-dom": "^15.5.0",
    "@types/webpack-env": "^1.13.0",
    "enzyme": "^2.7.0",
    "es6-promise": "4.1.0",
    "gulp": "~3.9.1",
    "mocha": "~3.3.0",
    "react": "^15.4.2",
    "react-addons-test-utils": "^15.4.2",
    "react-dom": "^15.4.2",
<<<<<<< HEAD
    "source-map-loader": "^0.2.1",
    "typescript": "^2.2.2"
=======
    "source-map-loader": "0.2.1",
    "typescript": "2.2.2"
>>>>>>> 2b5ac6c0
  },
  "peerDependencies": {
    "react": "^0.14 || ^15.0.1-0 || ^16.0.0-0",
    "react-dom": "^0.14 || ^15.0.1-0 || ^16.0.0-0"
  },
  "dependencies": {
    "@uifabric/styling": ">=0.0.2 <1.0.0",
    "@uifabric/utilities": ">=1.8.4 <2.0.0",
    "highlight.js": "^9.9.0",
    "office-ui-fabric-core": ">=5.0.0 <6.0.0",
    "office-ui-fabric-react": ">=2.11.0 <3.0.0"
  }
}<|MERGE_RESOLUTION|>--- conflicted
+++ resolved
@@ -31,13 +31,8 @@
     "react": "^15.4.2",
     "react-addons-test-utils": "^15.4.2",
     "react-dom": "^15.4.2",
-<<<<<<< HEAD
     "source-map-loader": "^0.2.1",
-    "typescript": "^2.2.2"
-=======
-    "source-map-loader": "0.2.1",
     "typescript": "2.2.2"
->>>>>>> 2b5ac6c0
   },
   "peerDependencies": {
     "react": "^0.14 || ^15.0.1-0 || ^16.0.0-0",

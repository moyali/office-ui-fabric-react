--- conflicted
+++ resolved
@@ -39,12 +39,8 @@
     "react-dom": "^0.14 || ^15.0.1-0 || ^16.0.0-0"
   },
   "dependencies": {
-<<<<<<< HEAD
     "@uifabric/styling": ">=0.0.2 <1.0.0",
-    "@uifabric/utilities": ">=1.8.4 <2.0.0",
-=======
-    "@uifabric/utilities": "1.8.7",
->>>>>>> 1f4c653d
+    "@uifabric/utilities": ">=1.8.7 <2.0.0",
     "highlight.js": "^9.9.0",
     "office-ui-fabric-core": ">=5.0.0 <6.0.0",
     "office-ui-fabric-react": ">=2.11.0 <3.0.0"

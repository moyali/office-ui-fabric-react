--- conflicted
+++ resolved
@@ -39,10 +39,7 @@
     "react-dom": "^0.14 || ^15.0.1-0 || ^16.0.0-0"
   },
   "dependencies": {
-<<<<<<< HEAD
-=======
-    "@uifabric/utilities": "1.9.0",
->>>>>>> 0b560e0d
+    "@uifabric/styling": ">=0.0.1 <2.0.0",
     "highlight.js": "^9.9.0",
     "office-ui-fabric-core": ">=5.0.0 <6.0.0",
     "office-ui-fabric-react": ">=2.11.0-0 <3.0.0-0"

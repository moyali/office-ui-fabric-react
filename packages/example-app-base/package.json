--- conflicted
+++ resolved
@@ -43,12 +43,7 @@
   "dependencies": {
     "@uifabric/utilities": "1.6.0",
     "highlight.js": "^9.9.0",
-<<<<<<< HEAD
     "office-ui-fabric-core": "6.0.1",
-    "office-ui-fabric-react": ">=2.7.1-0 <3.0.0-0"
-=======
-    "office-ui-fabric-core": ">=5.0.0 <6.0.0",
     "office-ui-fabric-react": ">=2.11.0-0 <3.0.0-0"
->>>>>>> f304aa65
   }
 }
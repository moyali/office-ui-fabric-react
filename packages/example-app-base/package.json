--- conflicted
+++ resolved
@@ -28,13 +28,8 @@
     "es6-promise": "3.2.1",
     "gulp": "~3.9.1",
     "mocha": "~2.5.3",
-<<<<<<< HEAD
     "office-ui-fabric-core": "6.0.1",
-    "office-ui-fabric-react": ">=2.5.2 <3.0.0",
-=======
-    "office-ui-fabric-core": ">=5.0.0 <6.0.0",
     "office-ui-fabric-react": ">=2.5.3 <3.0.0",
->>>>>>> 980f6001
     "react": "^15.4.2",
     "react-addons-test-utils": "^15.4.2",
     "react-dom": "^15.4.2",

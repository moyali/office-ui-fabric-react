{
  "name": "@uifabric/example-app-base",
  "version": "1.3.10",
  "description": "Office UI Fabric example app base utilities for building example sites.",
  "main": "lib/index.js",
  "typings": "lib/index.d.ts",
  "repository": {
    "type": "git",
    "url": "https://github.com/OfficeDev/office-ui-fabric-react"
  },
  "license": "MIT",
  "scripts": {
    "build": "gulp",
    "clean": "gulp clean",
    "test": "gulp"
  },
  "devDependencies": {
    "@microsoft/web-library-build": ">=3.0.0-0 <4.0.0-0",
    "@types/chai": "^3.4.35",
    "@types/enzyme": "^2.7.5",
    "@types/es6-promise": "^0.0.32",
    "@types/mocha": "^2.2.39",
    "@types/react": "^15.0.16",
    "@types/react-addons-test-utils": "^0.14.17",
    "@types/react-dom": "^15.5.0",
    "@types/webpack-env": "^1.13.0",
    "enzyme": "^2.7.0",
    "es6-promise": "4.1.0",
    "gulp": "~3.9.1",
    "mocha": "~3.3.0",
    "react": "^15.4.2",
    "react-addons-test-utils": "^15.4.2",
    "react-dom": "^15.4.2",
<<<<<<< HEAD
    "source-map-loader": "^0.2.1",
=======
    "source-map-loader": "0.2.1",
>>>>>>> 48c06c54
    "typescript": "^2.2.2"
  },
  "peerDependencies": {
    "react": "^0.14 || ^15.0.1-0 || ^16.0.0-0",
    "react-dom": "^0.14 || ^15.0.1-0 || ^16.0.0-0"
  },
  "dependencies": {
<<<<<<< HEAD
    "@uifabric/styling": ">=0.0.2 <1.0.0",
    "@uifabric/utilities": ">=1.8.4 <2.0.0",
=======
    "@uifabric/utilities": "1.8.5",
>>>>>>> 48c06c54
    "highlight.js": "^9.9.0",
    "office-ui-fabric-core": ">=5.0.0 <6.0.0",
    "office-ui-fabric-react": ">=2.11.0 <3.0.0"
  }
}<|MERGE_RESOLUTION|>--- conflicted
+++ resolved
@@ -31,11 +31,7 @@
     "react": "^15.4.2",
     "react-addons-test-utils": "^15.4.2",
     "react-dom": "^15.4.2",
-<<<<<<< HEAD
     "source-map-loader": "^0.2.1",
-=======
-    "source-map-loader": "0.2.1",
->>>>>>> 48c06c54
     "typescript": "^2.2.2"
   },
   "peerDependencies": {
@@ -43,12 +39,8 @@
     "react-dom": "^0.14 || ^15.0.1-0 || ^16.0.0-0"
   },
   "dependencies": {
-<<<<<<< HEAD
     "@uifabric/styling": ">=0.0.2 <1.0.0",
     "@uifabric/utilities": ">=1.8.4 <2.0.0",
-=======
-    "@uifabric/utilities": "1.8.5",
->>>>>>> 48c06c54
     "highlight.js": "^9.9.0",
     "office-ui-fabric-core": ">=5.0.0 <6.0.0",
     "office-ui-fabric-react": ">=2.11.0 <3.0.0"

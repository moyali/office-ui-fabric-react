--- conflicted
+++ resolved
@@ -2,21 +2,7 @@
 
 $Header-fabricWebsiteHeaderColor: #272630;
 
-<<<<<<< HEAD
-.Header {
-  height: 50px;
-  line-height: 50px;
-  padding: 0 20px;
-  background: $Header-fabricWebsiteHeaderColor;
-  overflow: hidden;
-  white-space: no-wrap;
-  user-select: none;
-}
-
-@media (max-width: $ms-screen-max-lg) {
-=======
 :global {
->>>>>>> b556f0f6
   .Header {
     height: 50px;
     line-height: 50px;
@@ -27,7 +13,7 @@
     user-select: none;
   }
 
-  @media (max-width: $ms-screen-lg-max) {
+  @media (max-width: $ms-screen-max-lg) {
     .Header {
       padding: 0;
     }
@@ -52,10 +38,6 @@
     @include float(right);
   }
 
-<<<<<<< HEAD
-@media (max-width: $ms-screen-max-lg) {
-=======
->>>>>>> b556f0f6
   .Header-button {
     @include focus-border(2px, $ms-color-themeLight);
 
@@ -84,7 +66,7 @@
     }
   }
 
-  @media (max-width: $ms-screen-lg-max) {
+  @media (max-width: $ms-screen-max-lg) {
     .Header-button {
       margin: 0;
 

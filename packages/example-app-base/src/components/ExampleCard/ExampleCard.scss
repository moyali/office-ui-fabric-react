--- conflicted
+++ resolved
@@ -1,55 +1,9 @@
 @import '../../common/common';
 
-<<<<<<< HEAD
-.ExampleCard {
-  margin-bottom: 20px;
-}
-
-.ExampleCard-header {
-  border-bottom: 1px solid $ms-color-neutralTertiary;
-  overflow: hidden;
-  text-overflow: ellipsis;
-  white-space: nowrap;
-  position: relative;
-}
-
-.ExampleCard-title {
-  margin-bottom: 10px;
-  display: inline-block;
-}
-
-.ExampleCard-toggleButtons {
-  display: block;
-  @include float(right);
-
-  .ms-Button.ExampleCard-codeButton {
-    @include margin-right(0);
-    background: none;
-    border: 1px solid $ms-color-neutralTertiary;
-    border-bottom: 0;
-    border-top-left-radius: 4px;
-    border-top-right-radius: 4px;
-    line-height: 1;
-    padding: 4px 12px;
-    min-width: 100px;
-    transition: border $ms-animation-duration-3 $ms-animation-ease-1;
-
-    .ms-Button-icon {
-      position: relative;
-      top: 3px;
-
-      .ms-Icon {
-        font-size: $ms-font-size-l;
-        padding: 0;
-        @include margin-right(8px);
-      }
-    }
-=======
 :global {
   .ExampleCard {
     margin-bottom: 20px;
   }
->>>>>>> b556f0f6
 
   .ExampleCard-header {
     border-bottom: 1px solid $ms-color-neutralTertiary;
@@ -69,7 +23,7 @@
     @include float(right);
 
     .ms-Button.ExampleCard-codeButton {
-      @include margin-right(0);
+      @include ms-margin-right(0);
       background: none;
       border: 1px solid $ms-color-neutralTertiary;
       border-bottom: 0;
@@ -78,7 +32,7 @@
       line-height: 1;
       padding: 4px 12px;
       min-width: 100px;
-      transition: border $ms-duration3 $ms-ease1;
+      transition: border $ms-animation-duration-3 $ms-animation-ease-1;
 
       .ms-Button-label {
         color: $ms-color-neutralDark;
@@ -97,32 +51,6 @@
       }
     }
   }
-<<<<<<< HEAD
-}
-
-.ExampleCard-example {
-  -webkit-overflow-scrolling: touch;
-  max-height: 80vh;
-  overflow-x: hidden;
-  overflow-y: auto;
-  padding: 20px 0;
-}
-
-.ExampleCard-example.is-right-aligned {
-  @include text-align(right);
-}
-
-.ExampleCard-code {
-  background-color: $ms-color-neutralDark;
-  overflow: hidden;
-
-  // Collapsed by default
-  pre {
-    margin: 0;
-    max-height: 0;
-    overflow: auto;
-    transition: all $ms-animation-duration-3 $ms-animation-ease-1;
-=======
 
   .ExampleCard-example {
     -webkit-overflow-scrolling: touch;
@@ -130,7 +58,6 @@
     overflow-x: hidden;
     overflow-y: auto;
     padding: 20px 0;
->>>>>>> b556f0f6
   }
 
   .ExampleCard-example.is-right-aligned {
@@ -146,7 +73,7 @@
       margin: 0;
       max-height: 0;
       overflow: auto;
-      transition: all $ms-duration3 $ms-ease1;
+      transition: all $ms-animation-duration-3 $ms-animation-ease-1;
     }
 
     code {
@@ -178,7 +105,7 @@
   .ExampleCard-dos {
     width: calc(50% - 50px);
     display: inline-block;
-    @include margin-right(50px);
+    @include ms-margin-right(50px);
 
     h4 {
       @include ms-font-l;

{
  "extends": [
    "../../tslint.json"
  ],
<<<<<<< HEAD
  "rules": {
    "no-require-imports": true
  }
=======
  "rules": {}
>>>>>>> c8882eea
}<|MERGE_RESOLUTION|>--- conflicted
+++ resolved
@@ -2,11 +2,5 @@
   "extends": [
     "../../tslint.json"
   ],
-<<<<<<< HEAD
-  "rules": {
-    "no-require-imports": true
-  }
-=======
   "rules": {}
->>>>>>> c8882eea
 }
--- conflicted
+++ resolved
@@ -9,8 +9,6 @@
 // Configure TypeScript
 build.TypeScriptConfiguration.setTypescriptCompiler(require('typescript'));
 
-<<<<<<< HEAD
-=======
 // Configure custom lint overrides.
 let rules = Object.assign(
   {},
@@ -20,7 +18,6 @@
 );
 build.tslint.setConfig({ lintConfig: { rules } });
 
->>>>>>> c8882eea
 // Disable all unnecessary tasks.
 build.sass.isEnabled = () => false;
 build.karma.isEnabled = () => false;
@@ -28,17 +25,4 @@
 build.preCopy.isEnabled = () => false;
 
 // Until typings work.
-build.apiExtractor.isEnabled = () => false;
-<<<<<<< HEAD
-
-// Configure custom lint overrides.
-let rules = Object.assign(
-  {},
-  require('./node_modules/@microsoft/gulp-core-build-typescript/lib/defaultTslint.json').rules,
-  require('../../tslint.json').rules,
-  require('./tslint.json').rules
-);
-
-build.tslint.setConfig({ lintConfig: { rules } });
-=======
->>>>>>> c8882eea
+build.apiExtractor.isEnabled = () => false;
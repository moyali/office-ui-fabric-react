--- conflicted
+++ resolved
@@ -27,11 +27,7 @@
     "react": "^15.4.2",
     "react-addons-test-utils": "^15.4.2",
     "react-dom": "^15.4.2",
-<<<<<<< HEAD
     "source-map-loader": "^0.2.1",
-=======
-    "source-map-loader": "0.2.1",
->>>>>>> 48c06c54
     "ts-loader": "^2.0.1",
     "tslib": "^1.6.0",
     "tslint": "^5.1.0",

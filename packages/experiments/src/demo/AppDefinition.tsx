--- conflicted
+++ resolved
@@ -11,12 +11,12 @@
     {
       links: [
         {
-<<<<<<< HEAD
           component: require<any>('../a11y/A11yPage').A11yPage,
           key: 'a11y',
           name: 'a11y',
           url: '#/examples/a11y'
-=======
+        },
+        {
           component: require<any>('../components/PositioningContainer/PositioningContainerPage').PositioningContainerPage,
           key: 'PositioningContainer',
           name: 'PositioningContainer',
@@ -27,7 +27,6 @@
           key: 'Coachmark',
           name: 'Coachmark',
           url: '#/examples/coachmark'
->>>>>>> 057b0bea
         },
         {
           component: require<any>('../components/CommandBar/CommandBarPage').CommandBarPage,

@import '../../common/common';

// Copyright (c) Microsoft. All rights reserved. Licensed under the MIT license. See LICENSE in the project root for license information.

//
// Office UI Fabric
// --------------------------------------------------
// Persona styles


//= Colors used in the initials color block
$ms-color-initials-lightBlue:   #6BA5E7;
$ms-color-initials-blue:        #2D89EF;
$ms-color-initials-darkBlue:    #2B5797;
$ms-color-initials-teal:        #00ABA9;
$ms-color-initials-lightGreen:  #99B433;
$ms-color-initials-green:       #00A300;
$ms-color-initials-darkGreen:   #1E7145;
$ms-color-initials-lightPink:   #E773BD;
$ms-color-initials-pink:        #FF0097;
$ms-color-initials-magenta:     #7E3878;
$ms-color-initials-purple:      #603CBA;
$ms-color-initials-black:       #1D1D1D;
$ms-color-initials-orange:      #DA532C;
$ms-color-initials-red:         #EE1111;
$ms-color-initials-darkRed:     #B91D47;

// Skype presence colors
$ms-color-presence-available:          #7FBA00;
$ms-color-presence-away:               #FCD116;
$ms-color-presence-busy:               #E81123;
$ms-color-presence-dnd-background:     #E81123;
$ms-color-presence-dnd-line:           #FFFFFF;
$ms-color-presence-offline:            #93ABBD;
$ms-color-presence-out-of-office:      $ms-color-magenta;

// Other presence colors
$ms-color-presence-blocked-background: #DEDEDE;
$ms-color-presence-blocked-line:       #C72D25;
$ms-color-presence-busy-stripe-light:  #E57A79;
$ms-color-presence-busy-stripe-dark:   #D00E0D;
$ms-color-presence-busy-average:       #D93B3B;

// Persona Sizes
$ms-Persona-sizeTiny: 30px;
$ms-Persona-sizeXxs:  24px;
$ms-Persona-sizeXs:   32px;
$ms-Persona-sizeSm:   40px;
$ms-Persona-sizeMd:   48px;
$ms-Persona-sizeLg:   72px;
$ms-Persona-sizeXl:   100px;

// Details Spacing
$ms-Persona-imageDetailsSmSpace: 8px;
$ms-Persona-imageDetailsLgSpace: 12px;
$ms-Persona-imageDetailsXlSpace: 20px;

// Presence Sizes
$ms-Persona-presenceSizeXxs: 8px;
$ms-Persona-presenceSizeMd: 12px;
$ms-Persona-presenceSizeLg: 20px;
$ms-Persona-presenceSizeXl: 28px;

<<<<<<< HEAD

.ms-Persona {
  @include ms-normalize;
=======
.root {
  @include ms-baseFont;
  @include ms-u-normalize;
>>>>>>> 03d8caef
  color: $ms-color-neutralPrimary;
  font-size: $ms-font-size-m;
  font-weight: $ms-font-weight-regular;
  line-height: 1;
  position: relative;
  height: $ms-Persona-sizeMd;
  display: flex;
  align-items: center;

  .contextualHost {
    display: none;
  }
}

.imageArea {
  position: relative;
  overflow: hidden;
  text-align: center;
  flex: 0 0 $ms-Persona-sizeMd;
  height: $ms-Persona-sizeMd;
  width: $ms-Persona-sizeMd;
  border-radius: 50%;

  @media screen and (-ms-high-contrast: active) {
    border: 1px solid $ms-color-white;
  }

  @media screen and (-ms-high-contrast: black-on-white) {
    border: 1px solid $ms-color-black;
  }

  .image {
    border: 0px;
  }
}

//= Note: The doughboy placeholder is being deprecated.
// The initials color block (.ms-Persona-initials) will be used going forward
// as a fallback when the persona does not have an image.
.placeholder {
  color: $ms-color-white;
  position: absolute;
  right: 0;
  left: 0;
  font-size: 47px;
  top: 9px;
  z-index: $ms-zIndex-middle;
}

.initials {
  color: $ms-color-white;
  font-size: $ms-font-size-l;
  font-weight: $ms-font-weight-light;
  line-height: 46px;
  height: $ms-Persona-sizeMd;

  &.initialsIsLightBlue {
    background-color: $ms-color-initials-lightBlue;
  }
  &.initialsIsBlue {
    background-color: $ms-color-initials-blue;
  }
  &.initialsIsDarkBlue {
    background-color: $ms-color-initials-darkBlue;
  }
  &.initialsIsTeal {
    background-color: $ms-color-initials-teal;
  }
  &.initialsIsLightGreen {
    background-color: $ms-color-initials-lightGreen;
  }
  &.initialsIsGreen {
    background-color: $ms-color-initials-green;
  }
  &.initialsIsDarkGreen {
    background-color: $ms-color-initials-darkGreen;
  }
  &.initialsIsLightPink {
    background-color: $ms-color-initials-lightPink;
  }
  &.initialsIsPink {
    background-color: $ms-color-initials-pink;
  }
  &.initialsIsMagenta {
    background-color: $ms-color-initials-magenta;
  }
  &.initialsIsPurple {
    background-color: $ms-color-initials-purple;
  }
  &.initialsIsBlack {
    background-color: $ms-color-initials-black;
  }
  &.initialsIsOrange {
    background-color: $ms-color-initials-orange;
  }
  &.initialsIsRed {
    background-color: $ms-color-initials-red;
  }
  &.initialsIsDarkRed {
    background-color: $ms-color-initials-darkRed;
  }
}

.image {
  @include margin-right(10px);
  position: absolute;
  top: 0;
  @include left(0);
  width: 100%;
  height: 100%;
  border-radius: 50%;
  perspective: 1px;
}

.image[src=""] {
  display: none;
}

.presence {
  background-color: $ms-color-presence-available;
  position: absolute;
  height: $ms-Persona-presenceSizeMd;
  width: $ms-Persona-presenceSizeMd;
  border-radius: 50%;
  top: auto;
  @include left(34px);
  bottom: -1px;
  border: 2px solid $ms-color-white;
  text-align: center;
  box-sizing: content-box;
  // Setting -ms-high-contrast-adjust to none Overrides the default behaviors of high contrast more in the Edge browser.
  -ms-high-contrast-adjust: none;
  // This is a temporary local fix and should be removed once Fabric Core 6.0 is released.

  @media screen and (-ms-high-contrast: active) {
    border-color: $ms-color-black;
    color: $ms-color-black;
    background-color: $ms-color-white;
  }

  @media screen and (-ms-high-contrast: black-on-white) {
    border-color: $ms-color-white;
    color: $ms-color-white;
    background-color: $ms-color-black;
  }

  .presenceIcon {
    color: $ms-color-white;
    font-size: 8px;
    line-height: $ms-Persona-presenceSizeMd;
    vertical-align: top;

    @media screen and (-ms-high-contrast: active) {
      color: $ms-color-black;
    }

    @media screen and (-ms-high-contrast: black-on-white) {
      color: $ms-color-white;
    }
  }
}

.details {
  @include padding(0, 24px, 0, 12px);
  min-width: 0;
  width: 100%;
  @include text-align(left);
}

<<<<<<< HEAD
.ms-Persona-primaryText,
.ms-Persona-secondaryText,
.ms-Persona-tertiaryText,
.ms-Persona-optionalText,
.ms-Persona-primaryTextContent {
  @include ms-no-wrap();
=======
.primaryText,
.secondaryText,
.tertiaryText,
.optionalText,
.textContent {
  @include noWrap();
>>>>>>> 03d8caef
}

.primaryText {
  color: $ms-color-neutralPrimary;
  font-weight: $ms-font-weight-regular;
  font-size: $ms-font-size-l;
  margin-top: -3px;
  line-height: 1.4;
}

.secondaryText,
.tertiaryText,
.optionalText {
  color: $ms-color-neutralSecondary;
  font-weight: $ms-font-weight-regular;
  font-size: $ms-font-size-s;
  white-space: nowrap;
  line-height: 1.3;
}

.secondaryText {
  padding-top: 3px;
}

.tertiaryText,
.optionalText {
  padding-top: 5px;
  display: none; // Hidden on default persona
}


//== Modifier: Tiny Persona
//
.root.rootIsTiny {
  height: $ms-Persona-sizeTiny;
  min-width: $ms-Persona-sizeTiny;

  .imageArea {
    overflow: visible;
    background: transparent;
    height: 0;
    width: 0;
  }

  .presence {
    @include right(auto);
    top: 10px;
    @include left(0);
    border: 0;

    @media screen and (-ms-high-contrast: active) {
      top: 9px;
      border: 1px solid $ms-color-white;
    }

    @media screen and (-ms-high-contrast: black-on-white) {
      border: 1px solid $ms-color-black;
    }
  }

  .details {
    @include padding-left(20px);
  }

  .primaryText {
    font-size: $ms-font-size-m;
    padding-top: 4px;
  }

  .secondaryText {
    display: none;
  }
}


//== Modifier: Tiny Persona with read only state
//
// This variant includes a semicolon, and is
// most often presented within a People Picker.
.root.rootIsTiny.rootIsReadonly {
  padding: 0;
  background-color: transparent;

  .primaryText:after {
    content: ';';
  }
}


//== Modifier: Extra Small Persona
//
.root.rootIsExtraExtraSmall {
  height: $ms-Persona-sizeXxs;
  line-height: $ms-Persona-sizeXxs;
  min-width: $ms-Persona-sizeXxs;
  margin-right: 4px;

  .imageArea,
  .image {
    flex: 0 0 $ms-Persona-sizeXxs;
    height: $ms-Persona-sizeXxs;
    width: $ms-Persona-sizeXxs;
  }

  .placeholder {
    font-size: 18px;
    top: 4px;
  }

  .initials {
    font-size: $ms-font-size-xs;
    height: $ms-Persona-sizeXxs;
    line-height: $ms-Persona-sizeXxs;
  }

  .presence {
    height: $ms-Persona-presenceSizeXxs;
    width: $ms-Persona-presenceSizeXxs;
    border: 1px solid #ffffff;
    @include left(16px);
  }

  .presenceIcon {
    font-size: 6px;
    line-height: 9px;
  }

  .primaryText {
    font-size: $ms-font-size-m;
    padding-top: 3px;
  }

  .secondaryText {
    display: none;
  }
}


//== Modifier: Extra Small Persona
//
.root.rootIsExtraSmall {
  height: $ms-Persona-sizeXs;
  line-height: $ms-Persona-sizeXs;
  min-width: $ms-Persona-sizeXs;

  .imageArea,
  .image {
    flex: 0 0 $ms-Persona-sizeXs;
    height: $ms-Persona-sizeXs;
    width: $ms-Persona-sizeXs;
  }

  .placeholder {
    font-size: 28px;
    top: 6px;
  }

  .initials {
    font-size: $ms-font-size-s;
    height: $ms-Persona-sizeXs;
    line-height: $ms-Persona-sizeXs;
  }

  .presence {
    @include left(19px);
  }

  .primaryText {
    font-size: $ms-font-size-m;
    padding-top: 3px;
  }

  .secondaryText {
    display: none;
  }
}


//== Modifier: Small Persona
//
.root.rootIsSmall {
  height: $ms-Persona-sizeSm;
  line-height: $ms-Persona-sizeSm;
  min-width: $ms-Persona-sizeSm;

  .imageArea,
  .image {
    flex: 0 0 $ms-Persona-sizeSm;
    height: $ms-Persona-sizeSm;
    width: $ms-Persona-sizeSm;
  }

  .placeholder {
    font-size: 38px;
    top: 5px;
  }

  .initials {
    font-size: $ms-font-size-m;
    height: $ms-Persona-sizeSm;
    line-height: $ms-Persona-sizeSm;
  }

  .presence {
    @include left(27px);
  }

  .primaryText {
    font-size: $ms-font-size-m;
  }

  .primaryText,
  .secondaryText {
    padding-top: 1px;
  }
}


//== Modifier: Large Persona
//
.root.rootIsLarge {
  height: $ms-Persona-sizeLg;
  line-height: $ms-Persona-sizeLg;
  min-width: $ms-Persona-sizeLg;

  .imageArea,
  .image {
    flex: 0 0 $ms-Persona-sizeLg;
    height: $ms-Persona-sizeLg;
    width: $ms-Persona-sizeLg;
  }

  .placeholder {
    font-size: 67px;
    top: 10px;
  }

  .initials {
    font-size: $ms-font-size-xxl;
    height: $ms-Persona-sizeLg;
    line-height: 70px;
  }

  .presence {
    @include left(49px);
    height: $ms-Persona-presenceSizeLg;
    width: $ms-Persona-presenceSizeLg;
    border-width: 3px;
  }

  .presenceIcon {
    line-height: $ms-Persona-presenceSizeLg;
    font-size: $ms-font-size-m;
  }

  .secondaryText {
    padding-top: 3px;
  }

  .tertiaryText {
    padding-top: 5px;
    display: block;
  }
}


//== Modifier: Extra Large Persona
//
.root.rootIsExtraLarge {
  height: $ms-Persona-sizeXl;
  line-height: $ms-Persona-sizeXl;
  min-width: $ms-Persona-sizeXl;

  .imageArea,
  .image {
    flex: 0 0 $ms-Persona-sizeXl;
    height: $ms-Persona-sizeXl;
    width: $ms-Persona-sizeXl;
  }

  .placeholder {
    font-size: 95px;
    top: 12px;
  }

  .initials {
    font-size: $ms-font-size-su;
    height: $ms-Persona-sizeXl;
    line-height: 96px;
  }

  .presence {
    height: $ms-Persona-presenceSizeXl;
    width: $ms-Persona-presenceSizeXl;
    @include left(71px);
    border-width: 4px;
  }

  .presenceIcon {
    line-height: $ms-Persona-presenceSizeXl;
    font-size: $ms-font-size-xl;
    position: relative;
    top: 1px;
  }

  .primaryText {
    font-size: $ms-font-size-xl;
    font-weight: $ms-font-weight-semilight;
    margin-top: 0;
  }

  .secondaryText {
    padding-top: 2px;
  }

  .tertiaryText,
  .optionalText {
    padding-top: 5px;
    display: block; // Show tertiary and optional text
  }
}


//== Modifier: Persona with darker text
//
// Note: Typically applied when the component has a colored background.
.root.rootIsDarkText {
  .primaryText {
    color: $ms-color-neutralDark;
  }

  .secondaryText,
  .tertiaryText,
  .optionalText {
    color: $ms-color-neutralPrimary;
  }
}


//== Modifier: Selectable Persona
//
.root.rootIsSelectable {
  cursor: pointer;
  padding: 0 10px;

  &:not(.rootExtraLarge) {
    &:hover,
    &:focus {
      background-color: $ms-color-themeLighter;
      outline: 1px solid transparent;
    }
  }
}


//== Presence indicator variants.

//== Modifier: Persona with available presence
//
.root.rootIsAvailable {
  .presence {
    background-color: $ms-color-presence-available;

    @media screen and (-ms-high-contrast: active) {
      background-color: $ms-color-white;
    }

    @media screen and (-ms-high-contrast: black-on-white) {
      background-color: $ms-color-contrastWhiteDisabled;
    }
  }
}


//== Modifier: Persona with away presence
//
.root.rootIsAway {
  .presence {
    background-color: $ms-color-presence-away;

    @media screen and (-ms-high-contrast: active) {
      background-color: $ms-color-white;
    }

    @media screen and (-ms-high-contrast: black-on-white) {
      background-color: $ms-color-black;
    }
  }

  .presenceIcon {
    position: relative;
    @include left(1px);
  }
}


//== Modifier: Persona with blocked presence
//
.root.rootIsBlocked {
  .presence {
    background-color: $ms-color-white;

    &::before {
      content: '';
      width: 100%;
      height: 100%;
      position: absolute;
      top: 0;
      @include left(0);
      box-shadow: 0 0 0 2px $ms-color-presence-busy-average inset;
      border-radius: 50%;
    }

    &::after {
      content: '';
      width: 100%;
      height: 2px;
      background-color: $ms-color-presence-busy-average;
      transform: rotate(-45deg);
      position: absolute;
      top: 5px;
      @include left(0);
    }



    @media screen and (-ms-high-contrast: active) {
      color: $ms-color-contrastBlackDisabled;
      background-color: $ms-color-black;

      &::before {
        box-shadow: 0 0 0 2px $ms-color-contrastBlackDisabled inset;
      }

      &::after {
        background-color: $ms-color-contrastBlackDisabled;
      }
    }

    @media screen and (-ms-high-contrast: black-on-white) {
      color: $ms-color-contrastWhiteDisabled;
      background-color: $ms-color-white;

      &::before {
        box-shadow: 0 0 0 2px $ms-color-contrastWhiteDisabled inset;
      }

      &::after {
        background-color: $ms-color-contrastWhiteDisabled;
      }
    }
  }

  &.rootIsLarge {
    .presence {
      &::after {
        top: 9px;
      }
    }
  }

  &.rootIsExtraLarge {
    .presence {
      &::after {
        top: 13px;
      }
    }
  }
}


//== Modifier: Persona with busy presence
//
.root.rootIsBusy {
  .presence {
    background-color: $ms-color-presence-busy-average;

    @media screen and (-ms-high-contrast: active) {
      background-color: $ms-color-contrastBlackDisabled;
    }

    @media screen and (-ms-high-contrast: black-on-white) {
      background-color: $ms-color-contrastWhiteDisabled;
    }
  }
}


//== Modifier: Persona with do not disturb presence
//
.root.rootIsDoNotDisturb {
  .presence {
    background-color: $ms-color-presence-dnd-background;

    @media screen and (-ms-high-contrast: active) {
      color: $ms-color-black;
      background-color: $ms-color-contrastBlackDisabled;

      &::before {
        background-color: $ms-color-contrastBlackDisabled;
      }

      &::after {
        background-color: $ms-color-contrastBlackDisabled;
      }
    }

    @media screen and (-ms-high-contrast: black-on-white) {
      background-color: $ms-color-contrastWhiteDisabled;
    }
  }
}


//== Modifier: Persona with offline presence
//
.root.rootIsOffline {
  .presence {
    background-color: $ms-color-presence-offline;

    @media screen and (-ms-high-contrast: active) {
      background-color: $ms-color-contrastBlackDisabled;
      box-shadow: 0 0 0 1px $ms-color-white inset;
    }

    @media screen and (-ms-high-contrast: black-on-white) {
      background-color: $ms-color-white;
      box-shadow: 0 0 0 1px $ms-color-black inset;
    }
  }
}<|MERGE_RESOLUTION|>--- conflicted
+++ resolved
@@ -61,15 +61,8 @@
 $ms-Persona-presenceSizeLg: 20px;
 $ms-Persona-presenceSizeXl: 28px;
 
-<<<<<<< HEAD
-
-.ms-Persona {
+.root {
   @include ms-normalize;
-=======
-.root {
-  @include ms-baseFont;
-  @include ms-u-normalize;
->>>>>>> 03d8caef
   color: $ms-color-neutralPrimary;
   font-size: $ms-font-size-m;
   font-weight: $ms-font-weight-regular;
@@ -239,21 +232,12 @@
   @include text-align(left);
 }
 
-<<<<<<< HEAD
-.ms-Persona-primaryText,
-.ms-Persona-secondaryText,
-.ms-Persona-tertiaryText,
-.ms-Persona-optionalText,
-.ms-Persona-primaryTextContent {
-  @include ms-no-wrap();
-=======
 .primaryText,
 .secondaryText,
 .tertiaryText,
 .optionalText,
 .textContent {
-  @include noWrap();
->>>>>>> 03d8caef
+  @include ms-no-wrap();
 }
 
 .primaryText {

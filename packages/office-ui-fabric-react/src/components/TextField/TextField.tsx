--- conflicted
+++ resolved
@@ -140,24 +140,16 @@
         { label && <Label htmlFor={ this._id }>{ label }</Label> }
         { iconClass && <i className={ iconClass }></i> }
         { multiline ? this._renderTextArea() : this._renderInput() }
-<<<<<<< HEAD
-        { errorMessage && <div aria-live='assertive' className='ms-screenReaderOnly' data-automation-id='error-message'>{ errorMessage }</div> }
-        { this._isDescriptionAvailable &&
-          <span id={ this._descriptionId }>
-            { description && <span className='ms-TextField-description'>{ description }</span> }
-            { errorMessage && <p className='ms-TextField-errorMessage ms-slideDownIn20'>{ errorMessage }</p> }
-=======
         { errorMessage && <div aria-live='assertive' className={ styles.screenReaderOnly } data-automation-id='error-message'>{ errorMessage }</div> }
         { this._isDescriptionAvailable &&
           <span id={ this._descriptionId }>
             { description && <span className={ css('ms-TextField-description', styles.description) }>{ description }</span> }
             { errorMessage && (
               <p
-                className={ css('ms-TextField-errorMessage ms-u-slideDownIn20', styles.errorMessage) }
+                className={ css('ms-TextField-errorMessage ms-slideDownIn20', styles.errorMessage) }
               >
                 { errorMessage }
               </p>) }
->>>>>>> 03d8caef
           </span>
         }
       </div>

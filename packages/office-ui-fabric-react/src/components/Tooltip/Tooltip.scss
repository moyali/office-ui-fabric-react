--- conflicted
+++ resolved
@@ -4,22 +4,6 @@
 // Office UI Fabric
 // --------------------------------------------------
 // Tooltip styles
-<<<<<<< HEAD
-.ms-Tooltip {
-    @include ms-fadeIn200;
-    max-width: 364px;
-    background: $ms-color-white;
-    padding: 8px;
-    pointer-events: none;
-    &.has-mediumDelay {
-        animation-delay: 300ms;
-    }
-    &-subText {
-        margin: 0;
-        font-size: $ms-font-size-s;
-        color: $ms-color-neutralPrimary;
-    }
-=======
 
 .root {
   max-width: 364px;
@@ -30,7 +14,6 @@
   &.hasMediumDelay {
     animation-delay: 300ms;
   }
->>>>>>> 03d8caef
 }
 
 .subText {
@@ -41,4 +24,4 @@
 
 .host {
   display: inline;
-}
+}
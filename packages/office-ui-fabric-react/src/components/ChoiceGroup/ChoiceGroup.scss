--- conflicted
+++ resolved
@@ -43,12 +43,7 @@
 
 .choiceField {
   box-sizing: border-box;
-<<<<<<< HEAD
-  color: $ms-color-neutralPrimary;
-=======
   color: $radioButton-text-color;
-  font-family: $ms-font-family-base;
->>>>>>> ba359d0b
   font-size: $ms-font-size-m;
   font-weight: $ms-font-weight-regular;
   min-height: 36px;

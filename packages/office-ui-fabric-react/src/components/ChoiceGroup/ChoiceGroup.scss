--- conflicted
+++ resolved
@@ -15,12 +15,7 @@
 //== Component: Choicefield group
 //
 
-<<<<<<< HEAD
-.ms-ChoiceFieldGroup {
-=======
 .root {
-  @include ms-baseFont;
->>>>>>> 03d8caef
   margin-bottom: 4px;
 }
 

--- conflicted
+++ resolved
@@ -28,16 +28,11 @@
   min-height: 36px;
   border: none;
   position: relative;
-<<<<<<< HEAD
-  line-height: $ms-choiceField-field-size;
   @include ms-padding-left(8px);
-=======
-  @include padding-left(8px);
->>>>>>> b106e694
 
   :global(.ms-Label) {
     font-size: $ms-font-size-m;
-    @include padding(0, 0, 0, 26px);
+    @include ms-padding(0, 0, 0, 26px);
     display: inline-block;
   }
 }
@@ -230,18 +225,10 @@
 
 .choiceFieldIsImage, .choiceFieldIsIcon {
   $fieldPadding: 4px;
-
   display: inline-flex;
-
   font-size: 0;
-
-<<<<<<< HEAD
-  @include ms-margin-right(6px);
+  @include ms-margin(0, 4px, 4px, 0);
   @include ms-padding-left(0px);
-=======
-  @include margin(0, 4px, 4px, 0);
-  @include padding-left(0px);
->>>>>>> b106e694
   @include ms-bgColor-neutralLighter;
 
   .fieldIsImage, .fieldIsIcon {
@@ -293,27 +280,13 @@
 
     .labelWrapper {
       $lineHeight: 16px;
-
       display: inline-block;
       position: relative;
       margin: 4px 0 0 0;
       height: $lineHeight * 2;
       line-height: $lineHeight;
       overflow-y: hidden;
-
-<<<<<<< HEAD
-      .icon {
-        display: none;
-        position: absolute;
-        @include ms-left(0);
-        line-height: $ms-font-size-s;
-
-        @include ms-fontSize-l;
-        @include ms-fontColor-themeDark;
-      }
-=======
       @include ms-font-m;
->>>>>>> b106e694
 
       :global(.ms-Label) {
         padding: 0;
@@ -322,15 +295,15 @@
 
     &::before {
       top: $radioButtonSpacing;
-      @include right($radioButtonSpacing);
-      @include left(initial); // To reset the value of 'left' to its default value, so that 'right' works
+      @include ms-right($radioButtonSpacing);
+      @include ms-left(initial); // To reset the value of 'left' to its default value, so that 'right' works
       opacity: 0;
     }
 
     &::after {
       top: $radioButtonSpacing + ($radioButtonInnerSize * 2);
-      @include right($radioButtonSpacing + ($radioButtonInnerSize * 2));
-      @include left(initial); // To reset the value of 'left' to its default value, so that 'right' works
+      @include ms-right($radioButtonSpacing + ($radioButtonInnerSize * 2));
+      @include ms-left(initial); // To reset the value of 'left' to its default value, so that 'right' works
     }
 
     &:not(.fieldIsDisabled) {
@@ -353,7 +326,7 @@
 
         &::after {
           top: $radioButtonSpacing + $radioButtonInnerSize;
-          @include right($radioButtonSpacing + $radioButtonInnerSize);
+          @include ms-right($radioButtonSpacing + $radioButtonInnerSize);
         }
 
         &:hover,

@import '../../common/common';

// Copyright (c) Microsoft. All rights reserved. Licensed under the MIT license. See LICENSE in the project root for license information.

// --------------------------------------------------
// Toggle semantic slots

$toggle-background-off-color: $controlBackgroundColor;
$toggle-background-on-color: $controlBackgroundSelectedColor;
$toggle-background-on-hover-color: $controlBackgroundSelectedHoverColor;

$toggle-thumb-off-color: $controlBorderUnselectedColor;
$toggle-thumb-off-hover-color: $controlBorderUnselectedHoverColor;
$toggle-thumb-on-color: $controlForegroundSelectedColor;

$toggle-border-off-color: $toggle-thumb-off-color;
$toggle-border-off-hover-color: $toggle-thumb-off-hover-color;
$toggle-border-on-hover-color: $controlBorderSelectedHoverColor;

$toggle-thumb-off-disabled-color: $disabledTextColor;
$toggle-border-off-disabled-color: $disabledTextColor;
$toggle-background-on-disabled-color: $disabledTextColor;
$toggle-thumb-on-disabled-color: $disabledBackgroundColor;

$toggle-focusBorder-color: $focusBorderColor;

//
// Office UI Fabric
// --------------------------------------------------
// Toggle styles

@mixin highContrast-bgColor($active-color, $bw-color) {
  @media screen and (-ms-high-contrast: active) {
    background-color: $active-color;
  }

  @media screen and (-ms-high-contrast: black-on-white) {
    background-color: $bw-color;
  }
}

// Toggle
.root {
<<<<<<< HEAD
  @include ms-font-m;
  @include ms-normalize;
  color: $ms-color-neutralPrimary;
=======
  @include ms-baseFont;
  @include ms-u-normalize;
>>>>>>> ba359d0b

  position: relative;
  display: block;
  margin-bottom: 8px;
  user-select: none;
}

// Interactive overrides
.isEnabled {

  .invisibleToggle {
    cursor: pointer;
  }

  .background {
    background: $toggle-background-off-color;
    border: 1px solid $toggle-border-off-color;
  }

  .thumb {
    background: $toggle-thumb-off-color;
    @include highContrast-bgColor($ms-color-white, $ms-color-black);
  }

  .slider:hover {
    .background {
      border: 1px solid $toggle-border-off-hover-color;
    }

    .thumb {
      background: $toggle-thumb-off-hover-color;
    }
  }

  &.isChecked {
    .background {
      background: $toggle-background-on-color;
      border: 1px solid transparent;
      @include highContrast-bgColor($ms-color-white, $ms-color-black);
    }

    .thumb {
<<<<<<< HEAD
      background: $ms-color-white;
      @include ms-left(28px);
=======
      background: $toggle-thumb-on-color;
      @include left(28px);
>>>>>>> ba359d0b
      @include highContrast-bgColor($ms-color-black, $ms-color-white);
    }

    .slider:hover {
      .background {
        border: 1px solid $toggle-border-on-hover-color;
        background: $toggle-background-on-hover-color;
      }

      .thumb {
        background: $toggle-thumb-on-color;
        @include left(28px);
        @include highContrast-bgColor($ms-color-black, $ms-color-white);
      }
    }
  }

}

// Disabled overrides
.isDisabled {
  .thumb {
    background: $toggle-thumb-off-disabled-color;
    @include highContrast-bgColor($ms-color-contrastBlackDisabled, $ms-color-contrastWhiteDisabled);
  }

  .background {
    background: $toggle-background-off-color;
    border: 1px solid $toggle-border-off-disabled-color;

    @media screen and (-ms-high-contrast: active) {
      border-color: $ms-color-contrastBlackDisabled;
    }

    @media screen and (-ms-high-contrast: black-on-white) {
      border-color: $ms-color-contrastWhiteDisabled;
    }
  }

  &.isChecked {
    .background {
      background: $toggle-background-on-disabled-color;
      border: 1px solid transparent;
      @include highContrast-bgColor($ms-color-contrastBlackDisabled, $ms-color-contrastWhiteDisabled);
    }

    .thumb {
<<<<<<< HEAD
      background: $ms-color-neutralLight;
      @include ms-left(28px);
=======
      background: $toggle-thumb-on-disabled-color;
      @include left(28px);
>>>>>>> ba359d0b
      @include highContrast-bgColor($ms-color-black, $ms-color-white);
    }
  }
}


.innerContainer {
  display: inline-block;
  min-width: 45px;
}

:global(.ms-Fabric.is-focusVisible) .root.isEnabled .invisibleToggle:focus + .background .focus {
  border: 1px solid $toggle-focusBorder-color;
}

.invisibleToggle {
  position: absolute;
  opacity: 0;
  left: 0;
  top: 0;
  width: 100%;
  height: 100%;
  margin: 0;
  padding: 0;
}

.slider {
  position: relative;
  min-height: 20px;
}

.background {
  display: inline-block;
  position: absolute;
  width: 44px;
  height: 20px;
  box-sizing: border-box;
  vertical-align: middle;
  border-radius: 20px;
  cursor: pointer;
  transition: all 0.1s ease;
  pointer-events: none;
}

.thumb {
  position: absolute;
  width: 10px;
  height: 10px;
  border-radius: 10px;
  top: 4px;
<<<<<<< HEAD
  @include ms-left(4px);
  background: $ms-color-neutralSecondary;
=======
  @include left(4px);
>>>>>>> ba359d0b
  transition: all 0.1s ease;
}

.stateText {
  display: inline-block;
  vertical-align: top;
  line-height: 20px;
  @include margin-left(54px);
  padding: 0;
}

.focus {
  position: absolute;
  left: -3px;
  top: -3px;
  right: -3px;
  bottom: -3px;
  box-sizing: border-box;
  outline: transparent;
}<|MERGE_RESOLUTION|>--- conflicted
+++ resolved
@@ -41,15 +41,7 @@
 
 // Toggle
 .root {
-<<<<<<< HEAD
-  @include ms-font-m;
   @include ms-normalize;
-  color: $ms-color-neutralPrimary;
-=======
-  @include ms-baseFont;
-  @include ms-u-normalize;
->>>>>>> ba359d0b
-
   position: relative;
   display: block;
   margin-bottom: 8px;
@@ -91,13 +83,8 @@
     }
 
     .thumb {
-<<<<<<< HEAD
-      background: $ms-color-white;
+      background: $toggle-thumb-on-color;
       @include ms-left(28px);
-=======
-      background: $toggle-thumb-on-color;
-      @include left(28px);
->>>>>>> ba359d0b
       @include highContrast-bgColor($ms-color-black, $ms-color-white);
     }
 
@@ -145,13 +132,8 @@
     }
 
     .thumb {
-<<<<<<< HEAD
-      background: $ms-color-neutralLight;
+      background: $toggle-thumb-on-disabled-color;
       @include ms-left(28px);
-=======
-      background: $toggle-thumb-on-disabled-color;
-      @include left(28px);
->>>>>>> ba359d0b
       @include highContrast-bgColor($ms-color-black, $ms-color-white);
     }
   }
@@ -202,12 +184,7 @@
   height: 10px;
   border-radius: 10px;
   top: 4px;
-<<<<<<< HEAD
   @include ms-left(4px);
-  background: $ms-color-neutralSecondary;
-=======
-  @include left(4px);
->>>>>>> ba359d0b
   transition: all 0.1s ease;
 }
 

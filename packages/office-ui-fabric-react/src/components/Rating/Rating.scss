--- conflicted
+++ resolved
@@ -73,13 +73,8 @@
   }
 }
 
-<<<<<<< HEAD
-.ms-Rating-labelText {
+.labelText {
   @include ms-screenReaderOnly();
-=======
-.labelText {
-  @include ms-u-screenReaderOnly();
->>>>>>> 03d8caef
 }
 
 // Highlight focused star

/* tslint:disable:no-unused-variable */
import * as React from 'react';
/* tslint:enable:no-unused-variable */

import { BaseComponent } from '../../Utilities';
import { ButtonType, IButton, IButtonProps } from './Button.Props';
import { BaseButton } from './BaseButton';

import { DefaultButton } from './DefaultButton/DefaultButton';
import { CommandButton } from './CommandButton/CommandButton';
import { CompoundButton } from './CompoundButton/CompoundButton';
import { IconButton } from './IconButton/IconButton';
import { PrimaryButton } from './PrimaryButton/PrimaryButton';

/**
 * @deprecated
 * This class is deprecated. Use the individual *Button components instead.
 */
export class Button extends BaseComponent<IButtonProps, {}> implements IButton {
  private _button: BaseButton;

  public render() {
    let props = this.props;

    switch (props.buttonType) {
      case ButtonType.command:
        return <CommandButton { ...props } ref={ this._resolveRef('_button') } />;

      case ButtonType.compound:
        return <CompoundButton { ...props } ref={ this._resolveRef('_button') } />;

      case ButtonType.icon:
        return <IconButton { ...props } ref={ this._resolveRef('_button') } />;

<<<<<<< HEAD
    // If ariaDescription is given, descriptionId will be assigned to ariaDescriptionSpan,
    // otherwise it will be assigned to descriptionSpan.
    const ariaDescriptionSpan: React.ReactElement<React.HTMLProps<HTMLSpanElement>> = ariaDescription
      ? <span className='ms-screenReaderOnly' id={ ariaDescriptionId }>{ ariaDescription }</span>
      : null;
=======
      case ButtonType.primary:
        return <PrimaryButton { ...props } ref={ this._resolveRef('_button') } />;
>>>>>>> e1536682

      default:
        return <DefaultButton { ...props } ref={ this._resolveRef('_button') } />;
    }
  }

  public focus() {
    if (this._button) {
      this._button.focus();
    }
  }
}<|MERGE_RESOLUTION|>--- conflicted
+++ resolved
@@ -32,16 +32,8 @@
       case ButtonType.icon:
         return <IconButton { ...props } ref={ this._resolveRef('_button') } />;
 
-<<<<<<< HEAD
-    // If ariaDescription is given, descriptionId will be assigned to ariaDescriptionSpan,
-    // otherwise it will be assigned to descriptionSpan.
-    const ariaDescriptionSpan: React.ReactElement<React.HTMLProps<HTMLSpanElement>> = ariaDescription
-      ? <span className='ms-screenReaderOnly' id={ ariaDescriptionId }>{ ariaDescription }</span>
-      : null;
-=======
       case ButtonType.primary:
         return <PrimaryButton { ...props } ref={ this._resolveRef('_button') } />;
->>>>>>> e1536682
 
       default:
         return <DefaultButton { ...props } ref={ this._resolveRef('_button') } />;

@import '../../common/common';
// Copyright (c) Microsoft. All rights reserved. Licensed under the MIT license. See LICENSE in the project root for license information.

//
// Office UI Fabric
// --------------------------------------------------
// Date Picker styles

@mixin ms-DatePicker-event() {
  color: $ms-color-neutralSecondary;
  font-size: $ms-icon-size-l;
  line-height: 20px;
  pointer-events: none;
  position: absolute;
  @include right(9px);
}

<<<<<<< HEAD
.ms-DatePicker {
  @include ms-normalize;
=======
.root {
  @include ms-u-normalize;
>>>>>>> 03d8caef
  margin-bottom: 17px;
}

.textField {
  position: relative;

  input::-ms-clear {
    display: none;
  }

  input[readonly] {
    cursor: pointer;
  }
}

// Insert a calendar icon over the date field.
.eventWithLabel {
  @include ms-DatePicker-event();
  top: 35px;
}

.eventWithoutLabel {
  @include ms-DatePicker-event();
  top: 7px;
}
<|MERGE_RESOLUTION|>--- conflicted
+++ resolved
@@ -15,13 +15,8 @@
   @include right(9px);
 }
 
-<<<<<<< HEAD
-.ms-DatePicker {
+.root {
   @include ms-normalize;
-=======
-.root {
-  @include ms-u-normalize;
->>>>>>> 03d8caef
   margin-bottom: 17px;
 }
 

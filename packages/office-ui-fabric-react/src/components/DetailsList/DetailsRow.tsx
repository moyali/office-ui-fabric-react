--- conflicted
+++ resolved
@@ -188,17 +188,10 @@
         ref='root'
         role='row'
         aria-label={ ariaLabel }
-<<<<<<< HEAD
-        className={ css('ms-DetailsRow ms-fadeIn400', droppingClassName, {
-          'is-contentUnselectable': isContentUnselectable,
-          'is-selected': isSelected,
-          'is-check-visible': checkboxVisibility === CheckboxVisibility.always
-=======
-        className={ css('ms-DetailsRow ms-u-fadeIn400', styles.root, droppingClassName, {
+        className={ css('ms-DetailsRow ms-fadeIn400', styles.root, droppingClassName, {
           ['is-contentUnselectable ' + styles.rootIsContentUnselectable]: isContentUnselectable,
           ['is-selected ' + styles.rootIsSelected]: isSelected,
           ['is-check-visible ' + styles.rootIsCheckVisible]: checkboxVisibility === CheckboxVisibility.always
->>>>>>> 03d8caef
         }) }
         data-is-focusable={ true }
         data-selection-index={ itemIndex }

--- conflicted
+++ resolved
@@ -18,13 +18,9 @@
   user-select: none;
 
   &.rootIsSelectAllHidden {
-<<<<<<< HEAD
-    @include ms-padding-left(36px);
-=======
     .cell.cellIsCheck {
       visibility: hidden;
     }
->>>>>>> a6888fe8
   }
 }
 

--- conflicted
+++ resolved
@@ -90,14 +90,9 @@
 .rootIsActive {
   border-color: $ms-color-themeDarker;
 
-<<<<<<< HEAD
-  .field {
-    @include ms-padding-left(8px);
-=======
   .iconContainer {
     width: 4px;
-    transition: width $ms-duration1;
->>>>>>> a6888fe8
+    transition: width $ms-animation-duration-1;
   }
   .icon {
     opacity: 0;
@@ -121,67 +116,5 @@
 }
 
 .rootCanClear .clearButton {
-<<<<<<< HEAD
-  display: block;
-}
-
-.field {
-  position: relative;
-  @include ms-normalize;
-  border: none;
-  outline: transparent 1px solid;
-  font-weight: inherit;
-  font-size: inherit;
-  color: $ms-color-black;
-  height: $SearchBox-height - 2;
-  @include padding(6px, 38px, 7px, 31px);
-  width: 100%;
-  background-color: transparent;
-  transition: padding-left $ms-animation-duration-1;
-
-  &:focus {
-    @include padding-right(32px);
-  }
-
-  &::-ms-clear {
-    display: none;
-  }
-}
-
-.clearButton {
-  display: none;
-  border: none;
-  cursor: pointer;
-  position: absolute;
-  top: 0;
-  @include ms-right(0);
-
-  width: 40px;
-  height: $SearchBox-height;
-  line-height: $SearchBox-height;
-
-  vertical-align: top;
-
-  color: $ms-color-themePrimary;
-
-  text-align: center;
-  font-size: 16px;
-}
-
-.icon {
-  font-size: $ms-font-size-l;
-  color: $ms-color-neutralSecondaryAlt;
-  position: absolute;
-  @include ms-left(8px);
-  top: 0;
-  height: $SearchBox-height;
-  line-height: $SearchBox-height;
-  vertical-align: top;
-  font-size: 16px;
-  width: 16px;
-  color: #0078d7;
-  @include ms-margin-right(6px);
-=======
   display: flex;
->>>>>>> a6888fe8
 }
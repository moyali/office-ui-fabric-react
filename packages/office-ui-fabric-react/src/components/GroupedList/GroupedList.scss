@import '../../common/common';

$groupList-ease-in-out-sine: cubic-bezier(0.445, 0.050, 0.550, 0.950);

.root {
  position: relative;
  font-size: $ms-font-size-s;

  BUTTON {
    background-color: transparent;
  }
}

<<<<<<< HEAD
.ms-GroupedList-group {
  transition: background-color $ms-animation-duration-2 $groupList-ease-in-out-sine;
=======
.group {
  transition: background-color $ms-duration2 $groupList-ease-in-out-sine;
}
>>>>>>> 03d8caef

.groupIsDropping {
  background-color: $ms-color-neutralLight;
}

/* Set the min height for a row to 38px so even rendering empty cells takes that space. */
.root :global(.ms-List-cell) {
  min-height: 38px;
}<|MERGE_RESOLUTION|>--- conflicted
+++ resolved
@@ -11,14 +11,9 @@
   }
 }
 
-<<<<<<< HEAD
-.ms-GroupedList-group {
+.group {
   transition: background-color $ms-animation-duration-2 $groupList-ease-in-out-sine;
-=======
-.group {
-  transition: background-color $ms-duration2 $groupList-ease-in-out-sine;
 }
->>>>>>> 03d8caef
 
 .groupIsDropping {
   background-color: $ms-color-neutralLight;

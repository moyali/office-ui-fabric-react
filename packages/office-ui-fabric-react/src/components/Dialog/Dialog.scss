--- conflicted
+++ resolved
@@ -17,12 +17,7 @@
   display: inline-block;
 }
 
-<<<<<<< HEAD
-.ms-Dialog {
-=======
 .root {
-  @include ms-baseFont;
->>>>>>> 03d8caef
   background-color: transparent;
   position: fixed;
   height: 100%;
@@ -62,19 +57,6 @@
   }
 }
 
-<<<<<<< HEAD
-// State: The dialog is animating open
-.ms-Dialog.is-animatingOpen {
-  @include ms-fadeIn200;
-}
-
-// State: The dialog is animating closed
-.ms-Dialog.is-animatingClose {
-  @include ms-fadeOut200;
-}
-
-=======
->>>>>>> 03d8caef
 // The actual dialog element
 .main {
   @include dialogPositioningIE9Fallback();

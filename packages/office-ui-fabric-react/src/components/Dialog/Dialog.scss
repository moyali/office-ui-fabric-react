--- conflicted
+++ resolved
@@ -16,18 +16,13 @@
   position: fixed;
   height: 100%;
   width:  100%;
-<<<<<<< HEAD
-  top:  0;
-  @include ms-left(0);
-=======
   align-items: center;
   justify-content: center;
->>>>>>> b106e694
   display: none; // Hidden by default
 
   :global(.ms-Button.ms-Button--compound) {
     display: block;
-    @include margin-left(0);
+    @include ms-margin-left(0);
   }
 
   :global(.ms-Overlay) {
@@ -44,17 +39,12 @@
 
 // The actual dialog element
 .main {
-<<<<<<< HEAD
-  @include dialogPositioningIE9Fallback();
   @include ms-drop-shadow();
-=======
-  @include drop-shadow();
->>>>>>> b106e694
   background-color: $ms-color-white;
   box-sizing: border-box;
   width: $Dialog-default-min-width;
   position: relative;
-  @include text-align(left);
+  @include ms-text-align(left);
   outline: 3px solid transparent;
   max-height: 100%;
   overflow-y: auto;
@@ -84,7 +74,7 @@
   margin: 0;
   @include ms-font-xl;
   color: $ms-color-neutralPrimary;
-  @include padding(20px, 36px, 20px, 28px);
+  @include ms-padding(20px, 36px, 20px, 28px);
 }
 
 .topButton {
@@ -94,7 +84,7 @@
   position: absolute;
   top: 0;
   @include ms-right(0);
-  @include padding(12px, 12px, 0, 0);
+  @include ms-padding(12px, 12px, 0, 0);
   > * {
     flex: 0 0 auto;
   }
@@ -139,7 +129,7 @@
 // Negative margin to needed to compensate for symmetric
 // padding between action elements.
 .actionsRight {
-  @include text-align(right);
+  @include ms-text-align(right);
   @include ms-margin-right(-4px);
   font-size: 0;
 

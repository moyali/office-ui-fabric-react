@import '../../common/common';

// This implementation is RTL friendly, and divides the classes so that the panel types
// and left/right animations are in different classes. It also separates out the design
// rules/restrictions for Panel usage so that it becomes a generic Panel. It is up to the
// user to use the Panels properly (smLeft panels are for left navs, smFixed panels are for
// drop down menus on mobile, knowing when it's appropriate to have a command bar or not)
//
// Here is the OneNote design document for this implementation of the Panel:
//
// https://msft.spoppe.com/collab/OSS%20Design/pcp/_layouts/15/WopiFrame.aspx?sourcedoc={9a356b27-4138-491d-b2f6-6b3e442fc6a5}&action=edit&wd=target%28%2F%2FDesign%2FToolkit.one%7C61ef427b-c38f-4ee3-a215-67758011eb67%2FSurface%20Behavior%7C376ed8fd-33f0-4661-85aa-feec8a963fa0%2F%29
//

//
// Office UI Fabric
// --------------------------------------------------
// Panel styles

$Panel-width-xs: 272px;
$Panel-width-sm: 340px;
$Panel-width-md: 643px;
$Panel-width-lg: 940px;
$Panel-margin-md: 48px;
$Panel-margin-lg: 428px;
$Panel-margin-xl: 176px;
$CommandBarHeight: 40px;

.root {
  display: none;
  pointer-events: none;

  position: absolute;
  top: 0;
  left: 0;
  right: 0;
  bottom: 0;


  // Overlay used within panel
  .overlay {
    display: none;
    pointer-events: none;
    opacity: 1;
    cursor: pointer;
    transition: opacity $ms-animation-duration-3 $ms-animation-ease-1;
  }
}

// The panel itself, where the content goes.
.main {
  background-color: $ms-color-white;

  position: absolute;
  @include right(0);
  width: 100%;
  bottom: 0;
  top: 0;

  display: none;

  overflow-x: hidden;
  overflow-y: auto;
  -webkit-overflow-scrolling: touch;

  // Medium screens and up - (anchored right, fixed width)
  @media (min-width: $ms-screen-min-md) {
    border-left: 1px solid $ms-color-neutralLight;
    border-right: 1px solid $ms-color-neutralLight;
    pointer-events: auto;
    width: $Panel-width-sm;
    @include ms-drop-shadow(-30px, 0px, 30px, -30px, .2);
    @include left(auto);
  }
}

//== Modifier: Small panel (anchored right, fixed width)
//
.root.rootIsSmall {
  .main {
    width: $Panel-width-xs;

    @media (min-width: $ms-screen-min-md) {
      width: $Panel-width-sm;
    }
  }
}

//== Modifier: Small panel (anchored left, fixed width)
//
.root.rootIsSmallLeft {
  .main {
    @include right(auto);
    @include left(0);
    width: $Panel-width-xs;
  }
}

//== Modifier: Small panel, full screen (anchored left, fluid width)
// Note: This panel should only be used for dropdown menus on small screens.
//
.root.rootIsSmallFluid {
  .main {
    width: 100%;
  }
}

//== Modifier: Medium, Large, Extra Large panels (anchored right, fluid width)
//
<<<<<<< HEAD
.ms-Panel.ms-Panel--md,
.ms-Panel.ms-Panel--lg,
.ms-Panel.ms-Panel--xl {
  .ms-Panel-main {
    @media (min-width: $ms-screen-min-lg) {
=======
.root.rootIsMedium,
.root.rootIsLarge,
.root.rootIsXLarge {
  .main {
    @media (min-width: $ms-screen-lg-min) {
>>>>>>> 03d8caef
      @include left($Panel-margin-md);
      width: auto;
    }
  }
}

//== Modifier: Medium panel (anchored right, fixed width)
//
<<<<<<< HEAD
.ms-Panel.ms-Panel--md {
  .ms-Panel-main {
    @media (min-width: $ms-screen-min-xl) {
=======
.root.rootIsMedium {
  .main {
    @media (min-width: $ms-screen-xl-min) {
>>>>>>> 03d8caef
      @include left(auto);
      width: $Panel-width-md;
    }
  }
}

//== Modifier: Large panel (anchored right, fluid width)
//
<<<<<<< HEAD
.ms-Panel.ms-Panel--lg {
  .ms-Panel-main {
    @media (min-width: $ms-screen-min-xxl) {
=======
.root.rootIsLarge {
  .main {
    @media (min-width: $ms-screen-xxl-min) {
>>>>>>> 03d8caef
      @include left($Panel-margin-lg);
    }
  }
}

//== Modifier: Large fixed panel (anchored right, fixed width)
//
<<<<<<< HEAD
.ms-Panel.ms-Panel--lg.ms-Panel--fixed {
  .ms-Panel-main {
    @media (min-width: $ms-screen-min-xxl) {
=======
.root.rootIsLarge.rootIsFixed {
  .main {
    @media (min-width: $ms-screen-xxl-min) {
>>>>>>> 03d8caef
      @include left(auto);
      width: $Panel-width-lg;
    }
  }
}

//== Modifier: XLarge panel (anchored right, fluid width)
//
<<<<<<< HEAD
.ms-Panel.ms-Panel--xl {
  .ms-Panel-main {
    @media (min-width: $ms-screen-min-xxl) {
=======
.root.rootIsXLarge {
  .main {
    @media (min-width: $ms-screen-xxl-min) {
>>>>>>> 03d8caef
      @include left($Panel-margin-xl);
    }
  }
}

//== State: When the panel is open.
//
.root.rootIsOpen {
  display: block;

  .main {
    opacity: 1;
    pointer-events: auto;
    display: block;
  }

  .overlay {
    cursor: pointer;
    display: block;
    pointer-events: auto;

    @media screen and (-ms-high-contrast: active) {
      opacity: 0;
    }
  }
<<<<<<< HEAD

  &.ms-Panel-animateIn {
    .ms-Panel-main {
      @include ms-fadeIn100;
    }
  }

  &.ms-Panel-animateOut {
    .ms-Panel-main {
      @include ms-fadeOut100;
    }

    .ms-Overlay {
      display: none;
    }
  }

  // Medium screens and up
  @media (min-width: $ms-screen-min-md) {
    // Animations -- Default (anchored right)
    &.ms-Panel--openRight.ms-Panel-animateIn {
      .ms-Panel-main {
        @include ms-slideLeftIn40;
      }

      .ms-Overlay {
        @include ms-fadeIn200;
      }
    }

    &.ms-Panel--openRight.ms-Panel-animateOut {
      .ms-Panel-main {
        @include ms-slideRightOut40;
      }
      .ms-Overlay {
        @include ms-fadeOut200;
      }
    }

    // Animations - Left panel (anchored left)
    &.ms-Panel--openLeft.ms-Panel-animateIn {
      .ms-Panel-main {
        @include ms-slideRightIn40;
      }

      .ms-Overlay {
        @include ms-fadeIn200;
      }
    }

    &.ms-Panel--openLeft.ms-Panel-animateOut {
      .ms-Panel-main {
        @include ms-slideLeftOut40;
      }
      .ms-Overlay {
        @include ms-fadeOut200;
      }
    }

    // Animate overlay to full opacity, activate pointer events
    .ms-Overlay {
      cursor: pointer;
      opacity: 1;
      pointer-events: auto;
    }

    &.ms-Panel--openRight.ms-Panel-animateIn,
    &.ms-Panel--openLeft.ms-Panel-animateIn {
      .ms-Overlay {
        @media screen and (-ms-high-contrast: active) {
          opacity: 0;
          animation-name: none;
        }
      }
    }
  }
}

// The close button in the top right (x)
.ms-Panel-closeButton {
  @include ms-button-reset();
=======
}

// The  button in the top right (x)
.closeButton {
  @include button-reset();
>>>>>>> 03d8caef
  position: absolute;
  @include right(8px);
  top: 0;
  height: $CommandBarHeight;
  width: $CommandBarHeight;
  line-height: $CommandBarHeight;
  padding: 0;
  color: $ms-color-neutralSecondary;
  font-size: $ms-icon-size-m;

  &:hover {
    color: $ms-color-neutralPrimary;
  }
}

// Scrollable content area
.contentInner {
  position: absolute;
  top: 0;
  bottom: 0;
  left: 0;
  right: 0;
  overflow-y: hidden;
  display: flex;
  flex-direction: column;
  .rootHasCloseButton & {
    top: $CommandBarHeight;
  }

  -webkit-overflow-scrolling: touch;

  /* Force hw accelleration on scrollable region */
  transform: translateZ(0);
}

.header, .content, .footerInner {
  padding-left: 16px;
  padding-right: 16px;

<<<<<<< HEAD
  @media (min-width: $ms-screen-min-lg) {
    padding: 0 32px 20px;
  }

  @media (min-width: $ms-screen-min-xxl) {
    padding: 0 40px 20px;
=======
  @media (min-width: $ms-screen-lg-min) {
    padding-left: 32px;
    padding-right: 32px;
  }

  @media (min-width: $ms-screen-xxl-min) {
    padding-left: 40px;
    padding-right: 40px;
>>>>>>> 03d8caef
  }
}

.header {
  margin: 14px 0;
  // Ensure that title doesn't shrink if screen is too small
  flex-grow: 0;
  @media (min-width: $ms-screen-xl-min) {
    margin-top: 30px;
  }
}

.content {
  margin-bottom: 0;
  overflow-y: auto;
}

.footer {
  // Ensure that footer doesn't shrink if screen is too small
  flex-grow: 0;
  border-top: 1px solid transparent;
  transition: border $ms-duration3 $ms-ease2;
}

.footerInner {
  padding-bottom: 20px;
  padding-top: 20px;
}
.footerIsSticky {
  background: $ms-color-white;
  border-top-color: $ms-color-neutralLight;
}

// Header text at the top of the panel.
.headerText {
  @include ms-font-xl;
  color: $ms-color-neutralPrimary;
  line-height: 1;
  margin: 0;
  text-overflow: ellipsis;
  overflow: hidden;
<<<<<<< HEAD

  @media (min-width: $ms-screen-min-xl) {
    margin-top: 30px;
  }
=======
>>>>>>> 03d8caef
}<|MERGE_RESOLUTION|>--- conflicted
+++ resolved
@@ -106,19 +106,11 @@
 
 //== Modifier: Medium, Large, Extra Large panels (anchored right, fluid width)
 //
-<<<<<<< HEAD
-.ms-Panel.ms-Panel--md,
-.ms-Panel.ms-Panel--lg,
-.ms-Panel.ms-Panel--xl {
-  .ms-Panel-main {
-    @media (min-width: $ms-screen-min-lg) {
-=======
 .root.rootIsMedium,
 .root.rootIsLarge,
 .root.rootIsXLarge {
   .main {
-    @media (min-width: $ms-screen-lg-min) {
->>>>>>> 03d8caef
+    @media (min-width: $ms-screen-min-lg) {
       @include left($Panel-margin-md);
       width: auto;
     }
@@ -127,15 +119,9 @@
 
 //== Modifier: Medium panel (anchored right, fixed width)
 //
-<<<<<<< HEAD
-.ms-Panel.ms-Panel--md {
-  .ms-Panel-main {
+.root.rootIsMedium {
+  .main {
     @media (min-width: $ms-screen-min-xl) {
-=======
-.root.rootIsMedium {
-  .main {
-    @media (min-width: $ms-screen-xl-min) {
->>>>>>> 03d8caef
       @include left(auto);
       width: $Panel-width-md;
     }
@@ -144,15 +130,9 @@
 
 //== Modifier: Large panel (anchored right, fluid width)
 //
-<<<<<<< HEAD
-.ms-Panel.ms-Panel--lg {
-  .ms-Panel-main {
+.root.rootIsLarge {
+  .main {
     @media (min-width: $ms-screen-min-xxl) {
-=======
-.root.rootIsLarge {
-  .main {
-    @media (min-width: $ms-screen-xxl-min) {
->>>>>>> 03d8caef
       @include left($Panel-margin-lg);
     }
   }
@@ -160,15 +140,9 @@
 
 //== Modifier: Large fixed panel (anchored right, fixed width)
 //
-<<<<<<< HEAD
-.ms-Panel.ms-Panel--lg.ms-Panel--fixed {
-  .ms-Panel-main {
+.root.rootIsLarge.rootIsFixed {
+  .main {
     @media (min-width: $ms-screen-min-xxl) {
-=======
-.root.rootIsLarge.rootIsFixed {
-  .main {
-    @media (min-width: $ms-screen-xxl-min) {
->>>>>>> 03d8caef
       @include left(auto);
       width: $Panel-width-lg;
     }
@@ -177,15 +151,9 @@
 
 //== Modifier: XLarge panel (anchored right, fluid width)
 //
-<<<<<<< HEAD
-.ms-Panel.ms-Panel--xl {
-  .ms-Panel-main {
+.root.rootIsXLarge {
+  .main {
     @media (min-width: $ms-screen-min-xxl) {
-=======
-.root.rootIsXLarge {
-  .main {
-    @media (min-width: $ms-screen-xxl-min) {
->>>>>>> 03d8caef
       @include left($Panel-margin-xl);
     }
   }
@@ -211,95 +179,11 @@
       opacity: 0;
     }
   }
-<<<<<<< HEAD
-
-  &.ms-Panel-animateIn {
-    .ms-Panel-main {
-      @include ms-fadeIn100;
-    }
-  }
-
-  &.ms-Panel-animateOut {
-    .ms-Panel-main {
-      @include ms-fadeOut100;
-    }
-
-    .ms-Overlay {
-      display: none;
-    }
-  }
-
-  // Medium screens and up
-  @media (min-width: $ms-screen-min-md) {
-    // Animations -- Default (anchored right)
-    &.ms-Panel--openRight.ms-Panel-animateIn {
-      .ms-Panel-main {
-        @include ms-slideLeftIn40;
-      }
-
-      .ms-Overlay {
-        @include ms-fadeIn200;
-      }
-    }
-
-    &.ms-Panel--openRight.ms-Panel-animateOut {
-      .ms-Panel-main {
-        @include ms-slideRightOut40;
-      }
-      .ms-Overlay {
-        @include ms-fadeOut200;
-      }
-    }
-
-    // Animations - Left panel (anchored left)
-    &.ms-Panel--openLeft.ms-Panel-animateIn {
-      .ms-Panel-main {
-        @include ms-slideRightIn40;
-      }
-
-      .ms-Overlay {
-        @include ms-fadeIn200;
-      }
-    }
-
-    &.ms-Panel--openLeft.ms-Panel-animateOut {
-      .ms-Panel-main {
-        @include ms-slideLeftOut40;
-      }
-      .ms-Overlay {
-        @include ms-fadeOut200;
-      }
-    }
-
-    // Animate overlay to full opacity, activate pointer events
-    .ms-Overlay {
-      cursor: pointer;
-      opacity: 1;
-      pointer-events: auto;
-    }
-
-    &.ms-Panel--openRight.ms-Panel-animateIn,
-    &.ms-Panel--openLeft.ms-Panel-animateIn {
-      .ms-Overlay {
-        @media screen and (-ms-high-contrast: active) {
-          opacity: 0;
-          animation-name: none;
-        }
-      }
-    }
-  }
-}
-
-// The close button in the top right (x)
-.ms-Panel-closeButton {
-  @include ms-button-reset();
-=======
 }
 
 // The  button in the top right (x)
 .closeButton {
-  @include button-reset();
->>>>>>> 03d8caef
+  @include ms-button-reset();
   position: absolute;
   @include right(8px);
   top: 0;
@@ -339,23 +223,14 @@
   padding-left: 16px;
   padding-right: 16px;
 
-<<<<<<< HEAD
   @media (min-width: $ms-screen-min-lg) {
-    padding: 0 32px 20px;
-  }
-
-  @media (min-width: $ms-screen-min-xxl) {
-    padding: 0 40px 20px;
-=======
-  @media (min-width: $ms-screen-lg-min) {
     padding-left: 32px;
     padding-right: 32px;
   }
 
-  @media (min-width: $ms-screen-xxl-min) {
+  @media (min-width: $ms-screen-min-xxl) {
     padding-left: 40px;
     padding-right: 40px;
->>>>>>> 03d8caef
   }
 }
 
@@ -363,7 +238,7 @@
   margin: 14px 0;
   // Ensure that title doesn't shrink if screen is too small
   flex-grow: 0;
-  @media (min-width: $ms-screen-xl-min) {
+  @media (min-width: $ms-screen-min-xl) {
     margin-top: 30px;
   }
 }
@@ -377,7 +252,7 @@
   // Ensure that footer doesn't shrink if screen is too small
   flex-grow: 0;
   border-top: 1px solid transparent;
-  transition: border $ms-duration3 $ms-ease2;
+  transition: border $ms-animation-duration-3 $ms-animation-ease-2;
 }
 
 .footerInner {
@@ -397,11 +272,4 @@
   margin: 0;
   text-overflow: ellipsis;
   overflow: hidden;
-<<<<<<< HEAD
-
-  @media (min-width: $ms-screen-min-xl) {
-    margin-top: 30px;
-  }
-=======
->>>>>>> 03d8caef
 }
import * as React from 'react';
import {
  BaseComponent,
  KeyCodes,
  autobind,
  css,
  getRTL
} from '../../Utilities';
import { FocusZone, FocusZoneDirection } from '../../FocusZone';
import { Callout, DirectionalHint } from '../../Callout';
import { Selection, SelectionZone, SelectionMode } from '../../utilities/selection/index';
import { Suggestions } from './Suggestions/Suggestions';
import { ISuggestionsProps } from './Suggestions/Suggestions.Props';
import { SuggestionsController } from './Suggestions/SuggestionsController';
import { IBasePickerProps } from './BasePicker.Props';
import { BaseAutoFill } from './AutoFill/BaseAutoFill';
import { IPickerItemProps } from './PickerItem.Props';
import * as stylesImport from './BasePicker.scss';
const styles: any = stylesImport;

export interface IBasePickerState {
  items?: any;
  suggestedDisplayValue?: string;
  moreSuggestionsAvailable?: boolean;
  suggestionsVisible?: boolean;
  suggestionsLoading?: boolean;
}

export class BasePicker<T, P extends IBasePickerProps<T>> extends BaseComponent<P, IBasePickerState> {

  protected selection: Selection;

  protected root: HTMLElement;
  protected input: BaseAutoFill;
  protected focusZone: FocusZone;
  protected suggestionElement: Suggestions<T>;

  protected suggestionStore: SuggestionsController<T>;
  protected SuggestionOfProperType = Suggestions as new (props: ISuggestionsProps<T>) => Suggestions<T>;
  protected loadingTimer: number;
  protected currentPromise: PromiseLike<any>;

  constructor(basePickerProps: P) {
    super(basePickerProps);

    let items: T[] = basePickerProps.defaultSelectedItems || [];

    this.suggestionStore = new SuggestionsController<T>();
    this.selection = new Selection({ onSelectionChanged: () => this.onSelectionChange() });
    this.selection.setItems(items);
    this.state = {
      items: items,
      suggestedDisplayValue: '',
      moreSuggestionsAvailable: false
    };
  }

  public get items(): T[] {
    return this.state.items;
  }

  public componentWillUpdate(newProps: IBasePickerProps<T>, newState: IBasePickerState) {
    if (newState.items && newState.items !== this.state.items) {
      this.selection.setItems(newState.items);
    }
  }

  public componentDidMount() {
    this.selection.setItems(this.state.items);
  }

  public focus() {
    this.focusZone.focus();
  }

  @autobind
  public dismissSuggestions() {
    this.setState({ suggestionsVisible: false });
  }

  public completeSuggestion() {
    if (this.suggestionStore.hasSelectedSuggestion()) {
      this.addItem(this.suggestionStore.currentSuggestion.item);
      this.updateValue('');
      this.input.clear();
    }
  }

  public render() {
    let { suggestedDisplayValue } = this.state;
    let {
      className,
      inputProps
    } = this.props;

    return (
      <div
        ref={ this._resolveRef('root') }
        className={ css(
          'ms-BasePicker',
          className ? className : '') }
        onKeyDown={ this.onKeyDown }>
        <FocusZone
          ref={ this._resolveRef('focusZone') }
          direction={ FocusZoneDirection.horizontal }>
          <SelectionZone selection={ this.selection } selectionMode={ SelectionMode.multiple }>
            <div className={ css('ms-BasePicker-text', styles.pickerText) }>
              { this.renderItems() }
              <BaseAutoFill
<<<<<<< HEAD
                { ...inputProps as React.HTMLProps<HTMLInputElement> }
=======
                { ...inputProps as any }
>>>>>>> 48c06c54
                className={ css('ms-BasePicker-input', styles.pickerInput) }
                ref={ this._resolveRef('input') }
                onFocus={ this.onInputFocus }
                onInputValueChange={ this.onInputChange }
                suggestedDisplayValue={ suggestedDisplayValue }
                aria-activedescendant={ 'sug-' + this.suggestionStore.currentIndex }
                aria-owns='suggestion-list'
                aria-expanded='true'
                aria-haspopup='true'
                autoCapitalize='off'
                autoComplete='off'
                role='combobox' />
            </div>
          </SelectionZone>
        </FocusZone>
        { this.renderSuggestions() }
      </div>
    );
  }

  protected renderSuggestions(): JSX.Element {
    let TypedSuggestion = this.SuggestionOfProperType;
    return this.state.suggestionsVisible ? (
      <Callout
        isBeakVisible={ false }
        gapSpace={ 0 }
        targetElement={ this.input.inputElement }
        onDismiss={ this.dismissSuggestions }
        directionalHint={ getRTL() ? DirectionalHint.bottomRightEdge : DirectionalHint.bottomLeftEdge }>
        <TypedSuggestion
          onRenderSuggestion={ this.props.onRenderSuggestionsItem }
          onSuggestionClick={ this.onSuggestionClick }
          suggestions={ this.suggestionStore.getSuggestions() }
          ref={ this._resolveRef('suggestionElement') }
          onGetMoreResults={ this.onGetMoreResults }
          moreSuggestionsAvailable={ this.state.moreSuggestionsAvailable }
          isLoading={ this.state.suggestionsLoading }
          { ...this.props.pickerSuggestionsProps as any }
        />
      </Callout>
    ) : (null);
  }

  protected renderItems(): JSX.Element[] {
    let { onRenderItem } = this.props;
    let { items } = this.state;
    return items.map((item, index) => onRenderItem({
      item,
      index,
      key: index + this._getTextFromItem(item),
      selected: this.selection.isIndexSelected(index),
      onRemoveItem: () => this.removeItem(item),
      onItemChange: this.onItemChange
    }));
  }

  protected resetFocus(index: number) {
    let { items } = this.state;

    if (items.length) {
      let newEl: HTMLElement = this.root.querySelectorAll('[data-selection-index]')[Math.min(index, items.length - 1)] as HTMLElement;

      if (newEl) {
        this.focusZone.focusElement(newEl);
      }
    } else {
      this.input.focus();
    }
  }

  protected onSuggestionSelect() {
    if (this.suggestionStore.currentSuggestion) {
      let currentValue: string = this.input.value;
      let itemValue: string = this._getTextFromItem(this.suggestionStore.currentSuggestion.item, currentValue);
      this.setState({ suggestedDisplayValue: itemValue });
    }
  }

  protected onSelectionChange() {
    this.forceUpdate();
  }

  protected updateSuggestions(suggestions: any[]) {
    this.suggestionStore.updateSuggestions(suggestions);
    this.forceUpdate();
  }

  protected updateValue(updatedValue: string) {
    let suggestions: T[] | PromiseLike<T[]> = this.props.onResolveSuggestions(updatedValue, this.state.items);
    let suggestionsArray: T[] = suggestions as T[];
    let suggestionsPromiseLike: PromiseLike<T[]> = suggestions as PromiseLike<T[]>;

    // Check to see if the returned value is an array, if it is then just pass it into the next function.
    // If the returned value is not an array then check to see if it's a promise or PromiseLike. If it is then resolve it asynchronously.
    if (Array.isArray(suggestionsArray)) {
      this.resolveNewValue(updatedValue, suggestionsArray);
    } else if (suggestionsPromiseLike && suggestionsPromiseLike.then) {
      if (!this.loadingTimer) {
        this.loadingTimer = this._async.setTimeout(() => this.setState({
          suggestionsLoading: true
        }), 500);
      }

      this.setState({
        suggestionsVisible: this.input.value !== '' && this.input.inputElement === document.activeElement
      });
      // Ensure that the promise will only use the callback if it was the most recent one.
      let promise: PromiseLike<T[]> = this.currentPromise = suggestionsPromiseLike;
      promise.then((newSuggestions: T[]) => {
        if (promise === this.currentPromise) {
          this.resolveNewValue(updatedValue, newSuggestions);
          if (this.loadingTimer) {
            this._async.clearTimeout(this.loadingTimer);
            this.loadingTimer = undefined;
          }
        }
      });
    }
  }

  protected resolveNewValue(updatedValue: string, suggestions: T[]) {
    this.suggestionStore.updateSuggestions(suggestions);
    let itemValue: string = undefined;

    if (this.suggestionStore.currentSuggestion) {
      itemValue = this._getTextFromItem(this.suggestionStore.currentSuggestion.item, updatedValue);
    }

    this.setState({
      suggestionsLoading: false,
      suggestedDisplayValue: itemValue,
      suggestionsVisible: this.input.value !== '' && this.input.inputElement === document.activeElement
    });
  }

  protected onChange() {
    if (this.props.onChange) {
      this.props.onChange(this.state.items);
    }
  }

  @autobind
  protected onInputChange(value: string) {
    this.updateValue(value);
    this.setState({ moreSuggestionsAvailable: true });
  }

  @autobind
  protected onSuggestionClick(ev: React.MouseEvent<HTMLElement>, item: any, index: number) {
    this.addItemByIndex(index);
  }

  @autobind
  protected onInputFocus(ev: React.FocusEvent<HTMLInputElement | BaseAutoFill>) {
    this.selection.setAllSelected(false);
    if (this.input.value) {
      this.setState({ suggestionsVisible: true });
    }
  }

  @autobind
  protected onKeyDown(ev: React.KeyboardEvent<HTMLElement>) {
    let value = this.input.value;

    switch (ev.which) {
      case KeyCodes.escape:
        if (this.state.suggestionsVisible) {
          this.dismissSuggestions();
          ev.preventDefault();
          ev.stopPropagation();
        }
        break;

      case KeyCodes.tab:
      case KeyCodes.enter:
        if (!ev.shiftKey && value && this.suggestionStore.hasSelectedSuggestion() && this.state.suggestionsVisible) {
          this.completeSuggestion();
          ev.preventDefault();
          ev.stopPropagation();
        }

        break;

      case KeyCodes.backspace:
        this.onBackspace(ev);
        break;

      case KeyCodes.up:
        if (ev.target === this.input.inputElement && this.suggestionStore.previousSuggestion() && this.state.suggestionsVisible) {
          ev.preventDefault();
          ev.stopPropagation();
          this.onSuggestionSelect();
        }
        break;

      case KeyCodes.down:
        if (ev.target === this.input.inputElement && this.state.suggestionsVisible) {
          if (this.suggestionStore.nextSuggestion()) {
            ev.preventDefault();
            ev.stopPropagation();
            this.onSuggestionSelect();
          }
        }
        break;
    }
  }

  @autobind
  protected onItemChange(changedItem: T, index: number) {
    let { items } = this.state;

    if (index >= 0) {
      let newItems: T[] = items;
      newItems[index] = changedItem;

      this.setState({ items: newItems }, () => this.onChange());
    }
  }

  @autobind
  protected onGetMoreResults() {
    if (this.props.onGetMoreResults) {
      let suggestions: T[] | PromiseLike<T[]> = this.props.onGetMoreResults(this.input.value, this.state.items);
      let suggestionsArray: T[] = suggestions as T[];
      let suggestionsPromiseLike: PromiseLike<T[]> = suggestions as PromiseLike<T[]>;

      if (Array.isArray(suggestionsArray)) {
        this.updateSuggestions(suggestionsArray);
      } else if (suggestionsPromiseLike.then) {
        suggestionsPromiseLike.then((newSuggestions: T[]) => this.updateSuggestions(newSuggestions));
      }
    }
    this.input.focus();
    this.setState({ moreSuggestionsAvailable: false });
  }

  @autobind
  protected addItemByIndex(index: number): void {
    this.addItem(this.suggestionStore.getSuggestionAtIndex(index).item);
    this.input.clear();
    this.updateValue('');
  }

  @autobind
  protected addItem(item: T) {
    let newItems: T[] = this.state.items.concat([item]);
    this.setState({ items: newItems }, () => this.onChange());
  }

  @autobind
  protected removeItem(item: IPickerItemProps<T>) {
    let { items } = this.state;
    let index: number = items.indexOf(item);

    if (index >= 0) {
      let newItems: T[] = items.slice(0, index).concat(items.slice(index + 1));
      this.setState({ items: newItems }, () => this.onChange());
    }
  }

  @autobind
  protected removeItems(itemsToRemove: any[]) {
    let { items } = this.state;
    let newItems: T[] = items.filter(item => itemsToRemove.indexOf(item) === -1);
    let firstItemToRemove = this.selection.getSelection()[0];
    let index: number = items.indexOf(firstItemToRemove);

    this.setState({ items: newItems }, () => {
      this.resetFocus(index);
      this.onChange();
    });
  }

  // This is protected because we may expect the backspace key to work differently in a different kind of picker.
  // This lets the subclass override it and provide it's own onBackspace. For an example see the BasePickerListBelow
  protected onBackspace(ev: React.KeyboardEvent<HTMLElement>) {
    if (this.state.items.length && !this.input.isValueSelected && this.input.cursorLocation === 0) {
      if (this.selection.getSelectedCount() > 0) {
        this.removeItems(this.selection.getSelection());
      } else {
        this.removeItem(this.state.items[this.state.items.length - 1]);
      }
    }
  }

  private _getTextFromItem(item: T, currentValue?: string): string {
    if (this.props.getTextFromItem) {
      return this.props.getTextFromItem(item, currentValue);
    } else {
      return '';
    }
  }
}

export class BasePickerListBelow<T, P extends IBasePickerProps<T>> extends BasePicker<T, P> {
  public render() {
    let { suggestedDisplayValue } = this.state;
    let {
      className,
      inputProps
    } = this.props;

    return (
      <div>
        <div ref={ this._resolveRef('root') }
          className={ css('ms-BasePicker', className ? className : '') }
          onKeyDown={ this.onKeyDown }>
          <SelectionZone selection={ this.selection }
            selectionMode={ SelectionMode.multiple }>
            <div className={ css('ms-BasePicker-text', styles.pickerText) }>
              <BaseAutoFill
                { ...inputProps as any }
                className={ css('ms-BasePicker-input', styles.pickerInput) }
                ref={ this._resolveRef('input') }
                onFocus={ this.onInputFocus }
                onInputValueChange={ this.onInputChange }
                suggestedDisplayValue={ suggestedDisplayValue }
                aria-activedescendant={ 'sug-' + this.suggestionStore.currentIndex }
                aria-owns='suggestion-list'
                aria-expanded='true'
                aria-haspopup='true'
                autoCapitalize='off'
                autoComplete='off'
                role='combobox'
              />
            </div>
          </SelectionZone>
        </div>
        { this.renderSuggestions() }
        <FocusZone ref={ this._resolveRef('focusZone') }
          className='ms-BasePicker-selectedItems'
          isInnerZoneKeystroke={ this._isFocusZoneInnerKeystroke } >
          { this.renderItems() }
        </FocusZone>

      </div>
    );
  }

  protected onBackspace(ev: React.KeyboardEvent<HTMLElement>) {
    // override the existing backspace method to not do anything because the list items appear below.
  }

  @autobind
  private _isFocusZoneInnerKeystroke(ev: React.KeyboardEvent<HTMLElement>): boolean {
    switch (ev.which) {
      case KeyCodes.down:
        return true;
    }
    return false;
  }
}<|MERGE_RESOLUTION|>--- conflicted
+++ resolved
@@ -107,11 +107,7 @@
             <div className={ css('ms-BasePicker-text', styles.pickerText) }>
               { this.renderItems() }
               <BaseAutoFill
-<<<<<<< HEAD
-                { ...inputProps as React.HTMLProps<HTMLInputElement> }
-=======
                 { ...inputProps as any }
->>>>>>> 48c06c54
                 className={ css('ms-BasePicker-input', styles.pickerInput) }
                 ref={ this._resolveRef('input') }
                 onFocus={ this.onInputFocus }

@import '../../common/common';

// Copyright (c) Microsoft. All rights reserved. Licensed under the MIT license. See LICENSE in the project root for license information.

//
// Office UI Fabric
// --------------------------------------------------
// Breadcrumb styles

$Breadcrumb-overflowButtonColor: $ms-color-themePrimary;
$Breadcrumb-overflowButtonSize: 16px;
$Breadcrumb-buttonHoverColor: $ms-color-themeDark;
$Breadcrumb-itemMaxWidth: 160px;
$Breadcrumb-itemMaxWidth-sm: 116px;
$Breadcrumb-chevron-sm: 8px;

<<<<<<< HEAD
.ms-Breadcrumb {
=======
.root {
  @include ms-baseFont;
>>>>>>> 03d8caef
  margin: 23px 0 1px;
}

.list {
  white-space: nowrap;
  padding: 0;
  margin: 0;
}

.chevron {
  font-size: $ms-font-size-s;
  color: $ms-color-neutralSecondary;
  vertical-align: top;
  margin: 11px 0px;
  line-height: 1;
}

.listItem {
  list-style-type: none;
  vertical-align: top;
  margin: 0;
  padding: 0;
  display: inline-block;
  position: relative;

  &:last-of-type {
    .chevron {
      display: none;
    }
  }

  .item,
  .itemLink {
    @include ms-font-xl;
    color: $ms-color-neutralPrimary;
    display: inline-block;
    padding: 0 8px;
    max-width: $Breadcrumb-itemMaxWidth;
    white-space: nowrap;
    text-overflow: ellipsis;
    overflow: hidden;
    vertical-align: top;
  }
}

.overflow {
  display: inline-block;
  position: relative;
}

.overflowButton {
  font-size: $Breadcrumb-overflowButtonSize;
  display: inline-block;
  color: $Breadcrumb-overflowButtonColor;
  padding: 9px 8px;
  cursor: pointer;
  vertical-align: top;
  line-height: 1;
  &:hover {
    cursor: pointer;
    background-color: $ms-color-neutralLighter;
  }
}

.item {
  &:hover {
    cursor: default;
  }
}

.root .itemLink {
  &:hover {
    background-color: $selectedHoverBackgroundColor;
    color: initial;
    cursor: pointer;
  }

  &:focus {
    color: $ms-color-neutralDark;
  }

  &:active {
    outline: transparent;
    background-color: $selectedActiveBackgroundColor;
    color: $selectedActiveForegroundColor;
  }
}

.itemLink,
.overflowButton {
  text-decoration: none;
  outline: transparent;
}

<<<<<<< HEAD
@media screen and (max-width: $ms-screen-max-md) {
  margin: 11px 0 1px;
=======
@media screen and (max-width: $ms-screen-md-max) {
  // margin: 11px 0 1px;
>>>>>>> 03d8caef

  .listItem .itemLink {
    font-size: $ms-font-size-l;
  }

  .chevron {
    font-size: $ms-font-size-mi;
    margin: 8px 0;
  }

  .overflowButton {
    font-size: $ms-font-size-m-plus;
    padding: 6px 8px;
    line-height: 1;
  }
}

<<<<<<< HEAD
@media screen and (max-width: $ms-screen-max-sm) {
  .ms-Breadcrumb-listItem .ms-Breadcrumb-itemLink {
=======
@media screen and (max-width: $ms-screen-sm-max) {
  .listItem .itemLink {
>>>>>>> 03d8caef
    font-size: $ms-font-size-m;
    max-width: $Breadcrumb-itemMaxWidth-sm;
  }

  .chevron {
    font-size: $Breadcrumb-chevron-sm;
    margin: 7px 0;
  }

  .overflowButton {
    padding: 4px 6px;
  }
}
<|MERGE_RESOLUTION|>--- conflicted
+++ resolved
@@ -14,12 +14,7 @@
 $Breadcrumb-itemMaxWidth-sm: 116px;
 $Breadcrumb-chevron-sm: 8px;
 
-<<<<<<< HEAD
-.ms-Breadcrumb {
-=======
 .root {
-  @include ms-baseFont;
->>>>>>> 03d8caef
   margin: 23px 0 1px;
 }
 
@@ -114,13 +109,8 @@
   outline: transparent;
 }
 
-<<<<<<< HEAD
 @media screen and (max-width: $ms-screen-max-md) {
-  margin: 11px 0 1px;
-=======
-@media screen and (max-width: $ms-screen-md-max) {
   // margin: 11px 0 1px;
->>>>>>> 03d8caef
 
   .listItem .itemLink {
     font-size: $ms-font-size-l;
@@ -138,13 +128,8 @@
   }
 }
 
-<<<<<<< HEAD
 @media screen and (max-width: $ms-screen-max-sm) {
-  .ms-Breadcrumb-listItem .ms-Breadcrumb-itemLink {
-=======
-@media screen and (max-width: $ms-screen-sm-max) {
   .listItem .itemLink {
->>>>>>> 03d8caef
     font-size: $ms-font-size-m;
     max-width: $Breadcrumb-itemMaxWidth-sm;
   }

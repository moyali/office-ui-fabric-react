--- conflicted
+++ resolved
@@ -109,13 +109,8 @@
               (imageFit !== undefined) && ImageFitMap[imageFit], {
                 'is-fadeIn': shouldFadeIn,
                 'is-notLoaded': !loaded,
-<<<<<<< HEAD
-                'is-loaded': loaded,
+                ['is-loaded ' + styles.imageIsLoaded]: loaded,
                 'ms-fadeIn400': loaded && shouldFadeIn,
-=======
-                ['is-loaded ' + styles.imageIsLoaded]: loaded,
-                'ms-u-fadeIn400': loaded && shouldFadeIn,
->>>>>>> 03d8caef
                 'is-error': loadState === ImageLoadState.error,
                 ['ms-Image-image--scaleWidth ' + styles.imageIsScaleWidth]: (imageFit === undefined && !!width && !height),
                 ['ms-Image-image--scaleHeight ' + styles.imageIsScaleHeight]: (imageFit === undefined && !width && !!height),

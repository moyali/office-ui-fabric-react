@import '../../common/common';
// Copyright (c) Microsoft. All rights reserved. Licensed under the MIT license. See LICENSE in the project root for license information.

//
// Office UI Fabric
// --------------------------------------------------
// Calendar styles

$Calendar-day:40px;
$Calendar-dayPicker-margin: 10px;

<<<<<<< HEAD
.ms-DatePicker {
  @include ms-normalize;
=======
.root {
  @include ms-u-normalize;
>>>>>>> 03d8caef
  margin-bottom: 17px;
}

// Base wrapper for the date picker.
.picker {
  color: $ms-color-black;
  font-size: $ms-font-size-m;
  position: relative;
  @include text-align(left);
}

// The holder is the only "scrollable" top-level container element.
.holder {
  -webkit-overflow-scrolling: touch;
  @include ms-borderBox;
  background: $ms-color-white;
  min-width: 300px;
  display: none;
}


// When the picker opens, reveal the content.
<<<<<<< HEAD
.ms-DatePicker-picker.ms-DatePicker-picker--opened .ms-DatePicker-holder {
  @include ms-slideDownIn10;
  @include ms-borderBox;
=======
.picker.pickerIsOpened .holder {
  @include ms-u-slideDownIn10;
  @include ms-u-borderBox;
>>>>>>> 03d8caef
  display: block;
}

// When a picker opens, always open it in front of other closed pickers
.pickerIsOpened {
  position: relative;
}


// The frame and wrap work together to ensure that
// clicks within the picker don’t reach the holder.
.frame {
  padding: 1px;
}

.wrap {
  margin: -1px;
  padding: 9px;
}


// Wrapper containing the calendar view to pick a specific date.
.dayPicker {
  display: block;
  margin-bottom: 30px;
}


// The header containing the month and year.
.header {
  height: $Calendar-day;
  line-height: 44px;
}


// The month and year labels.
.month,
.year {
  display: inline-block;
  @include ms-font-xl;
  color: $ms-color-neutralPrimary;
  margin-top: -1px;

  &:hover {
    color: $ms-color-themeDark;
    cursor: pointer;
  }
}

.month {
  @include margin-left(15px);
}

.year {
  @include margin-left(15px);
}


// The calendar table of dates.
.table {
  text-align: center;
  border-collapse: collapse;
  border-spacing: 0;
  table-layout: fixed;
  font-size: inherit;

  td {
    margin: 0;
    padding: 0;

    &:hover {
      outline: 1px solid transparent;
    }
  }
}


// The days on the calendar.
.day, .weekday {
  width: $Calendar-day;
  height: $Calendar-day;
  padding: 0;
  line-height: $Calendar-day;
  @include ms-font-m-plus;
  color: $ms-color-neutralPrimary;
}


// Today.
.dayIsToday {
  position: relative;
  background-color: $ms-color-themeLight;
}


// Disabled day.
.dayIsDisabled:before {
  border-top-color: $ms-color-neutralTertiary;
}


// Out of focus days.
.dayIsUnfocused {
  color: $ms-color-neutralTertiary;
  font-weight: $ms-font-weight-regular;
}


// Hovered date picker items.
.dayIsFocused:hover,
.dayIsUnfocused:hover {
  cursor: pointer;
  color: $ms-color-black;
  background: $ms-color-neutralLight;
}


// Highlighted and hovered/focused dates.
.dayIsHighlighted:hover,
.pickerIsFocused .dayIsHighlighted {
  cursor: pointer;
  color: $ms-color-white;
  background: $ms-color-themePrimary;
}


// Disabled and highlighted dates.
.dayIsHighlighted.dayDisabled,
.dayIsHighlighted.dayDisabled:hover {
  background: $ms-color-neutralTertiary;
}


// Month and year pickers, hidden on small screens by default.
.monthPicker,
.yearPicker {
  display: none;
}


// Month and year previous/next components.
.monthComponents {
  position: absolute;
  top: 9px;
  @include right(9px);
  @include left(9px);
}

.yearComponents,
.decadeComponents {
  position: absolute;
  @include right(10px);
  top: -2px;
}

.prevMonth,
.nextMonth,
.prevYear,
.nextYear,
.prevDecade,
.nextDecade {
  width: $Calendar-day;
  height: $Calendar-day;
  display: block;
  @include margin-left(10px);
  text-align: center;
  line-height: $Calendar-day;
  text-align: center;
  font-size: $ms-icon-size-m;
  color: $ms-color-neutralSecondary;
  position: relative;
  top: 2px;

  &:hover {
    color: $ms-color-neutralDark;
    cursor: pointer;
    outline: 1px solid transparent;
  }
}

// Without modifying the Pickadate JS, this transparent
// button is necessary to toggle the month view.
.headerToggleView {
  height: $Calendar-day;
  @include left(0px);
  position: absolute;
  top: 0px;
  width: 140px;
  cursor: pointer;
}


// Text showing the currently-selected year.
.currentYear,
.currentDecade {
  display: block;
  @include ms-font-xl;
  color: $ms-color-neutralPrimary;
  height: $Calendar-day;
  line-height: $Calendar-day;
  @include margin-left(15px);
}

// The current year is blue and actionable.
.currentYear {
  color: $ms-color-themePrimary;

  &:hover {
    color: $ms-color-themeDark;
    cursor: pointer;
  }
}


// A grid of month or year options, which pushes them over
// five pixels for horizontal centering and moves them down.
.optionGrid {
  position: relative;
  height: 210px;
  width: 280px;
  @include margin(10px, 0, 30px, 5px);
}

// Button to select a different month.
.monthOption,
.yearOption {
  background-color: $ms-color-neutralLighter;
  width: 60px;
  height: 60px;
  line-height: 60px;
  cursor: pointer;
  @include float(left);
  @include margin(0, 10px, 10px, 0);
  @include ms-font-s-plus;
  color: $ms-color-neutralPrimary;
  text-align: center;

  &:hover {
    background-color: $ms-color-neutralTertiaryAlt;
    outline: 1px solid transparent;
  }

  &.isHighlighted {
    background-color: $ms-color-neutralPrimary;
    color: $ms-color-white;
  }
}


// Button to navigate to the current date.
.goToday {
  bottom: 9px;
  color: $ms-color-themePrimary;
  cursor: pointer;
  @include ms-font-s-plus;
  color: $ms-color-neutralPrimary;
  height: 30px;
  line-height: 30px;
  padding: 0 10px;
  position: absolute;
  @include right(9px);

  &:hover {
    outline: 1px solid transparent;
  }
}

// State: The picker is showing the year components.
.root.isPickingYears {
  // Hide the day picking components.
  .dayPicker,
  .monthComponents {
    display: none;
  }
  // Hide the month picking components.
  .monthPicker {
    display: none;
  }
  // Show the year picking components.
  .yearPicker {
    display: block;
  }
}

// 460px and up.
//
// On screens that can fit it, we show the month picker next to the day picker if we have it enabled.
@media (min-width: 460px) {

    $Calendar-day: 30px;

    // Update the spacing and text for the day and month pickers

    .header {
      height: $Calendar-day;
      line-height: $Calendar-day;
    }

  // Calendar day cells are smaller.
  .day,
  .weekday {
    width: $Calendar-day;
    height: $Calendar-day;
    line-height: 28px;
    font-weight: $ms-font-weight-semibold;
    font-size: $ms-font-size-s;
  }

  // Size the month components to the day picker's new width
  .monthComponents {
    width: 210px;
  }

  // Reduce the size of arrows to change month/year.
  .prevMonth,
  .nextMonth,
  .prevYear,
  .nextYear,
  .prevDecade,
  .nextDecade {
    font-size: $ms-icon-size-s;
    width: 24px;
    height: 24px;
    line-height: 24px;
  }

  .holder {
    min-width: 240px;
  }

  // Update header text styles.
  .month,
  .year {
    font-weight: $ms-font-weight-semilight;
  }

  .month,
  .year {
    font-size: 17px;
    color: $ms-color-neutralPrimary;

    &:hover {
      color: $ms-color-neutralPrimary;
      cursor: default;
    }
  }


  // Show the month picker, if enabled
  .pickerIsMonthPickerVisible {
    // Swap margin for padding so that the border extends the full height.
    .dayPicker {
      margin: -$Calendar-dayPicker-margin 0;
      padding: $Calendar-dayPicker-margin 0;
    }
    // Contains the calendar view for picking a day.
<<<<<<< HEAD
    .ms-DatePicker-dayPicker {
      @include ms-borderBox;
=======
    .dayPicker {
      @include ms-u-borderBox;
>>>>>>> 03d8caef
      @include border-right(1px, solid, $ms-color-neutralLight);
      width: 220px;
      min-height: ( $Calendar-day * 8 ) - $Calendar-dayPicker-margin;
    }


    .holder {
      width: 440px;
    }
    // Show the month picker.
    .monthPicker {
      display: block;
    }
    // Style the the month and year pickers.
    .monthPicker,
    .yearPicker {
      top: 9px;
      @include left(238px);
      position: absolute;
    }
    // Size and position of the month and year labels.
    .month {
      @include margin-left(12px);
    }


    .optionGrid {
      width: 200px;
      height: auto;
      @include margin(10px, 0, 0, 0);
    }
    // This component is only used on small displays.
    .toggleMonthView {
      display: none;
    }
    // Position the current year and decade labels.
    .currentYear,
    .currentDecade {
      font-size: 17px;
      margin: 0;
      height: $Calendar-day;
      line-height: 26px;
      padding: 0 10px;
      display: inline-block;
    }
    // Reduce the size of the month buttons.
    .monthOption,
    .yearOption {
      width: 40px;
      height: 40px;
      line-height: 38px;
      font-size: 12px;
      @include margin(0, 10px, 10px, 0);

      &:hover {
        outline: 1px solid transparent;
      }
    }
    // Position the "Go to today" button below the month picker.
<<<<<<< HEAD
    .ms-DatePicker-goToday {
      @include ms-borderBox;
=======
    .goToday {
      @include ms-u-borderBox;
>>>>>>> 03d8caef
      font-size: 12px;
      height: $Calendar-day;
      line-height: $Calendar-day;
      padding: 0 10px;
      @include right(10px);
      @include text-align(right);
      top: 199px;
      width: 210px;
    }
    // State: The picker is showing the year components.
    // On larger screens the calendar will remain and the years
    // will replace the months.
    .root.isPickingYears {
      // On large screens, we need to keep the day picker
      // and month components in view.
      .dayPicker,
      .monthComponents {
        display: block;
      }
      // Hide the month picking components.
      .monthPicker {
        display: none;
      }
      // Show the year picking components.
      .yearPicker {
        display: block;
      }
    }
  }
}

// On smaller screens the month button toggles to the picking months state.
@media (max-width: 459px) {

  // State: The picker is showing the month components.
  .root.isPickingMonths {

    // Hide the day picking components.
    .dayPicker,
    .monthComponents {
      display: none;
    }

    // Show the month picking components.
    .monthPicker {
      display: block;
    }
  }
}


// Custom CSS for fabric-React


.wrap span:focus,
.wrap div:focus {
  outline: 1px solid $ms-color-themePrimary;
}

.goToday {
  width: auto;
}

.nextMonth,
.prevMonth,
.nextYear,
.prevYear {
  display: inline-block;
}

.navContainer {
  @include float('right')
}<|MERGE_RESOLUTION|>--- conflicted
+++ resolved
@@ -9,13 +9,8 @@
 $Calendar-day:40px;
 $Calendar-dayPicker-margin: 10px;
 
-<<<<<<< HEAD
-.ms-DatePicker {
+.root {
   @include ms-normalize;
-=======
-.root {
-  @include ms-u-normalize;
->>>>>>> 03d8caef
   margin-bottom: 17px;
 }
 
@@ -38,15 +33,9 @@
 
 
 // When the picker opens, reveal the content.
-<<<<<<< HEAD
-.ms-DatePicker-picker.ms-DatePicker-picker--opened .ms-DatePicker-holder {
+.picker.pickerIsOpened .holder {
   @include ms-slideDownIn10;
   @include ms-borderBox;
-=======
-.picker.pickerIsOpened .holder {
-  @include ms-u-slideDownIn10;
-  @include ms-u-borderBox;
->>>>>>> 03d8caef
   display: block;
 }
 
@@ -403,13 +392,8 @@
       padding: $Calendar-dayPicker-margin 0;
     }
     // Contains the calendar view for picking a day.
-<<<<<<< HEAD
-    .ms-DatePicker-dayPicker {
+    .dayPicker {
       @include ms-borderBox;
-=======
-    .dayPicker {
-      @include ms-u-borderBox;
->>>>>>> 03d8caef
       @include border-right(1px, solid, $ms-color-neutralLight);
       width: 220px;
       min-height: ( $Calendar-day * 8 ) - $Calendar-dayPicker-margin;
@@ -469,13 +453,8 @@
       }
     }
     // Position the "Go to today" button below the month picker.
-<<<<<<< HEAD
-    .ms-DatePicker-goToday {
+    .goToday {
       @include ms-borderBox;
-=======
-    .goToday {
-      @include ms-u-borderBox;
->>>>>>> 03d8caef
       font-size: 12px;
       height: $Calendar-day;
       line-height: $Calendar-day;

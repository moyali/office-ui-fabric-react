--- conflicted
+++ resolved
@@ -14,21 +14,12 @@
     position: relative;
   }
 
-<<<<<<< HEAD
-  // Should the border only be shown on focus, or at all times?
-  @if $onFocus {
-    :global(.ms-Fabric.is-focusVisible) &:focus::after {
-      @include after-outline($padding, $color, $thickness);
-    }
-  } @else {
-=======
   @if $onFocus {
     :global(.ms-Fabric.is-focusVisible) &:focus:after {
       @include after-outline($padding, $color, $thickness);
     }
   }
   @else {
->>>>>>> b556f0f6
     &::after {
       @include after-outline($padding, $color, $thickness);
     }
@@ -36,11 +27,7 @@
 }
 
 // When focus is set using the keyboard, apply an outline.
-<<<<<<< HEAD
-@mixin after-outline($padding, $color, $thickness) {
-=======
 @mixin after-outline ($padding: 0, $color: $focusedBorderColor, $thickness: 1px) {
->>>>>>> b556f0f6
     content: '';
     position: absolute;
     top: $padding;

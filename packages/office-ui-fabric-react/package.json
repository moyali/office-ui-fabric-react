{
  "name": "office-ui-fabric-react",
  "version": "2.7.1",
  "description": "Reusable React components for building experiences for Office 365.",
  "main": "lib/index.js",
  "typings": "lib/index.d.ts",
  "repository": {
    "type": "git",
    "url": "https://github.com/OfficeDev/office-ui-fabric-react"
  },
  "license": "MIT",
  "scripts": {
    "build": "gulp",
    "clean": "gulp clean",
    "start": "node node_modules/webpack-dev-server/bin/webpack-dev-server.js --config webpack.serve.config.js --open",
    "test": "gulp"
  },
  "devDependencies": {
<<<<<<< HEAD
    "@microsoft/web-library-build": "3.0.0",
=======
    "@microsoft/load-themed-styles": "^1.2.2",
    "@microsoft/web-library-build": ">=3.0.0-0 <4.0.0-0",
>>>>>>> b556f0f6
    "@types/chai": "^3.4.35",
    "@types/enzyme": "^2.7.5",
    "@types/es6-promise": "^0.0.32",
    "@types/mocha": "^2.2.39",
    "@types/react": "^15.0.16",
    "@types/react-addons-test-utils": "^0.14.17",
    "@types/react-dom": "^0.14.23",
    "@types/webpack-env": "^1.13.0",
    "@uifabric/example-app-base": ">=1.1.0-0 <2.0.0-0",
    "@uifabric/utilities": "^1.1.0",
    "autoprefixer": "^6.7.6",
    "chai": "^3.5.0",
    "css-loader": "^0.26.2",
    "enzyme": "^2.7.0",
    "es6-promise": "3.2.1",
    "git-rev": "0.2.1",
    "gulp": "~3.9.1",
    "gulp-prompt": "^0.2.0",
    "gulp-util": "3.0.7",
    "gutil": "1.6.4",
    "highlight.js": "^9.6.0",
<<<<<<< HEAD
    "mocha": "~2.5.3",
    "office-ui-fabric-core": "6.0.1",
=======
    "load-themed-styles-loader": "^0.0.3",
    "mocha": "^3.2.0",
    "mocha-loader": "^1.1.1",
    "node-sass": "^4.5.0",
    "office-ui-fabric-core": ">=5.0.0 <6.0.0",
    "postcss-loader": "^1.3.3",
    "raw-loader": "^0.5.1",
>>>>>>> b556f0f6
    "react": "^15.4.2",
    "react-addons-test-utils": "^15.4.2",
    "react-dom": "^15.4.2",
    "react-highlight": "0.8.0",
    "sass-loader": "^6.0.3",
    "source-map-loader": "0.1.5",
    "style-loader": "^0.13.2",
    "ts-loader": "^2.0.1",
    "tslint": "^3.15.1",
    "tslint-microsoft-contrib": "^2.0.9",
    "typescript": "^2.2.1",
    "vinyl-ftp": "0.4.5",
    "webpack": "^2.2.1",
    "webpack-bundle-analyzer": "^2.2.1",
    "webpack-dev-server": "^2.4.1",
    "webpack-notifier": "^1.5.0",
    "webpack-split-by-path": "0.0.10"
  },
  "dependencies": {
    "@microsoft/load-themed-styles": "^1.2.2",
    "@uifabric/utilities": ">=1.2.0-0 <2.0.0-0"
  },
  "peerDependencies": {
    "react": "^0.14 || ^15.0.1-0 || ^16.0.0-0",
    "react-dom": "^0.14 || ^15.0.1-0 || ^16.0.0-0"
  }
}<|MERGE_RESOLUTION|>--- conflicted
+++ resolved
@@ -16,12 +16,8 @@
     "test": "gulp"
   },
   "devDependencies": {
-<<<<<<< HEAD
-    "@microsoft/web-library-build": "3.0.0",
-=======
     "@microsoft/load-themed-styles": "^1.2.2",
     "@microsoft/web-library-build": ">=3.0.0-0 <4.0.0-0",
->>>>>>> b556f0f6
     "@types/chai": "^3.4.35",
     "@types/enzyme": "^2.7.5",
     "@types/es6-promise": "^0.0.32",
@@ -43,18 +39,13 @@
     "gulp-util": "3.0.7",
     "gutil": "1.6.4",
     "highlight.js": "^9.6.0",
-<<<<<<< HEAD
-    "mocha": "~2.5.3",
-    "office-ui-fabric-core": "6.0.1",
-=======
     "load-themed-styles-loader": "^0.0.3",
     "mocha": "^3.2.0",
     "mocha-loader": "^1.1.1",
     "node-sass": "^4.5.0",
-    "office-ui-fabric-core": ">=5.0.0 <6.0.0",
+    "office-ui-fabric-core": "6.0.1",
     "postcss-loader": "^1.3.3",
     "raw-loader": "^0.5.1",
->>>>>>> b556f0f6
     "react": "^15.4.2",
     "react-addons-test-utils": "^15.4.2",
     "react-dom": "^15.4.2",

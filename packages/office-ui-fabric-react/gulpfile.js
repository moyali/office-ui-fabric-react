--- conflicted
+++ resolved
@@ -75,15 +75,7 @@
       'node_modules/office-ui-fabric-core/dist/sass/**/*.*'
     ],
     [path.join(distFolder, 'css')]: [
-<<<<<<< HEAD
       'node_modules/office-ui-fabric-core/dist/css/**/*.*'
-    ],
-    [libFolder]: [
-      'src/**/*.Example.tsx',
-      'src/**/*.Props.ts'
-=======
-      'node_modules/office-ui-fabric-core/dist/css/*.*'
->>>>>>> f304aa65
     ]
   }
 });

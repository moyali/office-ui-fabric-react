--- conflicted
+++ resolved
@@ -36,17 +36,10 @@
     "no-switch-case-fall-through": false,
     "variable-name": [
       true,
-<<<<<<< HEAD
-      "ban-keywords",
-      "check-format",
-      "allow-leading-underscore",
-      "allow-pascal-case"
-=======
       "check-format",
       "allow-leading-underscore",
       "allow-pascal-case",
       "ban-keywords"
->>>>>>> c8882eea
     ]
   }
 }
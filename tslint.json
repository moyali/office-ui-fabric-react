--- conflicted
+++ resolved
@@ -15,27 +15,20 @@
       "property-declaration",
       "variable-declaration",
       "member-variable-declaration"
-<<<<<<< HEAD
-=======
     ],
     "prefer-const": false,
     "quotemark": [
       "single"
->>>>>>> 48c06c54
     ],
     "no-null-keyword": false,
     "export-name": false,
     "trailing-comma": [
       false
     ],
-    "prefer-const": false,
     "whitespace": [
       false
     ],
     "no-trailing-whitespace": false,
-    "no-switch-case-fall-through": false,
-    "quotemark": [
-      "single"
-    ]
+    "no-switch-case-fall-through": false
   }
 }
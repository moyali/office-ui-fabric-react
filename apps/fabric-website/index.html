<!doctype html>
<html dir="ltr">

<head>
  <meta http-equiv="Content-Type" content="text/html; charset=utf-8" />
  <meta http-equiv="X-UA-Compatible" content="IE=edge" />
  <meta name="viewport" content="width=device-width, initial-scale=1.0, maximum-scale=1.0" user-scalable="no" />
  <title>Office UI Fabric</title>
  <link href="https://devofficecdn.azureedge.net/themes/DevOffice/Content/favicon.ico" rel="shortcut icon" type="image/x-icon"
  />
  <script src="https://cdn.optimizely.com/js/5703250400.js"></script>
  <style>
    body,
    html {
      margin: 0;
      padding: 0;
    }
    
    .loading {
      align-items: center;
      background-color: #212121;
      border-top: 50px solid #000;
      display: flex;
      height: 100vh;
      justify-content: center;
    }
  </style>
</head>

<body>
  <div id="main">
    <div class="loading">
      <img class="loadingImage" src="https://static2.sharepointonline.com/files/fabric/fabric-website/images/loading.gif" alt="Loading"
        width="32" height="32" />
    </div>
  </div>

  <script type="text/javascript">
    var isProduction = false;
    var isDogfood = false;
    var isLocal = false;
    var today = new Date();
    var date = today.getFullYear() + '-' + (today.getMonth() + 1) + '-' + today.getDate();
    switch (true) {
      case location.hostname === 'dev.office.com':
        isProduction = true;
        break;
      case location.hostname === 'officedevcentersite-devx.azurewebsites.net':
        isDogfood = true;
        break;
      case location.hostname === 'officedevcentersite-release.azurewebsites.net':
        isProduction = true;
        break;
      case location.hostname === 'localhost':
        isLocal = true;
    }

    function loadScript(n) {
      for (var i = 0; i < n.length; i++) {
        var s = document.createElement('script');
        s.src = n[i];
        s.async = false;
        document.body.appendChild(s);
      }
    }

    function getParameterByName(name, url) {
      if (!url) {
        url = window.location.href;
      }
      name = name.replace(/[\[\]]/g, "\\$&");
      var regex = new RegExp("[?&]" + name + "(=([^&#]*)|&|#|$)"),
        results = regex.exec(url);
      if (!results) return null;
      if (!results[2]) return '';
      return decodeURIComponent(results[2].replace(/\+/g, " "));
    }

    var reactProduction = [
      '//cdnjs.cloudflare.com/ajax/libs/react/0.14.7/react.min.js',
      '//cdnjs.cloudflare.com/ajax/libs/react/0.14.7/react-dom.min.js'
    ];

    var reactDevelopment = [
      '//cdnjs.cloudflare.com/ajax/libs/react/0.14.7/react.js',
      '//cdnjs.cloudflare.com/ajax/libs/react/0.14.7/react-dom.js'
    ];

    var baseProductionUrl = "https://static2.sharepointonline.com/files/fabric/fabric-website/dist/";
    var baseDogfoodUrl = "https://static2df.sharepointonline.com/files/fabric/fabric-website/dist/";

    var scripts = [];
    var noCompress = getParameterByName('noCompress') === 'true';

    if (isLocal) {
      scripts.push.apply(scripts, reactDevelopment);
      scripts.push('/dist/fabric-site.js');
    } else if (isDogfood) {
      if (noCompress) {
        scripts.push.apply(scripts, reactDevelopment);
        scripts.push(baseDogfoodUrl + 'fabric-site.min.js?date=' + date);
      } else {
        scripts.push.apply(scripts, reactProduction);
        scripts.push(baseDogfoodUrl + 'fabric-site.js?date=' + date);
      }
    } else {
      if (noCompress) {
        scripts.push.apply(scripts, reactDevelopment);
        scripts.push(baseProductionUrl + 'fabric-site.js?date=' + date);
      } else {
        scripts.push.apply(scripts, reactProduction);
        scripts.push(baseProductionUrl + 'fabric-site.min.js?date=' + date);
      }
    }

    loadScript(scripts);
  </script>
  <script>
    // DesignDev Google Analytics
    (function (i, s, o, g, r, a, m) {
      i['GoogleAnalyticsObject'] = r; i[r] = i[r] || function () {
        (i[r].q = i[r].q || []).push(arguments)
      }, i[r].l = 1 * new Date(); a = s.createElement(o),
        m = s.getElementsByTagName(o)[0]; a.async = 1; a.src = g; m.parentNode.insertBefore(a, m)
    })(window, document, 'script', 'https://www.google-analytics.com/analytics.js', 'ga');
    ga('create', 'UA-84911004-1', 'auto');
    ga('send', 'pageview');
<<<<<<< HEAD

  </script>
  <script type="text/JavaScript">
    var varSegmentation = 0; var varClickTracking = 1; var varCustomerTracking = 1; var varAutoFirePV = 1; var Route = "50000";
    var Ctrl = "SD300"; document.write("
    <script type='text/javascript' src='" + (window.location.protocol) + "//c.microsoft.com/ms.js' " + " '><\/script>");
    </script>
<noscript><img alt="" width="1" height="1" src="http://c.microsoft.com/trans_pixel.aspx" /></noscript>
<script>
    // OfficeDev Google Analytics
    (function (i, s, o, g, r, a, m) {
      i['GoogleAnalyticsObject '] = r; i[r] = i[r] || function () {
        (i[r].q = i[r].q || []).push(arguments)
      }, i[r].l = 1 * new Date(); a = s.createElement(o),
        m = s.getElementsByTagName(o)[0]; a.async = 1; a.src = g; m.parentNode.insertBefore(a, m)
    })(window, document, 'script ', '//www.google-analytics.com/analytics.js ', 'ga ');

    if (window.location.host.indexOf('localhost ') != -1 || window.location.host.indexOf('azurewebsites ') != -1) {
      ga('create ', 'UA-65962112-1 ', 'auto '); //staging and Dev GA
    } else {
      ga('create ', 'UA-54271502-1 ', 'auto '); //prod GA
    }
    ga('require ', 'displayfeatures ');
    ga('require ', 'linkid ', 'linkid.js ');
    ga('send ', 'pageview ');
</script>
<script>
    // OfficeDev App Insights Telemetry
    var appInsightInstrumentationKey = "26fb3bba-0fdf-4493-b54e-e974c37cc5bc"; //prod Key
    if (window.location.host.toLowerCase().indexOf('localhost ') != -1 || window.location.host.toLowerCase().indexOf('azurewebsites ') != -1) {
      appInsightInstrumentationKey = "49bc8c7a-c997-4078-819c-f5d51d975aeb"; //staging key
    }
    var appInsights = window.appInsights || function (config) {
      function s(config) { t[config] = function () { var i = arguments; t.queue.push(function () { t[config].apply(t, i) }) } } var t = { config: config }, r = document, f = window, e = "script", o = r.createElement(e), i, u; for (o.src = config.url || "//az416426.vo.msecnd.net/scripts/a/ai.0.js", r.getElementsByTagName(e)[0].parentNode.appendChild(o), t.cookie = r.cookie, t.queue = [], i = ["Event", "Exception", "Metric", "PageView", "Trace"]; i.length;) s("track" + i.pop()); return config.disableExceptionTracking || (i = "onerror", s("_" + i), u = f[i], f[i] = function (config, r, f, e, o) { var s = u && u(config, r, f, e, o); return s !== !0 && t["_" + i](config, r, f, e, o), s }), t
    }({
      instrumentationKey: appInsightInstrumentationKey
    });
    window.appInsights = appInsights;
    appInsights.trackPageView();
</script>
=======
  </script>
  <script type="text/javascript">
    var varSegmentation = 0; var varClickTracking = 1; var varCustomerTracking = 1; var varAutoFirePV = 1; var Route = "50000";
    var Ctrl = "SD300"; var script = document.createElement('script'); script.setAttribute('type', 'text/javascript'); script.src
      = (window.location.protocol) + "//c.microsoft.com/ms.js"; document.getElementsByTagName('head')[0].appendChild(script);
  </script>
  <noscript><img alt="" width="1" height="1" src="http://c.microsoft.com/trans_pixel.aspx" /></noscript>
  <script>
      // OfficeDev Google Analytics
      (function (i, s, o, g, r, a, m) {
        i['GoogleAnalyticsObject'] = r; i[r] = i[r] || function () {
          (i[r].q = i[r].q || []).push(arguments)
        }, i[r].l = 1 * new Date(); a = s.createElement(o),
          m = s.getElementsByTagName(o)[0]; a.async = 1; a.src = g; m.parentNode.insertBefore(a, m)
      })(window, document, 'script', '//www.google-analytics.com/analytics.js', 'ga');

      if (window.location.host.indexOf('localhost') != -1 || window.location.host.indexOf('azurewebsites') != -1) {
        ga('create', 'UA-65962112-1', 'auto'); //staging and Dev GA
      } else {
        ga('create', 'UA-54271502-1', 'auto'); //prod GA
      }
      ga('require', 'displayfeatures');
      ga('require', 'linkid', 'linkid.js');
      ga('send', 'pageview');
  </script>
  <script>
      // OfficeDev App Insights Telemetry
      var appInsightInstrumentationKey = "26fb3bba-0fdf-4493-b54e-e974c37cc5bc"; //prod Key
      if (window.location.host.toLowerCase().indexOf('localhost') != -1 || window.location.host.toLowerCase().indexOf('azurewebsites') != -1) {
        appInsightInstrumentationKey = "49bc8c7a-c997-4078-819c-f5d51d975aeb"; //staging key
      }
      var appInsights = window.appInsights || function (config) {
        function s(config) { t[config] = function () { var i = arguments; t.queue.push(function () { t[config].apply(t, i) }) } } var t = { config: config }, r = document, f = window, e = "script", o = r.createElement(e), i, u; for (o.src = config.url || "//az416426.vo.msecnd.net/scripts/a/ai.0.js", r.getElementsByTagName(e)[0].parentNode.appendChild(o), t.cookie = r.cookie, t.queue = [], i = ["Event", "Exception", "Metric", "PageView", "Trace"]; i.length;) s("track" + i.pop()); return config.disableExceptionTracking || (i = "onerror", s("_" + i), u = f[i], f[i] = function (config, r, f, e, o) { var s = u && u(config, r, f, e, o); return s !== !0 && t["_" + i](config, r, f, e, o), s }), t
      } ({
        instrumentationKey: appInsightInstrumentationKey
      });
      window.appInsights = appInsights;
      appInsights.trackPageView();
  </script>
>>>>>>> 980f6001

</body>

</html><|MERGE_RESOLUTION|>--- conflicted
+++ resolved
@@ -125,48 +125,6 @@
     })(window, document, 'script', 'https://www.google-analytics.com/analytics.js', 'ga');
     ga('create', 'UA-84911004-1', 'auto');
     ga('send', 'pageview');
-<<<<<<< HEAD
-
-  </script>
-  <script type="text/JavaScript">
-    var varSegmentation = 0; var varClickTracking = 1; var varCustomerTracking = 1; var varAutoFirePV = 1; var Route = "50000";
-    var Ctrl = "SD300"; document.write("
-    <script type='text/javascript' src='" + (window.location.protocol) + "//c.microsoft.com/ms.js' " + " '><\/script>");
-    </script>
-<noscript><img alt="" width="1" height="1" src="http://c.microsoft.com/trans_pixel.aspx" /></noscript>
-<script>
-    // OfficeDev Google Analytics
-    (function (i, s, o, g, r, a, m) {
-      i['GoogleAnalyticsObject '] = r; i[r] = i[r] || function () {
-        (i[r].q = i[r].q || []).push(arguments)
-      }, i[r].l = 1 * new Date(); a = s.createElement(o),
-        m = s.getElementsByTagName(o)[0]; a.async = 1; a.src = g; m.parentNode.insertBefore(a, m)
-    })(window, document, 'script ', '//www.google-analytics.com/analytics.js ', 'ga ');
-
-    if (window.location.host.indexOf('localhost ') != -1 || window.location.host.indexOf('azurewebsites ') != -1) {
-      ga('create ', 'UA-65962112-1 ', 'auto '); //staging and Dev GA
-    } else {
-      ga('create ', 'UA-54271502-1 ', 'auto '); //prod GA
-    }
-    ga('require ', 'displayfeatures ');
-    ga('require ', 'linkid ', 'linkid.js ');
-    ga('send ', 'pageview ');
-</script>
-<script>
-    // OfficeDev App Insights Telemetry
-    var appInsightInstrumentationKey = "26fb3bba-0fdf-4493-b54e-e974c37cc5bc"; //prod Key
-    if (window.location.host.toLowerCase().indexOf('localhost ') != -1 || window.location.host.toLowerCase().indexOf('azurewebsites ') != -1) {
-      appInsightInstrumentationKey = "49bc8c7a-c997-4078-819c-f5d51d975aeb"; //staging key
-    }
-    var appInsights = window.appInsights || function (config) {
-      function s(config) { t[config] = function () { var i = arguments; t.queue.push(function () { t[config].apply(t, i) }) } } var t = { config: config }, r = document, f = window, e = "script", o = r.createElement(e), i, u; for (o.src = config.url || "//az416426.vo.msecnd.net/scripts/a/ai.0.js", r.getElementsByTagName(e)[0].parentNode.appendChild(o), t.cookie = r.cookie, t.queue = [], i = ["Event", "Exception", "Metric", "PageView", "Trace"]; i.length;) s("track" + i.pop()); return config.disableExceptionTracking || (i = "onerror", s("_" + i), u = f[i], f[i] = function (config, r, f, e, o) { var s = u && u(config, r, f, e, o); return s !== !0 && t["_" + i](config, r, f, e, o), s }), t
-    }({
-      instrumentationKey: appInsightInstrumentationKey
-    });
-    window.appInsights = appInsights;
-    appInsights.trackPageView();
-</script>
-=======
   </script>
   <script type="text/javascript">
     var varSegmentation = 0; var varClickTracking = 1; var varCustomerTracking = 1; var varAutoFirePV = 1; var Route = "50000";
@@ -206,7 +164,6 @@
       window.appInsights = appInsights;
       appInsights.trackPageView();
   </script>
->>>>>>> 980f6001
 
 </body>
 

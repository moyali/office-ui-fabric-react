--- conflicted
+++ resolved
@@ -16,7 +16,7 @@
   "license": "MIT",
   "devDependencies": {
     "@microsoft/load-themed-styles": "^1.2.2",
-    "@microsoft/web-library-build": ">=2.0.0 <3.0.0",
+    "@microsoft/web-library-build": "3.0.0",
     "@types/chai": "^3.4.35",
     "@types/enzyme": "^2.7.5",
     "@types/es6-promise": "^0.0.32",
@@ -51,14 +51,8 @@
     "color-functions": "1.1.0",
     "json-loader": "^0.5.4",
     "load-themed-styles": "~1.1.0",
-<<<<<<< HEAD
-    "office-ui-fabric-core": "6.0.0",
-    "office-ui-fabric-react": "^1.7.1",
-    "@uifabric/utilities": ">=1.0.3 <2.0.0"
-=======
-    "office-ui-fabric-core": "5.1.0",
+    "office-ui-fabric-core": "6.0.1",
     "office-ui-fabric-react": "^2.5.2",
     "@uifabric/utilities": ">=1.2.0 <2.0.0"
->>>>>>> 03d8caef
   }
 }
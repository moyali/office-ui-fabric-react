{
  "name": "fabric-website",
  "version": "4.5.20",
  "description": "Reusable React components for building experiences for Office 365.",
  "main": "lib/index.js",
  "typings": "lib/index.d.ts",
  "repository": {
    "type": "git",
    "url": "https://github.com/OfficeDev/office-ui-fabric-react"
  },
  "scripts": {
    "build": "gulp",
    "clean": "gulp clean",
    "start": "gulp serve"
  },
  "license": "MIT",
  "devDependencies": {
    "@microsoft/load-themed-styles": "^1.2.2",
    "@microsoft/web-library-build": ">=3.0.0-0 <4.0.0-0",
    "@types/chai": "^3.4.35",
    "@types/enzyme": "^2.7.5",
    "@types/es6-promise": "^0.0.32",
    "@types/mocha": "^2.2.39",
    "@types/react": "^15.0.16",
    "@types/react-addons-test-utils": "^0.14.17",
    "@types/react-dom": "^15.5.0",
    "@types/webpack-env": "^1.13.0",
    "es6-promise": "4.1.0",
    "git-rev": "0.2.1",
    "gulp": "~3.9.1",
    "gulp-debug": "3.1.0",
    "gulp-prompt": "^0.2.0",
    "gulp-util": "3.0.8",
    "gutil": "1.6.4",
    "highlight.js": "9.11.0",
    "mocha": "~3.3.0",
    "orchestrator": "^0.3.7",
    "react": "^15.4.2",
    "react-addons-test-utils": "^15.4.2",
    "react-dom": "^15.4.2",
    "react-highlight": "0.9.0",
    "source-map-loader": "0.2.1",
    "typescript": "2.2.2",
    "vinyl-ftp": "0.6.0",
    "webpack-bundle-analyzer": "^2.2.1"
  },
  "dependencies": {
    "@uifabric/example-app-base": "1.3.11",
    "color-functions": "1.1.0",
    "json-loader": "^0.5.4",
    "load-themed-styles": "^1.1.0",
<<<<<<< HEAD
    "office-ui-fabric-core": "7.0.0",
    "office-ui-fabric-react": ">=2.21.0 <3.0.0",
    "@uifabric/utilities": ">=1.8.3 <2.0.0"
=======
    "office-ui-fabric-core": ">=5.1.0 <6.0.0",
    "office-ui-fabric-react": ">=2.27.0 <3.0.0",
    "@uifabric/utilities": ">=1.8.7 <2.0.0"
>>>>>>> bf17c179
  }
}<|MERGE_RESOLUTION|>--- conflicted
+++ resolved
@@ -49,14 +49,8 @@
     "color-functions": "1.1.0",
     "json-loader": "^0.5.4",
     "load-themed-styles": "^1.1.0",
-<<<<<<< HEAD
     "office-ui-fabric-core": "7.0.0",
-    "office-ui-fabric-react": ">=2.21.0 <3.0.0",
-    "@uifabric/utilities": ">=1.8.3 <2.0.0"
-=======
-    "office-ui-fabric-core": ">=5.1.0 <6.0.0",
     "office-ui-fabric-react": ">=2.27.0 <3.0.0",
     "@uifabric/utilities": ">=1.8.7 <2.0.0"
->>>>>>> bf17c179
   }
 }
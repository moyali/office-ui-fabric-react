{
  "name": "fabric-website",
  "version": "4.5.0",
  "description": "Reusable React components for building experiences for Office 365.",
  "main": "lib/index.js",
  "typings": "lib/index.d.ts",
  "repository": {
    "type": "git",
    "url": "https://github.com/OfficeDev/office-ui-fabric-react"
  },
  "scripts": {
    "build": "gulp",
    "clean": "gulp clean",
    "start": "gulp serve"
  },
  "license": "MIT",
  "devDependencies": {
    "@microsoft/load-themed-styles": "^1.2.2",
    "@microsoft/web-library-build": ">=1.0.0 <2.0.0",
    "@types/chai": "^3.4.34",
    "@types/es6-promise": "0.0.32",
    "@types/mocha": "^2.2.32",
    "@types/node": "^6.0.45",
    "@types/react": "^0.14.57",
    "@types/react-addons-test-utils": "^0.14.15",
    "@types/react-dom": "^0.14.23",
    "@types/webpack": "^1.12.35",
    "fabric-examples": ">=1.0.0 <2.0.0",
    "es6-promise": "3.2.1",
    "git-rev": "0.2.1",
    "gulp": "~3.9.1",
    "gulp-debug": "2.1.2",
    "gulp-prompt": "^0.2.0",
    "gulp-util": "3.0.7",
    "gutil": "1.6.4",
    "highlight.js": "9.6.0",
    "mocha": "~2.5.3",
    "orchestrator": "^0.3.7",
    "react-addons-test-utils": "^15.1.0",
    "react-highlight": "0.8.0",
    "source-map-loader": "0.1.5",
    "tslint": "^3.15.1",
    "tslint-microsoft-contrib": "^2.0.9",
    "typescript": "^2.1.5",
    "vinyl-ftp": "0.4.5",
    "webpack-bundle-analyzer": "^2.2.1"
  },
  "peerDependencies": {
    "react": "^0.14.0 || ^15.0.1",
    "react-dom": "^0.14.0 || ^15.0.1"
  },
  "dependencies": {
    "color-functions": "1.1.0",
    "json-loader": "^0.5.4",
    "load-themed-styles": "~1.1.0",
<<<<<<< HEAD
    "office-ui-fabric-core": "6.0.0",
    "office-ui-fabric-react": "^1.7.0",
=======
    "office-ui-fabric-core": "5.1.0",
    "office-ui-fabric-react": "^1.7.1",
>>>>>>> 7322578a
    "@uifabric/utilities": ">=1.0.3 <2.0.0"
  }
}<|MERGE_RESOLUTION|>--- conflicted
+++ resolved
@@ -53,13 +53,8 @@
     "color-functions": "1.1.0",
     "json-loader": "^0.5.4",
     "load-themed-styles": "~1.1.0",
-<<<<<<< HEAD
     "office-ui-fabric-core": "6.0.0",
-    "office-ui-fabric-react": "^1.7.0",
-=======
-    "office-ui-fabric-core": "5.1.0",
     "office-ui-fabric-react": "^1.7.1",
->>>>>>> 7322578a
     "@uifabric/utilities": ">=1.0.3 <2.0.0"
   }
 }
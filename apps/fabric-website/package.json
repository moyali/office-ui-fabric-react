--- conflicted
+++ resolved
@@ -49,13 +49,8 @@
     "color-functions": "1.1.0",
     "json-loader": "^0.5.4",
     "load-themed-styles": "^1.1.0",
-<<<<<<< HEAD
     "office-ui-fabric-core": "7.0.0",
-    "office-ui-fabric-react": ">=2.17.0 <3.0.0",
-=======
-    "office-ui-fabric-core": ">=5.1.0-0 <6.0.0-0",
     "office-ui-fabric-react": ">=2.19.0 <3.0.0",
->>>>>>> 5f935e0a
     "@uifabric/utilities": ">=1.6.0 <2.0.0"
   }
 }
--- conflicted
+++ resolved
@@ -17,16 +17,8 @@
       color: $ms-color-neutralLighter;
     }
 
-<<<<<<< HEAD
-  &:focus {
-    color: $ms-color-white;
-    box-shadow: inset 0px 0px 0px 1px $ms-color-white;
-
-    @include high-contrast {
-=======
     &:focus {
       color: $ms-color-white;
->>>>>>> b556f0f6
       box-shadow: inset 0px 0px 0px 1px $ms-color-white;
 
       @include high-contrast {
@@ -37,48 +29,19 @@
         box-shadow: inset 0px 0px 0px 1px $high-contrast-purpleBG;
       }
     }
-<<<<<<< HEAD
-
-    @include high-contrast-black-on-white  {
-      box-shadow: inset 0px 0px 0px 1px $high-contrast-purpleBG;
-    }
-  }
-
-  // State - Is Selected
-  &.is-selected {
-    color: $ms-color-neutralTertiary;
-
-     .ms-Icon {
-       color: $ms-color-neutralTertiary;
-     }
-  }
-
-  .ms-Icon {
-    color: $ms-color-white;
-    @include ms-margin-left(6px);
-    transition: transform 0.4s;
-    margin-top: 1px;
-    line-height: 40px;
-    height: 45px;
-    vertical-align: bottom;
-=======
 
     // State - Is Selected
     &.is-selected {
       color: $ms-color-neutralTertiary;
->>>>>>> b556f0f6
 
       .ms-Icon {
         color: $ms-color-neutralTertiary;
       }
     }
 
-<<<<<<< HEAD
-    @include high-contrast-black-on-white {
-=======
     .ms-Icon {
       color: $ms-color-white;
-      @include margin-left(6px);
+      @include ms-margin-left(6px);
       transition: transform 0.4s;
       margin-top: 1px;
       line-height: 40px;
@@ -86,7 +49,6 @@
       vertical-align: bottom;
 
       @include high-contrast {
->>>>>>> b556f0f6
       transition: none;
       }
 

--- conflicted
+++ resolved
@@ -89,38 +89,20 @@
             <a className='od-Navigation-link is-selected' role='menuitem' aria-label='Explore menu item, hit enter to open sub-menu and tab to navigate to first sub menu item' href='/' aria-expanded='false'>
               Explore
                 <i className='ms-Icon ms-Icon--ChevronDown' aria-hidden='true'></i>
-<<<<<<< HEAD
-              </a>
-              <div className='od-Navigation-subMenu'>
-                <div className='od-Navigation-subMenuItems'>
-                  <div className='ms-Grid'>
-                    <div className='ms-Grid-row'>
-                      <div className='ms-Grid-col ms-xl3 ms-sm12 od-Navigation-menuFirstColumn'>
-                        { this._getLinks(links.exploreLinks.firstMenuColumn) }
-                      </div>
-                      <div className='ms-Grid-col ms-xl3 ms-sm12  od-Navigation-menuSecondColumn'>
-                        { this._getLinks(links.exploreLinks.secondMenuColumn) }
-                      </div>
-                      <div className='ms-Grid-col ms-xl3 ms-sm12  od-Navigation-menuThirdColumn'>
-                        { this._getLinks(links.exploreLinks.thirdMenuColumn) }
-                        <div className='od-Navigation-subMenuOverflowColor'></div>
-                      </div>
-=======
             </a>
             <div className='od-Navigation-subMenu'>
               <div className='od-Navigation-subMenuItems'>
                 <div className='ms-Grid'>
                   <div className='ms-Grid-row'>
-                    <div className='ms-Grid-col ms-u-xl3 ms-u-sm12 od-Navigation-menuFirstColumn'>
+                    <div className='ms-Grid-col ms-u-xl3 ms-sm12 od-Navigation-menuFirstColumn'>
                       { this._getLinks(links.exploreLinks.firstMenuColumn) }
                     </div>
-                    <div className='ms-Grid-col ms-u-xl3 ms-u-sm12  od-Navigation-menuSecondColumn'>
+                    <div className='ms-Grid-col ms-xl3 ms-sm12  od-Navigation-menuSecondColumn'>
                       { this._getLinks(links.exploreLinks.secondMenuColumn) }
                     </div>
-                    <div className='ms-Grid-col ms-u-xl3 ms-u-sm12  od-Navigation-menuThirdColumn'>
+                    <div className='ms-Grid-col ms-xl3 ms-sm12  od-Navigation-menuThirdColumn'>
                       { this._getLinks(links.exploreLinks.thirdMenuColumn) }
                       <div className='od-Navigation-subMenuOverflowColor'></div>
->>>>>>> bf17c179
                     </div>
                   </div>
                 </div>

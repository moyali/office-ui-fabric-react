/* Search box styles */
@import '../../styles/variables';
@import '../../styles/mixins';
@import '../DONavigation/_DONavigationVariables';

:global {
  .od-SearchBox {
    background-color: $ms-color-neutralPrimaryAlt;
    width: 100%;
    padding-right: $od-Header-searchHeight;
    padding-left: 8px;
    height: 100%;
    position: relative;

<<<<<<< HEAD
  fieldset {
    border: 0;
    height: auto;
    padding: 0;
    margin: 0;
  }

  @include high-contrast {
    border: 1px solid $ms-color-white;
  }

  @include high-contrast-black-on-white  {
    border: 1px solid $ms-color-black;
  }
}
=======
    fieldset {
      border: 0;
      height: auto;
      padding: 0;
      margin: 0;
    }
>>>>>>> b556f0f6

    @include high-contrast {
      border: 1px solid $ms-color-white;
    }

<<<<<<< HEAD
.od-SearchBox-button {
  background: none;
  border: 0;
  color: transparent;
  position: absolute;
  @include ms-right(0);
  top: 0;
  height: $od-Header-searchHeight - 4px;
  width: $od-Header-searchHeight;
  overflow: hidden;
  line-height: 30px;
=======
    @include high-contrast-black-on-white  {
      border: 1px solid $ms-color-black;
    }
  }
>>>>>>> b556f0f6

  .od-SearchBox-field {
    background-color: transparent;
    height: $od-Header-searchHeight;
    width: 100%;
    border: 0;
    font-size: $ms-font-size-l;
    color: $ms-color-white;
  }

  .od-SearchBox-button {
    background: none;
    border: 0;
    color: transparent;
    position: absolute;
    @include right(0);
    top: 0;
    height: $od-Header-searchHeight - 4px;
    width: $od-Header-searchHeight;
    overflow: hidden;
    line-height: 30px;

    &.ms-Icon:before {
      font-size: $ms-font-size-xl;
      color: $ms-color-white;
      position: absolute;
    }
  }
}<|MERGE_RESOLUTION|>--- conflicted
+++ resolved
@@ -12,53 +12,21 @@
     height: 100%;
     position: relative;
 
-<<<<<<< HEAD
-  fieldset {
-    border: 0;
-    height: auto;
-    padding: 0;
-    margin: 0;
-  }
-
-  @include high-contrast {
-    border: 1px solid $ms-color-white;
-  }
-
-  @include high-contrast-black-on-white  {
-    border: 1px solid $ms-color-black;
-  }
-}
-=======
     fieldset {
       border: 0;
       height: auto;
       padding: 0;
       margin: 0;
     }
->>>>>>> b556f0f6
 
     @include high-contrast {
       border: 1px solid $ms-color-white;
     }
 
-<<<<<<< HEAD
-.od-SearchBox-button {
-  background: none;
-  border: 0;
-  color: transparent;
-  position: absolute;
-  @include ms-right(0);
-  top: 0;
-  height: $od-Header-searchHeight - 4px;
-  width: $od-Header-searchHeight;
-  overflow: hidden;
-  line-height: 30px;
-=======
     @include high-contrast-black-on-white  {
       border: 1px solid $ms-color-black;
     }
   }
->>>>>>> b556f0f6
 
   .od-SearchBox-field {
     background-color: transparent;
@@ -74,7 +42,7 @@
     border: 0;
     color: transparent;
     position: absolute;
-    @include right(0);
+    @include ms-right(0);
     top: 0;
     height: $od-Header-searchHeight - 4px;
     width: $od-Header-searchHeight;

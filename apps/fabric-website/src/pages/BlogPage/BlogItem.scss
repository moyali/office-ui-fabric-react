--- conflicted
+++ resolved
@@ -74,19 +74,11 @@
     font-size: $ms-font-size-m;
   }
 
-<<<<<<< HEAD
-@media screen and (min-width: $ms-screen-min-lg) {
-  // Place date to left instead of on top
-  .BlogItem-contentColumn {
-    padding-left: $BlogItem-dateColumnWidth;
-    padding-top: 0;
-=======
-  @media screen and (min-width: $ms-screen-lg-min) {
+  @media screen and (min-width: $ms-screen-min-lg) {
     // Place date to left instead of on top
     .BlogItem-contentColumn {
       padding-left: $BlogItem-dateColumnWidth;
       padding-top: 0;
     }
->>>>>>> b556f0f6
   }
 }
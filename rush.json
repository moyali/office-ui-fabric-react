{
  "npmVersion": "3.10.9",
  "rushMinimumVersion": "2.3.1",
  "nodeSupportedVersionRange": ">=6.9.0 <8.0.0",
  "commonFolder": "common",
  "projectFolderMinDepth": 1,
  "projectFolderMaxDepth": 999,
  "pinnedVersions": {
    "webpack": "2.2.1"
  },
  "projects": [
    {
      "packageName": "office-ui-fabric-react",
      "projectFolder": "packages/office-ui-fabric-react",
      "shouldPublish": true,
    },
    {
      "packageName": "@uifabric/utilities",
      "projectFolder": "packages/utilities",
      "shouldPublish": true
    },
    {
      "packageName": "@uifabric/example-app-base",
      "projectFolder": "packages/example-app-base",
      "shouldPublish": true,
      "cyclicDependencyProjects": [
        "office-ui-fabric-react"
      ]
    },
    {
      "packageName": "@uifabric/example-component",
      "projectFolder": "packages/example-component",
      "shouldPublish": false
    },
    {
      "packageName": "todo-app",
      "projectFolder": "apps/todo-app"
    },
    {
      "packageName": "fabric-website",
      "projectFolder": "apps/fabric-website",
      "shouldPublish": false
<<<<<<< HEAD
    },
    {
      "packageName": "fabric-examples",
      "projectFolder": "apps/fabric-examples",
      "shouldPublish": false
    },
    {
      "packageName": "ssr-tests",
      "projectFolder": "apps/ssr-tests",
      "shouldPublish": false
    },
    {
      "packageName": "component-demo",
      "projectFolder": "apps/component-demo",
      "shouldPublish": false
=======
>>>>>>> b556f0f6
    }
  ]
}<|MERGE_RESOLUTION|>--- conflicted
+++ resolved
@@ -40,24 +40,6 @@
       "packageName": "fabric-website",
       "projectFolder": "apps/fabric-website",
       "shouldPublish": false
-<<<<<<< HEAD
-    },
-    {
-      "packageName": "fabric-examples",
-      "projectFolder": "apps/fabric-examples",
-      "shouldPublish": false
-    },
-    {
-      "packageName": "ssr-tests",
-      "projectFolder": "apps/ssr-tests",
-      "shouldPublish": false
-    },
-    {
-      "packageName": "component-demo",
-      "projectFolder": "apps/component-demo",
-      "shouldPublish": false
-=======
->>>>>>> b556f0f6
     }
   ]
 }
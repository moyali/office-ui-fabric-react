{
  "npmVersion": "3.10.9",
  "rushMinimumVersion": "2.5.0",
  "nodeSupportedVersionRange": ">=6.9.0 <8.0.0",
  "commonFolder": "common",
  "projectFolderMinDepth": 1,
  "projectFolderMaxDepth": 999,
  "projects": [
    {
      "packageName": "office-ui-fabric-react",
      "projectFolder": "packages/office-ui-fabric-react",
      "shouldPublish": true
    },
    {
      "packageName": "@uifabric/utilities",
      "projectFolder": "packages/utilities",
      "shouldPublish": true
    },
    {
      "packageName": "@uifabric/example-app-base",
      "projectFolder": "packages/example-app-base",
      "shouldPublish": true,
      "cyclicDependencyProjects": [
        "office-ui-fabric-react"
      ]
    },
    {
      "packageName": "@uifabric/styling",
      "projectFolder": "packages/styling",
      "shouldPublish": true,
      "cyclicDependencyProjects": [
        "office-ui-fabric-react",
        "@uifabric/example-app-base"
      ]
    },
    {
      "packageName": "@uifabric/example-component",
      "projectFolder": "packages/example-component",
      "shouldPublish": false
    },
    {
      "packageName": "ssr-tests",
      "projectFolder": "apps/ssr-tests",
      "shouldPublish": false
    },
    {
      "packageName": "todo-app",
      "projectFolder": "apps/todo-app",
      "shouldPublish": false
    },
    {
      "packageName": "@uifabric/fabric-website",
      "projectFolder": "apps/fabric-website",
<<<<<<< HEAD
      "shouldPublish": false
    },
    {
      "packageName": "test-bundle-button",
      "projectFolder": "apps/test-bundle-button",
      "shouldPublish": false
=======
      "shouldPublish": true
>>>>>>> cba0519f
    }
  ]
}<|MERGE_RESOLUTION|>--- conflicted
+++ resolved
@@ -51,16 +51,12 @@
     {
       "packageName": "@uifabric/fabric-website",
       "projectFolder": "apps/fabric-website",
-<<<<<<< HEAD
-      "shouldPublish": false
+      "shouldPublish": true
     },
     {
       "packageName": "test-bundle-button",
       "projectFolder": "apps/test-bundle-button",
       "shouldPublish": false
-=======
-      "shouldPublish": true
->>>>>>> cba0519f
     }
   ]
 }